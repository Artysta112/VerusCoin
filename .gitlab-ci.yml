stages:
  - build
  - test
  - deploy
########################################################################################################################
####START####                                     PROJECT LEVEL VARIABLES                                  ####START####
########################################################################################################################
variables:
<<<<<<< HEAD
  VERSION: 0.5.7
=======
  VERSION: 0.5.7-1
>>>>>>> 5af83384
  VERUS_CLI_LINUX: Verus-CLI-Linux-v${VERSION}.tar.gz
  VERUS_CLI_WINDOWS: Verus-CLI-Windows-v${VERSION}.zip
  VERUS_CLI_MACOS: Verus-CLI-MacOS-v${VERSION}.tar.gz
  DOWNSTREAM_AGAMA_BRANCH: ${CI_COMMIT_REF_NAME}
  POST_MESSAGE: "Source: ${CI_PROJECT_NAME}/${CI_COMMIT_REF_NAME}\n
  Pipeline Trigger: ${CI_PIPELINE_SOURCE}\n
  Commit: https://github.com/VerusCoin/VerusCoin/commit/${CI_COMMIT_SHA}\n
  ${CI_COMMIT_MESSAGE}"
  STRIP_BINARIES: "true"
########################################################################################################################
####END####                                        PROJECT LEVEL VARIABLES                                   ####END####
########################################################################################################################
########################################################################################################################
########################################################################################################################
####START####          Build Stage: compile and package komodo binaries for Verus CLI                     ####START#####
########################################################################################################################
########################################################################################################################
####START####                                            LINUX                                             ####START####
########################################################################################################################
build:linux:
  image: asherd/verus-builders:verus-centos
  variables:
    DOCKER_DRIVER: overlay2
    STATIC_LIBCURL: 1
    CONFIGURE_FLAGS: --with-gcc-arch=x86-64
  stage: build
  cache:
    key: "${CI_JOB_NAME}${CI_COMMIT_REF_NAME}"
    paths:
      - depends
  script:
    - scl enable devtoolset-7 sh
    - source /opt/rh/devtoolset-7/enable
    - zcutil/build.sh -j$(nproc)
    - if [ "${STRIP_BINARIES}" = "true" ]; then strip --strip-unneeded  src/verus && strip --strip-unneeded  src/verusd; fi
    - mkdir verus-cli
    - cp src/verus
      src/verusd
      doc/man/verus-cli/linux/README.txt
      zcutil/fetch-params.sh
      verus-cli
    - mv verus-cli/fetch-params.sh verus-cli/fetch-params
    - chmod +x verus-cli/verus
    - chmod +x verus-cli/verusd
    - chmod +x verus-cli/fetch-params
    - tar -czvf ${VERUS_CLI_LINUX} verus-cli
    - sha256sum ${VERUS_CLI_LINUX} > ${VERUS_CLI_LINUX}.sha256
    - git status
  after_script:
    - curl -F file=@"${VERUS_CLI_LINUX}"
      -F channels="${CLI_POST_CHANNEL}"
      -F initial_comment="${POST_MESSAGE}"
      -H "${SLACK_BOT_AUTH}"
      "https://slack.com/api/files.upload"
  artifacts:
    paths:
      - ${VERUS_CLI_LINUX}
      - ${VERUS_CLI_LINUX}.sha256
    expire_in: 1 week
########################################################################################################################
####END####                                              LINUX                                               ####END####
########################################################################################################################
####START####                                           WINDOWS                                            ####START####
########################################################################################################################
build:windows:
  image: asherd/verus-builders:verus-windows
  variables:
    DOCKER_DRIVER: overlay2
    CONFIGURE_FLAGS: --with-gcc-arch=x86-64
  stage: build
  cache:
    key: "${CI_JOB_NAME}${CI_COMMIT_REF_NAME}"
    paths:
<<<<<<< HEAD
    - depends
  script:
  - zcutil/build-win.sh -j$(nproc)
  - mkdir verus-cli
  - cp src/verus.exe
=======
      - depends
  script:
    - zcutil/build-win.sh -j$(nproc)
    - mkdir verus-cli
    - cp src/verus.exe
>>>>>>> 5af83384
      src/verusd.exe
      doc/man/verus-cli/windows/README.txt
      zcutil/fetch-params.bat
      zcutil/wget64.exe
      verus-cli
<<<<<<< HEAD
  - if [ "${STRIP_BINARIES}" = "true" ]; then strip --strip-unneeded verus-cli/verusd.exe && strip --strip-unneeded verus-cli/verus.exe; fi
  - zip -r ${VERUS_CLI_WINDOWS} verus-cli
  - sha256sum ${VERUS_CLI_WINDOWS} > ${VERUS_CLI_WINDOWS}.sha256
  - curl -F file=@"${VERUS_CLI_WINDOWS}"
=======
    - if [ "${STRIP_BINARIES}" = "true" ]; then strip --strip-unneeded verus-cli/verusd.exe && strip --strip-unneeded verus-cli/verus.exe; fi
    - zip -r ${VERUS_CLI_WINDOWS} verus-cli
    - sha256sum ${VERUS_CLI_WINDOWS} > ${VERUS_CLI_WINDOWS}.sha256
    - curl -F file=@"${VERUS_CLI_WINDOWS}"
>>>>>>> 5af83384
      -F channels="${CLI_POST_CHANNEL}"
      -F initial_comment="${POST_MESSAGE}"
      -H "${SLACK_BOT_AUTH}"
      "https://slack.com/api/files.upload"
  artifacts:
    paths:
      - ${VERUS_CLI_WINDOWS}
      - ${VERUS_CLI_WINDOWS}.sha256
    expire_in: 1 week
########################################################################################################################
####END####                                             WINDOWS                                              ####END####
########################################################################################################################
####START####                                            MACOS                                             ####START####
########################################################################################################################
build:mac:
  variables:
    CONFIGURE_FLAGS: --with-gcc-arch=x86-64
  stage: build
  tags: ["Mojave"]
  cache:
    key: "${CI_JOB_NAME}${CI_COMMIT_REF_NAME}"
    paths:
<<<<<<< HEAD
    - depends
=======
      - depends
>>>>>>> 5af83384
  script:
    - zcutil/build-mac.sh -j$(sysctl -n hw.physicalcpu)
    - ./makeReleaseMac.sh
    - tar -czvf ${VERUS_CLI_MACOS} verus-cli
    - shasum -a 256 ${VERUS_CLI_MACOS} > ${VERUS_CLI_MACOS}.sha256
    - curl -F file=@"${VERUS_CLI_MACOS}"
      -F channels="${CLI_POST_CHANNEL}"
      -F initial_comment="${POST_MESSAGE}"
      -H "${SLACK_BOT_AUTH}"
      "https://slack.com/api/files.upload"
  artifacts:
    paths:
      - ${VERUS_CLI_MACOS}
      - ${VERUS_CLI_MACOS}.sha256
    expire_in: 1 week
########################################################################################################################
####END####                                              MACOS                                               ####END####
########################################################################################################################
########################################################################################################################
####END####                                           Build Stage                                            ####END####
########################################################################################################################
########################################################################################################################
########################################################################################################################
########################################################################################################################
####START####     Test stage: Test functionality of komodo binaries. Produce code quality and SAST reports. ####START####
########################################################################################################################
########################################################################################################################
########################################################################################################################
####START####                                        Code Quality                                          ####START####
########################################################################################################################
.code_quality:
  image: docker:stable
  variables:
    DOCKER_DRIVER: overlay2
  allow_failure: true
  services:
    - docker:stable-dind
  script:
    - export SP_VERSION=$(echo "$CI_SERVER_VERSION" | sed 's/^\([0-9]*\)\.\([0-9]*\).*/\1-\2-stable/')
    - docker run
      --env SOURCE_CODE="$PWD"
      --volume "$PWD":/code
      --volume /var/run/docker.sock:/var/run/docker.sock
      "registry.gitlab.com/gitlab-org/security-products/codequality:$SP_VERSION" /code
  artifacts:
    paths: [gl-code-quality-report.json]
########################################################################################################################
####END####                                          Code Quality                                            ####END####
########################################################################################################################
########################################################################################################################
####START####                              Static Application Security Tests                               ####START####
########################################################################################################################
.sast:
  image: docker:stable
  variables:
    DOCKER_DRIVER: overlay2
  allow_failure: true
  services:
    - docker:stable-dind
  script:
    - export SP_VERSION=$(echo "$CI_SERVER_VERSION" | sed 's/^\([0-9]*\)\.\([0-9]*\).*/\1-\2-stable/')
    - docker run
      --env SAST_CONFIDENCE_LEVEL="${SAST_CONFIDENCE_LEVEL:-3}"
      --volume "$PWD:/code"
      --volume /var/run/docker.sock:/var/run/docker.sock
      "registry.gitlab.com/gitlab-org/security-products/sast:$SP_VERSION" /app/bin/run /code
  artifacts:
    paths: [gl-sast-report.json]
########################################################################################################################
####END####                                Static Application Security Tests                                 ####END####
########################################################################################################################
########################################################################################################################
####START####                            Run Verus CLI on Ubuntu Xenial (16.04)                            ####START####
########################################################################################################################
.ubuntu:xenial:
  image: ubuntu:xenial
  variables:
    DOCKER_DRIVER: overlay2
  stage: test
  before_script:
    - apt update && apt install -y wget libgomp1 libcurl4-gnutls-dev python
    - rm -rf /root/.komodo || true
    - mv .komodo /root/ || true
  script:
    - tar -xzvf ${VERUS_CLI_LINUX}
    - export PATH=$PATH:$CI_PROJECT_DIR/verus-cli
    - python qa/verus-cli-tests/verus-cli-tester.py
  after_script:
    - mv /root/.komodo ./ || true
  cache:
    key: ${CI_JOB_NAME}
    paths: [.komodo]
  artifacts:
    paths: [log.txt]
    expire_in: 1 week
  dependencies:
    - build:linux
########################################################################################################################
####END####                               Run Verus CLI on Ubuntu Xenial (16.04)                             ####END####
########################################################################################################################
########################################################################################################################
####START####                             Run Verus CLI on Ubuntu Bionic (18.04)                           ####START####
########################################################################################################################
.ubuntu:bionic:
  image: ubuntu:bionic
  variables:
    DOCKER_DRIVER: overlay2
  stage: test
  before_script:
    - apt update && apt install -y wget libgomp1 libcurl4-gnutls-dev python
    - rm -rf /root/.komodo || true
    - mv .komodo /root/ || true
  script:
    - tar -xzvf ${VERUS_CLI_LINUX}
    - export PATH=$PATH:$CI_PROJECT_DIR/verus-cli
    - python qa/verus-cli-tests/verus-cli-tester.py
  after_script:
    - mv /root/.komodo ./ || true
  cache:
    key: ${CI_JOB_NAME}
    paths: [.komodo]
  artifacts:
    paths: [log.txt]
    expire_in: 1 week
  dependencies:
    - build:linux
########################################################################################################################
####END####                               Run Verus CLI on Ubuntu Bionic (18.04)                             ####END####
########################################################################################################################
########################################################################################################################
####START####                             Run Verus CLI on MacOS Sierra (10.12.6)                          ####START####
########################################################################################################################
.macos:sierra:
  stage: test
  tags: ["Sierra"]
  script:
    - tar -xzvf $VERUS_CLI_MACOS
    - export PATH=$PATH:$CI_PROJECT_DIR/verus-cli
    - python qa/verus-cli-tests/verus-cli-tester.py
  artifacts:
    paths: [log.txt]
    expire_in: 1 week
  dependencies:
    - build:mac
########################################################################################################################
####END####                               Run Verus CLI on MacOS Sierra (10.12.6)                            ####END####
########################################################################################################################
########################################################################################################################
####START####                          Run Verus CLI on MacOS High Sierra (10.12.6)                        ####START####
########################################################################################################################
.macos:high-sierra:
  stage: test
  tags: ["High Sierra"]
  script:
    - tar -xzvf ${VERUS_CLI_MACOS}
    - export PATH=$PATH:$CI_PROJECT_DIR/verus-cli
    - python qa/verus-cli-tests/verus-cli-tester.py
  artifacts:
    paths: [log.txt]
    expire_in: 1 week
  dependencies:
    - build:mac
########################################################################################################################
####START####                          Run Verus CLI on MacOS High Sierra (10.12.6)                        ####START####
########################################################################################################################
########################################################################################################################
####START####                              Run Verus CLI on Windows 10                                     ####START####
########################################################################################################################
.windows:10:
  stage: test
  tags: ["Windows 10"]
  script:
    - PowerShell Expand-Archive -Path %VERUS_CLI_WINDOWS% -DestinationPath %CI_PROJECT_DIR%
    - set PATH=%PATH%;%CI_PROJECT_DIR%\verus-cli
    - qa\verus-cli-tests\verus-cli-tester.py
  artifacts:
    paths: [log.txt]
    expire_in: 1 week
  dependencies:
    - build:windows
########################################################################################################################
####END####                                Run Verus CLI on Windows 10                                       ####END####
########################################################################################################################
########################################################################################################################
####END####                                           Test Stage                                             ####END####
########################################################################################################################
########################################################################################################################
####START####                                         Deploy                                               ####START####
########################################################################################################################
deploy:
  stage: deploy
  image: google/cloud-sdk:alpine
  variables:
    DOCKER_DRIVER: overlay2
  dependencies:
    - build:linux
    - build:windows
    - build:mac
  script:
<<<<<<< HEAD
  - mkdir Windows && mkdir Linux && mkdir MacOS &&
    cp ${VERUS_CLI_WINDOWS} Windows &&
    cp ${VERUS_CLI_LINUX} Linux &&
    cp ${VERUS_CLI_MACOS} MacOS
  - echo "$AUTH_KEY" > AUTH_KEY.json &&
    gcloud auth activate-service-account
    --key-file AUTH_KEY.json
  - gsutil cp -r Windows MacOS Linux  $STAGING/${CI_PROJECT_NAME}/${CI_COMMIT_REF_NAME}
  - curl -X POST
=======
    - mkdir Windows && mkdir Linux && mkdir MacOS &&
      cp ${VERUS_CLI_WINDOWS} Windows &&
      cp ${VERUS_CLI_LINUX} Linux &&
      cp ${VERUS_CLI_MACOS} MacOS
    - echo "$AUTH_KEY" > AUTH_KEY.json &&
      gcloud auth activate-service-account
      --key-file AUTH_KEY.json
    - gsutil cp -r Windows MacOS Linux  $STAGING/${CI_PROJECT_NAME}/${CI_COMMIT_REF_NAME}
    - curl -X POST
>>>>>>> 5af83384
      -F token="$CI_JOB_TOKEN"
      -F ref="$DOWNSTREAM_AGAMA_BRANCH"
      -F variables\[UPSTREAM_TRIGGER\]="${CI_PROJECT_NAME}"
      -F variables\[UPSTREAM_CLI_BRANCH\]="${CI_COMMIT_REF_NAME}"
      -F variables\[VERUS_CLI_LINUX\]="${CI_PROJECT_NAME}/${CI_COMMIT_REF_NAME}/Linux/${VERUS_CLI_LINUX}"
      -F variables\[VERUS_CLI_WINDOWS\]="${CI_PROJECT_NAME}/${CI_COMMIT_REF_NAME}/Windows/${VERUS_CLI_WINDOWS}"
      -F variables\[VERUS_CLI_MACOS\]="${CI_PROJECT_NAME}/${CI_COMMIT_REF_NAME}/MacOS/${VERUS_CLI_MACOS}"
      "https://gitlab.com/api/v4/projects/12539166/trigger/pipeline"
  artifacts:
    paths:
      - ${VERUS_CLI_LINUX}
      - ${VERUS_CLI_LINUX}.sha256
      - ${VERUS_CLI_WINDOWS}
      - ${VERUS_CLI_WINDOWS}.sha256
      - ${VERUS_CLI_MACOS}
      - ${VERUS_CLI_MACOS}.sha256
    expire_in: 1 week
########################################################################################################################
####END####                                           Deploy                                                 ####END####
########################################################################################################################<|MERGE_RESOLUTION|>--- conflicted
+++ resolved
@@ -6,11 +6,7 @@
 ####START####                                     PROJECT LEVEL VARIABLES                                  ####START####
 ########################################################################################################################
 variables:
-<<<<<<< HEAD
-  VERSION: 0.5.7
-=======
   VERSION: 0.5.7-1
->>>>>>> 5af83384
   VERUS_CLI_LINUX: Verus-CLI-Linux-v${VERSION}.tar.gz
   VERUS_CLI_WINDOWS: Verus-CLI-Windows-v${VERSION}.zip
   VERUS_CLI_MACOS: Verus-CLI-MacOS-v${VERSION}.tar.gz
@@ -84,35 +80,20 @@
   cache:
     key: "${CI_JOB_NAME}${CI_COMMIT_REF_NAME}"
     paths:
-<<<<<<< HEAD
-    - depends
-  script:
-  - zcutil/build-win.sh -j$(nproc)
-  - mkdir verus-cli
-  - cp src/verus.exe
-=======
       - depends
   script:
     - zcutil/build-win.sh -j$(nproc)
     - mkdir verus-cli
     - cp src/verus.exe
->>>>>>> 5af83384
       src/verusd.exe
       doc/man/verus-cli/windows/README.txt
       zcutil/fetch-params.bat
       zcutil/wget64.exe
       verus-cli
-<<<<<<< HEAD
-  - if [ "${STRIP_BINARIES}" = "true" ]; then strip --strip-unneeded verus-cli/verusd.exe && strip --strip-unneeded verus-cli/verus.exe; fi
-  - zip -r ${VERUS_CLI_WINDOWS} verus-cli
-  - sha256sum ${VERUS_CLI_WINDOWS} > ${VERUS_CLI_WINDOWS}.sha256
-  - curl -F file=@"${VERUS_CLI_WINDOWS}"
-=======
     - if [ "${STRIP_BINARIES}" = "true" ]; then strip --strip-unneeded verus-cli/verusd.exe && strip --strip-unneeded verus-cli/verus.exe; fi
     - zip -r ${VERUS_CLI_WINDOWS} verus-cli
     - sha256sum ${VERUS_CLI_WINDOWS} > ${VERUS_CLI_WINDOWS}.sha256
     - curl -F file=@"${VERUS_CLI_WINDOWS}"
->>>>>>> 5af83384
       -F channels="${CLI_POST_CHANNEL}"
       -F initial_comment="${POST_MESSAGE}"
       -H "${SLACK_BOT_AUTH}"
@@ -135,11 +116,7 @@
   cache:
     key: "${CI_JOB_NAME}${CI_COMMIT_REF_NAME}"
     paths:
-<<<<<<< HEAD
-    - depends
-=======
       - depends
->>>>>>> 5af83384
   script:
     - zcutil/build-mac.sh -j$(sysctl -n hw.physicalcpu)
     - ./makeReleaseMac.sh
@@ -339,17 +316,6 @@
     - build:windows
     - build:mac
   script:
-<<<<<<< HEAD
-  - mkdir Windows && mkdir Linux && mkdir MacOS &&
-    cp ${VERUS_CLI_WINDOWS} Windows &&
-    cp ${VERUS_CLI_LINUX} Linux &&
-    cp ${VERUS_CLI_MACOS} MacOS
-  - echo "$AUTH_KEY" > AUTH_KEY.json &&
-    gcloud auth activate-service-account
-    --key-file AUTH_KEY.json
-  - gsutil cp -r Windows MacOS Linux  $STAGING/${CI_PROJECT_NAME}/${CI_COMMIT_REF_NAME}
-  - curl -X POST
-=======
     - mkdir Windows && mkdir Linux && mkdir MacOS &&
       cp ${VERUS_CLI_WINDOWS} Windows &&
       cp ${VERUS_CLI_LINUX} Linux &&
@@ -359,7 +325,6 @@
       --key-file AUTH_KEY.json
     - gsutil cp -r Windows MacOS Linux  $STAGING/${CI_PROJECT_NAME}/${CI_COMMIT_REF_NAME}
     - curl -X POST
->>>>>>> 5af83384
       -F token="$CI_JOB_TOKEN"
       -F ref="$DOWNSTREAM_AGAMA_BRANCH"
       -F variables\[UPSTREAM_TRIGGER\]="${CI_PROJECT_NAME}"
