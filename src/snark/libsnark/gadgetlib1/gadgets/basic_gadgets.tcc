/** @file
 *****************************************************************************
 * @author     This file is part of libsnark, developed by SCIPR Lab
 *             and contributors (see AUTHORS).
 * @copyright  MIT license (see LICENSE file)
 *****************************************************************************/

#ifndef BASIC_GADGETS_TCC_
#define BASIC_GADGETS_TCC_

#include "common/profiling.hpp"
#include "common/utils.hpp"

namespace libsnark {

template<typename FieldT>
void generate_boolean_r1cs_constraint(protoboard<FieldT> &pb, const pb_linear_combination<FieldT> &lc, const std::string &annotation_prefix)
/* forces lc to take value 0 or 1 by adding constraint lc * (1-lc) = 0 */
{
    pb.add_r1cs_constraint(r1cs_constraint<FieldT>(lc, 1-lc, 0),
                           FMT(annotation_prefix, " boolean_r1cs_constraint"));
}

template<typename FieldT>
void generate_r1cs_equals_const_constraint(protoboard<FieldT> &pb, const pb_linear_combination<FieldT> &lc, const FieldT& c, const std::string &annotation_prefix)
{
    pb.add_r1cs_constraint(r1cs_constraint<FieldT>(1, lc, c),
                           FMT(annotation_prefix, " constness_constraint"));
}

template<typename FieldT>
void packing_gadget<FieldT>::generate_r1cs_constraints(const bool enforce_bitness)
/* adds constraint result = \sum  bits[i] * 2^i */
{
    this->pb.add_r1cs_constraint(r1cs_constraint<FieldT>(1, pb_packing_sum<FieldT>(bits), packed), FMT(this->annotation_prefix, " packing_constraint"));

    if (enforce_bitness)
    {
        for (size_t i = 0; i < bits.size(); ++i)
        {
            generate_boolean_r1cs_constraint<FieldT>(this->pb, bits[i], FMT(this->annotation_prefix, " bitness_%zu", i));
        }
    }
}

template<typename FieldT>
void packing_gadget<FieldT>::generate_r1cs_witness_from_packed()
{
    packed.evaluate(this->pb);
    assert(this->pb.lc_val(packed).as_bigint().num_bits() <= bits.size());
    bits.fill_with_bits_of_field_element(this->pb, this->pb.lc_val(packed));
}

template<typename FieldT>
void packing_gadget<FieldT>::generate_r1cs_witness_from_bits()
{
    bits.evaluate(this->pb);
    this->pb.lc_val(packed) = bits.get_field_element_from_bits(this->pb);
}

template<typename FieldT>
multipacking_gadget<FieldT>::multipacking_gadget(protoboard<FieldT> &pb,
                                                 const pb_linear_combination_array<FieldT> &bits,
                                                 const pb_linear_combination_array<FieldT> &packed_vars,
                                                 const size_t chunk_size,
                                                 const std::string &annotation_prefix) :
    gadget<FieldT>(pb, annotation_prefix), bits(bits), packed_vars(packed_vars),
    chunk_size(chunk_size),
    num_chunks(div_ceil(bits.size(), chunk_size))
    // last_chunk_size(bits.size() - (num_chunks-1) * chunk_size)
{
    assert(packed_vars.size() == num_chunks);
    for (size_t i = 0; i < num_chunks; ++i)
    {
        packers.emplace_back(packing_gadget<FieldT>(this->pb, pb_linear_combination_array<FieldT>(bits.begin() + i * chunk_size,
                                                                                                  bits.begin() + std::min((i+1) * chunk_size, bits.size())),
                                                    packed_vars[i], FMT(this->annotation_prefix, " packers_%zu", i)));
    }
}

template<typename FieldT>
void multipacking_gadget<FieldT>::generate_r1cs_constraints(const bool enforce_bitness)
{
    for (size_t i = 0; i < num_chunks; ++i)
    {
        packers[i].generate_r1cs_constraints(enforce_bitness);
    }
}

template<typename FieldT>
void multipacking_gadget<FieldT>::generate_r1cs_witness_from_packed()
{
    for (size_t i = 0; i < num_chunks; ++i)
    {
        packers[i].generate_r1cs_witness_from_packed();
    }
}

template<typename FieldT>
void multipacking_gadget<FieldT>::generate_r1cs_witness_from_bits()
{
    for (size_t i = 0; i < num_chunks; ++i)
    {
        packers[i].generate_r1cs_witness_from_bits();
    }
}

template<typename FieldT>
size_t multipacking_num_chunks(const size_t num_bits)
{
    return div_ceil(num_bits, FieldT::capacity());
}

template<typename FieldT>
field_vector_copy_gadget<FieldT>::field_vector_copy_gadget(protoboard<FieldT> &pb,
                                                           const pb_variable_array<FieldT> &source,
                                                           const pb_variable_array<FieldT> &target,
                                                           const pb_linear_combination<FieldT> &do_copy,
                                                           const std::string &annotation_prefix) :
gadget<FieldT>(pb, annotation_prefix), source(source), target(target), do_copy(do_copy)
{
    assert(source.size() == target.size());
}

template<typename FieldT>
void field_vector_copy_gadget<FieldT>::generate_r1cs_constraints()
{
    for (size_t i = 0; i < source.size(); ++i)
    {
        this->pb.add_r1cs_constraint(r1cs_constraint<FieldT>(do_copy, source[i] - target[i], 0),
                                     FMT(this->annotation_prefix, " copying_check_%zu", i));
    }
}

template<typename FieldT>
void field_vector_copy_gadget<FieldT>::generate_r1cs_witness()
{
    do_copy.evaluate(this->pb);
    assert(this->pb.lc_val(do_copy) == FieldT::one() || this->pb.lc_val(do_copy) == FieldT::zero());
    if (this->pb.lc_val(do_copy) != FieldT::zero())
    {
        for (size_t i = 0; i < source.size(); ++i)
        {
            this->pb.val(target[i]) = this->pb.val(source[i]);
        }
    }
}

template<typename FieldT>
bit_vector_copy_gadget<FieldT>::bit_vector_copy_gadget(protoboard<FieldT> &pb,
                                                       const pb_variable_array<FieldT> &source_bits,
                                                       const pb_variable_array<FieldT> &target_bits,
                                                       const pb_linear_combination<FieldT> &do_copy,
                                                       const size_t chunk_size,
                                                       const std::string &annotation_prefix) :
    gadget<FieldT>(pb, annotation_prefix), source_bits(source_bits), target_bits(target_bits), do_copy(do_copy),
    chunk_size(chunk_size), num_chunks(div_ceil(source_bits.size(), chunk_size))
{
    assert(source_bits.size() == target_bits.size());

    packed_source.allocate(pb, num_chunks, FMT(annotation_prefix, " packed_source"));
    pack_source.reset(new multipacking_gadget<FieldT>(pb, source_bits, packed_source, chunk_size, FMT(annotation_prefix, " pack_source")));

    packed_target.allocate(pb, num_chunks, FMT(annotation_prefix, " packed_target"));
    pack_target.reset(new multipacking_gadget<FieldT>(pb, target_bits, packed_target, chunk_size, FMT(annotation_prefix, " pack_target")));

    copier.reset(new field_vector_copy_gadget<FieldT>(pb, packed_source, packed_target, do_copy, FMT(annotation_prefix, " copier")));
}

template<typename FieldT>
void bit_vector_copy_gadget<FieldT>::generate_r1cs_constraints(const bool enforce_source_bitness, const bool enforce_target_bitness)
{
    pack_source->generate_r1cs_constraints(enforce_source_bitness);
    pack_target->generate_r1cs_constraints(enforce_target_bitness);

    copier->generate_r1cs_constraints();
}

template<typename FieldT>
void bit_vector_copy_gadget<FieldT>::generate_r1cs_witness()
{
    do_copy.evaluate(this->pb);
    assert(this->pb.lc_val(do_copy) == FieldT::zero() || this->pb.lc_val(do_copy) == FieldT::one());
    if (this->pb.lc_val(do_copy) == FieldT::one())
    {
        for (size_t i = 0; i < source_bits.size(); ++i)
        {
            this->pb.val(target_bits[i]) = this->pb.val(source_bits[i]);
        }
    }

    pack_source->generate_r1cs_witness_from_bits();
    pack_target->generate_r1cs_witness_from_bits();
}

template<typename FieldT>
void dual_variable_gadget<FieldT>::generate_r1cs_constraints(const bool enforce_bitness)
{
    consistency_check->generate_r1cs_constraints(enforce_bitness);
}

template<typename FieldT>
void dual_variable_gadget<FieldT>::generate_r1cs_witness_from_packed()
{
    consistency_check->generate_r1cs_witness_from_packed();
}

template<typename FieldT>
void dual_variable_gadget<FieldT>::generate_r1cs_witness_from_bits()
{
    consistency_check->generate_r1cs_witness_from_bits();
}

template<typename FieldT>
void disjunction_gadget<FieldT>::generate_r1cs_constraints()
{
    /* inv * sum = output */
    linear_combination<FieldT> a1, b1, c1;
    a1.add_term(inv);
    for (size_t i = 0; i < inputs.size(); ++i)
    {
        b1.add_term(inputs[i]);
    }
    c1.add_term(output);

    this->pb.add_r1cs_constraint(r1cs_constraint<FieldT>(a1, b1, c1), FMT(this->annotation_prefix, " inv*sum=output"));

    /* (1-output) * sum = 0 */
    linear_combination<FieldT> a2, b2, c2;
    a2.add_term(ONE);
    a2.add_term(output, -1);
    for (size_t i = 0; i < inputs.size(); ++i)
    {
        b2.add_term(inputs[i]);
    }
    c2.add_term(ONE, 0);

    this->pb.add_r1cs_constraint(r1cs_constraint<FieldT>(a2, b2, c2), FMT(this->annotation_prefix, " (1-output)*sum=0"));
}

template<typename FieldT>
void disjunction_gadget<FieldT>::generate_r1cs_witness()
{
    FieldT sum = FieldT::zero();

    for (size_t i = 0; i < inputs.size(); ++i)
    {
        sum += this->pb.val(inputs[i]);
    }

    if (sum.is_zero())
    {
        this->pb.val(inv) = FieldT::zero();
        this->pb.val(output) = FieldT::zero();
    }
    else
    {
        this->pb.val(inv) = sum.inverse();
        this->pb.val(output) = FieldT::one();
    }
}

template<typename FieldT>
void test_disjunction_gadget(const size_t n)
{
    printf("testing disjunction_gadget on all %zu bit strings\n", n);

    protoboard<FieldT> pb;
    pb_variable_array<FieldT> inputs;
    inputs.allocate(pb, n, "inputs");

    pb_variable<FieldT> output;
    output.allocate(pb, "output");

    disjunction_gadget<FieldT> d(pb, inputs, output, "d");
    d.generate_r1cs_constraints();

    for (size_t w = 0; w < UINT64_C(1)<<n; ++w)
    {
        for (size_t j = 0; j < n; ++j)
        {
            pb.val(inputs[j]) = FieldT((w & (UINT64_C(1)<<j)) ? 1 : 0);
        }

        d.generate_r1cs_witness();

#ifdef DEBUG
        printf("positive test for %zu\n", w);
#endif
        assert(pb.val(output) == (w ? FieldT::one() : FieldT::zero()));
        assert(pb.is_satisfied());

#ifdef DEBUG
        printf("negative test for %zu\n", w);
#endif
        pb.val(output) = (w ? FieldT::zero() : FieldT::one());
        assert(!pb.is_satisfied());
    }

    print_time("disjunction tests successful");
}

template<typename FieldT>
void conjunction_gadget<FieldT>::generate_r1cs_constraints()
{
    /* inv * (n-sum) = 1-output */
    linear_combination<FieldT> a1, b1, c1;
    a1.add_term(inv);
    b1.add_term(ONE, inputs.size());
    for (size_t i = 0; i < inputs.size(); ++i)
    {
        b1.add_term(inputs[i], -1);
    }
    c1.add_term(ONE);
    c1.add_term(output, -1);

    this->pb.add_r1cs_constraint(r1cs_constraint<FieldT>(a1, b1, c1), FMT(this->annotation_prefix, " inv*(n-sum)=(1-output)"));

    /* output * (n-sum) = 0 */
    linear_combination<FieldT> a2, b2, c2;
    a2.add_term(output);
    b2.add_term(ONE, inputs.size());
    for (size_t i = 0; i < inputs.size(); ++i)
    {
        b2.add_term(inputs[i], -1);
    }
    c2.add_term(ONE, 0);

    this->pb.add_r1cs_constraint(r1cs_constraint<FieldT>(a2, b2, c2), FMT(this->annotation_prefix, " output*(n-sum)=0"));
}

template<typename FieldT>
void conjunction_gadget<FieldT>::generate_r1cs_witness()
{
    FieldT sum = FieldT(inputs.size());

    for (size_t i = 0; i < inputs.size(); ++i)
    {
        sum -= this->pb.val(inputs[i]);
    }

    if (sum.is_zero())
    {
        this->pb.val(inv) = FieldT::zero();
        this->pb.val(output) = FieldT::one();
    }
    else
    {
        this->pb.val(inv) = sum.inverse();
        this->pb.val(output) = FieldT::zero();
    }
}

template<typename FieldT>
void test_conjunction_gadget(const size_t n)
{
    printf("testing conjunction_gadget on all %zu bit strings\n", n);

    protoboard<FieldT> pb;
    pb_variable_array<FieldT> inputs;
    inputs.allocate(pb, n, "inputs");

    pb_variable<FieldT> output;
    output.allocate(pb, "output");

    conjunction_gadget<FieldT> c(pb, inputs, output, "c");
    c.generate_r1cs_constraints();

    for (size_t w = 0; w < UINT64_C(1)<<n; ++w)
    {
        for (size_t j = 0; j < n; ++j)
        {
            pb.val(inputs[j]) = (w & (UINT64_C(1)<<j)) ? FieldT::one() : FieldT::zero();
        }

        c.generate_r1cs_witness();

#ifdef DEBUG
        printf("positive test for %zu\n", w);
#endif
        assert(pb.val(output) == (w == (UINT64_C(1)<<n) - 1 ? FieldT::one() : FieldT::zero()));
        assert(pb.is_satisfied());

#ifdef DEBUG
        printf("negative test for %zu\n", w);
#endif
        pb.val(output) = (w == (UINT64_C(1)<<n) - 1 ? FieldT::zero() : FieldT::one());
        assert(!pb.is_satisfied());
    }

    print_time("conjunction tests successful");
}

template<typename FieldT>
void comparison_gadget<FieldT>::generate_r1cs_constraints()
{
    /*
      packed(alpha) = 2^n + B - A

      not_all_zeros = \bigvee_{i=0}^{n-1} alpha_i

      if B - A > 0, then 2^n + B - A > 2^n,
          so alpha_n = 1 and not_all_zeros = 1
      if B - A = 0, then 2^n + B - A = 2^n,
          so alpha_n = 1 and not_all_zeros = 0
      if B - A < 0, then 2^n + B - A \in {0, 1, \ldots, 2^n-1},
          so alpha_n = 0

      therefore alpha_n = less_or_eq and alpha_n * not_all_zeros = less
     */

    /* not_all_zeros to be Boolean, alpha_i are Boolean by packing gadget */
    generate_boolean_r1cs_constraint<FieldT>(this->pb, not_all_zeros,
                                     FMT(this->annotation_prefix, " not_all_zeros"));

    /* constraints for packed(alpha) = 2^n + B - A */
    pack_alpha->generate_r1cs_constraints(true);
    this->pb.add_r1cs_constraint(r1cs_constraint<FieldT>(1, (FieldT(2)^n) + B - A, alpha_packed), FMT(this->annotation_prefix, " main_constraint"));

    /* compute result */
    all_zeros_test->generate_r1cs_constraints();
    this->pb.add_r1cs_constraint(r1cs_constraint<FieldT>(less_or_eq, not_all_zeros, less),
                                 FMT(this->annotation_prefix, " less"));
}

template<typename FieldT>
void comparison_gadget<FieldT>::generate_r1cs_witness()
{
    A.evaluate(this->pb);
    B.evaluate(this->pb);

    /* unpack 2^n + B - A into alpha_packed */
    this->pb.val(alpha_packed) = (FieldT(2)^n) + this->pb.lc_val(B) - this->pb.lc_val(A);
    pack_alpha->generate_r1cs_witness_from_packed();

    /* compute result */
    all_zeros_test->generate_r1cs_witness();
    this->pb.val(less) = this->pb.val(less_or_eq) * this->pb.val(not_all_zeros);
}

template<typename FieldT>
void test_comparison_gadget(const size_t n)
{
    printf("testing comparison_gadget on all %zu bit inputs\n", n);

    protoboard<FieldT> pb;

    pb_variable<FieldT> A, B, less, less_or_eq;
    A.allocate(pb, "A");
    B.allocate(pb, "B");
    less.allocate(pb, "less");
    less_or_eq.allocate(pb, "less_or_eq");

    comparison_gadget<FieldT> cmp(pb, n, A, B, less, less_or_eq, "cmp");
    cmp.generate_r1cs_constraints();

    for (size_t a = 0; a < UINT64_C(1)<<n; ++a)
    {
        for (size_t b = 0; b < UINT64_C(1)<<n; ++b)
        {
            pb.val(A) = FieldT(a);
            pb.val(B) = FieldT(b);

            cmp.generate_r1cs_witness();

#ifdef DEBUG
            printf("positive test for %zu < %zu\n", a, b);
#endif
            assert(pb.val(less) == (a < b ? FieldT::one() : FieldT::zero()));
            assert(pb.val(less_or_eq) == (a <= b ? FieldT::one() : FieldT::zero()));
            assert(pb.is_satisfied());
        }
    }

    print_time("comparison tests successful");
}

template<typename FieldT>
void inner_product_gadget<FieldT>::generate_r1cs_constraints()
{
    /*
      S_i = \sum_{k=0}^{i+1} A[i] * B[i]
      S[0] = A[0] * B[0]
      S[i+1] - S[i] = A[i] * B[i]
    */
    for (size_t i = 0; i < A.size(); ++i)
    {
        this->pb.add_r1cs_constraint(
            r1cs_constraint<FieldT>(A[i], B[i],
                                    (i == A.size()-1 ? result : S[i]) + (i == 0 ? 0 * ONE : -S[i-1])),
            FMT(this->annotation_prefix, " S_%zu", i));
    }
}

template<typename FieldT>
void inner_product_gadget<FieldT>::generate_r1cs_witness()
{
    FieldT total = FieldT::zero();
    for (size_t i = 0; i < A.size(); ++i)
    {
        A[i].evaluate(this->pb);
        B[i].evaluate(this->pb);

        total += this->pb.lc_val(A[i]) * this->pb.lc_val(B[i]);
        this->pb.val(i == A.size()-1 ? result : S[i]) = total;
    }
}

template<typename FieldT>
void test_inner_product_gadget(const size_t n)
{
    printf("testing inner_product_gadget on all %zu bit strings\n", n);

    protoboard<FieldT> pb;
    pb_variable_array<FieldT> A;
    A.allocate(pb, n, "A");
    pb_variable_array<FieldT> B;
    B.allocate(pb, n, "B");

    pb_variable<FieldT> result;
    result.allocate(pb, "result");

    inner_product_gadget<FieldT> g(pb, A, B, result, "g");
    g.generate_r1cs_constraints();

    for (size_t i = 0; i < UINT64_C(1)<<n; ++i)
    {
        for (size_t j = 0; j < UINT64_C(1)<<n; ++j)
        {
            size_t correct = 0;
            for (size_t k = 0; k < n; ++k)
            {
                pb.val(A[k]) = (i & (UINT64_C(1)<<k) ? FieldT::one() : FieldT::zero());
                pb.val(B[k]) = (j & (UINT64_C(1)<<k) ? FieldT::one() : FieldT::zero());
                correct += ((i & (UINT64_C(1)<<k)) && (j & (UINT64_C(1)<<k)) ? 1 : 0);
            }

            g.generate_r1cs_witness();
#ifdef DEBUG
            printf("positive test for (%zu, %zu)\n", i, j);
#endif
            assert(pb.val(result) == FieldT(correct));
            assert(pb.is_satisfied());

#ifdef DEBUG
            printf("negative test for (%zu, %zu)\n", i, j);
#endif
            pb.val(result) = FieldT(100*n+19);
            assert(!pb.is_satisfied());
        }
    }

    print_time("inner_product_gadget tests successful");
}

template<typename FieldT>
void loose_multiplexing_gadget<FieldT>::generate_r1cs_constraints()
{
    /* \alpha_i (index - i) = 0 */
    for (size_t i = 0; i < arr.size(); ++i)
    {
        this->pb.add_r1cs_constraint(
            r1cs_constraint<FieldT>(alpha[i], index - i, 0),
            FMT(this->annotation_prefix, " alpha_%zu", i));
    }

    /* 1 * (\sum \alpha_i) = success_flag */
    linear_combination<FieldT> a, b, c;
    a.add_term(ONE);
    for (size_t i = 0; i < arr.size(); ++i)
    {
        b.add_term(alpha[i]);
    }
    c.add_term(success_flag);
    this->pb.add_r1cs_constraint(r1cs_constraint<FieldT>(a, b, c), FMT(this->annotation_prefix, " main_constraint"));

    /* now success_flag is constrained to either 0 (if index is out of
       range) or \alpha_i. constrain it and \alpha_i to zero */
    generate_boolean_r1cs_constraint<FieldT>(this->pb, success_flag, FMT(this->annotation_prefix, " success_flag"));

    /* compute result */
    compute_result->generate_r1cs_constraints();
}

template<typename FieldT>
void loose_multiplexing_gadget<FieldT>::generate_r1cs_witness()
{
    /* assumes that idx can be fit in uint64_t; true for our purposes for now */
    const bigint<FieldT::num_limbs> valint = this->pb.val(index).as_bigint();
<<<<<<< HEAD
    uint64_t idx = valint.as_ulong();
=======
    uint64_t idx = valint.as_uint64();
>>>>>>> 0e0f5e4e
    const bigint<FieldT::num_limbs> arrsize(arr.size());

    if (idx >= arr.size() || mpn_cmp(valint.data, arrsize.data, FieldT::num_limbs) >= 0)
    {
        for (size_t i = 0; i < arr.size(); ++i)
        {
            this->pb.val(alpha[i]) = FieldT::zero();
        }

        this->pb.val(success_flag) = FieldT::zero();
    }
    else
    {
        for (size_t i = 0; i < arr.size(); ++i)
        {
            this->pb.val(alpha[i]) = (i == idx ? FieldT::one() : FieldT::zero());
        }

        this->pb.val(success_flag) = FieldT::one();
    }

    compute_result->generate_r1cs_witness();
}

template<typename FieldT>
void test_loose_multiplexing_gadget(const size_t n)
{
    printf("testing loose_multiplexing_gadget on 2**%zu pb_variable<FieldT> array inputs\n", n);
    protoboard<FieldT> pb;

    pb_variable_array<FieldT> arr;
    arr.allocate(pb, UINT64_C(1)<<n, "arr");
    pb_variable<FieldT> index, result, success_flag;
    index.allocate(pb, "index");
    result.allocate(pb, "result");
    success_flag.allocate(pb, "success_flag");

    loose_multiplexing_gadget<FieldT> g(pb, arr, index, result, success_flag, "g");
    g.generate_r1cs_constraints();

    for (size_t i = 0; i < UINT64_C(1)<<n; ++i)
    {
        pb.val(arr[i]) = FieldT((19*i) % (UINT64_C(1)<<n));
    }

    for (int idx = -1; idx <= (int)(UINT64_C(1)<<n); ++idx)
    {
        pb.val(index) = FieldT(idx);
        g.generate_r1cs_witness();

        if (0 <= idx && idx <= (int)(UINT64_C(1)<<n) - 1)
        {
            printf("demuxing element %d (in bounds)\n", idx);
            assert(pb.val(result) == FieldT((19*idx) % (UINT64_C(1)<<n)));
            assert(pb.val(success_flag) == FieldT::one());
            assert(pb.is_satisfied());
            pb.val(result) -= FieldT::one();
            assert(!pb.is_satisfied());
        }
        else
        {
            printf("demuxing element %d (out of bounds)\n", idx);
            assert(pb.val(success_flag) == FieldT::zero());
            assert(pb.is_satisfied());
            pb.val(success_flag) = FieldT::one();
            assert(!pb.is_satisfied());
        }
    }
    printf("loose_multiplexing_gadget tests successful\n");
}

template<typename FieldT, typename VarT>
void create_linear_combination_constraints(protoboard<FieldT> &pb,
                                           const std::vector<FieldT> &base,
                                           const std::vector<std::pair<VarT, FieldT> > &v,
                                           const VarT &target,
                                           const std::string &annotation_prefix)
{
    for (size_t i = 0; i < base.size(); ++i)
    {
        linear_combination<FieldT> a, b, c;

        a.add_term(ONE);
        b.add_term(ONE, base[i]);

        for (auto &p : v)
        {
            b.add_term(p.first.all_vars[i], p.second);
        }

        c.add_term(target.all_vars[i]);

        pb.add_r1cs_constraint(r1cs_constraint<FieldT>(a, b, c), FMT(annotation_prefix, " linear_combination_%zu", i));
    }
}

template<typename FieldT, typename VarT>
void create_linear_combination_witness(protoboard<FieldT> &pb,
                                       const std::vector<FieldT> &base,
                                       const std::vector<std::pair<VarT, FieldT> > &v,
                                       const VarT &target)
{
    for (size_t i = 0; i < base.size(); ++i)
    {
        pb.val(target.all_vars[i]) = base[i];

        for (auto &p : v)
        {
            pb.val(target.all_vars[i]) += p.second * pb.val(p.first.all_vars[i]);
        }
    }
}

} // libsnark
#endif // BASIC_GADGETS_TCC_<|MERGE_RESOLUTION|>--- conflicted
+++ resolved
@@ -587,11 +587,7 @@
 {
     /* assumes that idx can be fit in uint64_t; true for our purposes for now */
     const bigint<FieldT::num_limbs> valint = this->pb.val(index).as_bigint();
-<<<<<<< HEAD
-    uint64_t idx = valint.as_ulong();
-=======
     uint64_t idx = valint.as_uint64();
->>>>>>> 0e0f5e4e
     const bigint<FieldT::num_limbs> arrsize(arr.size());
 
     if (idx >= arr.size() || mpn_cmp(valint.data, arrsize.data, FieldT::num_limbs) >= 0)
