--- conflicted
+++ resolved
@@ -59,11 +59,7 @@
 
     void fill_with_field_elements(protoboard<FieldT> &pb, const std::vector<FieldT>& vals) const;
     void fill_with_bits(protoboard<FieldT> &pb, const bit_vector& bits) const;
-<<<<<<< HEAD
-    void fill_with_bits_of_ulong(protoboard<FieldT> &pb, const uint64_t i) const;
-=======
     void fill_with_bits_of_uint64(protoboard<FieldT> &pb, const uint64_t i) const;
->>>>>>> 0e0f5e4e
     void fill_with_bits_of_field_element(protoboard<FieldT> &pb, const FieldT &r) const;
 
     std::vector<FieldT> get_vals(const protoboard<FieldT> &pb) const;
@@ -124,11 +120,7 @@
 
     void fill_with_field_elements(protoboard<FieldT> &pb, const std::vector<FieldT>& vals) const;
     void fill_with_bits(protoboard<FieldT> &pb, const bit_vector& bits) const;
-<<<<<<< HEAD
-    void fill_with_bits_of_ulong(protoboard<FieldT> &pb, const uint64_t i) const;
-=======
     void fill_with_bits_of_uint64(protoboard<FieldT> &pb, const uint64_t i) const;
->>>>>>> 0e0f5e4e
     void fill_with_bits_of_field_element(protoboard<FieldT> &pb, const FieldT &r) const;
 
     std::vector<FieldT> get_vals(const protoboard<FieldT> &pb) const;
