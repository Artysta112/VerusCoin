// Copyright (c) 2012-2014 The Bitcoin Core developers
// Distributed under the MIT software license, see the accompanying
// file COPYING or http://www.opensource.org/licenses/mit-license.php.

#include "coins.h"

#include "memusage.h"
#include "random.h"
#include "version.h"
#include "policy/fees.h"
<<<<<<< HEAD
#include "komodo_defs.h"
=======
>>>>>>> 4d6498b9

#include <assert.h>

/**
 * calculate number of bytes for the bitmask, and its number of non-zero bytes
 * each bit in the bitmask represents the availability of one output, but the
 * availabilities of the first two outputs are encoded separately
 */
void CCoins::CalcMaskSize(unsigned int &nBytes, unsigned int &nNonzeroBytes) const {
    unsigned int nLastUsedByte = 0;
    for (unsigned int b = 0; 2+b*8 < vout.size(); b++) {
        bool fZero = true;
        for (unsigned int i = 0; i < 8 && 2+b*8+i < vout.size(); i++) {
            if (!vout[2+b*8+i].IsNull()) {
                fZero = false;
                continue;
            }
        }
        if (!fZero) {
            nLastUsedByte = b + 1;
            nNonzeroBytes++;
        }
    }
    nBytes += nLastUsedByte;
}

bool CCoins::Spend(uint32_t nPos) 
{
    if (nPos >= vout.size() || vout[nPos].IsNull())
        return false;
    vout[nPos].SetNull();
    Cleanup();
    return true;
}
bool CCoinsView::GetAnchorAt(const uint256 &rt, ZCIncrementalMerkleTree &tree) const { return false; }
bool CCoinsView::GetNullifier(const uint256 &nullifier) const { return false; }
bool CCoinsView::GetCoins(const uint256 &txid, CCoins &coins) const { return false; }
bool CCoinsView::HaveCoins(const uint256 &txid) const { return false; }
uint256 CCoinsView::GetBestBlock() const { return uint256(); }
uint256 CCoinsView::GetBestAnchor() const { return uint256(); };
bool CCoinsView::BatchWrite(CCoinsMap &mapCoins,
                            const uint256 &hashBlock,
                            const uint256 &hashAnchor,
                            CAnchorsMap &mapAnchors,
                            CNullifiersMap &mapNullifiers) { return false; }
bool CCoinsView::GetStats(CCoinsStats &stats) const { return false; }


CCoinsViewBacked::CCoinsViewBacked(CCoinsView *viewIn) : base(viewIn) { }

bool CCoinsViewBacked::GetAnchorAt(const uint256 &rt, ZCIncrementalMerkleTree &tree) const { return base->GetAnchorAt(rt, tree); }
bool CCoinsViewBacked::GetNullifier(const uint256 &nullifier) const { return base->GetNullifier(nullifier); }
bool CCoinsViewBacked::GetCoins(const uint256 &txid, CCoins &coins) const { return base->GetCoins(txid, coins); }
bool CCoinsViewBacked::HaveCoins(const uint256 &txid) const { return base->HaveCoins(txid); }
uint256 CCoinsViewBacked::GetBestBlock() const { return base->GetBestBlock(); }
uint256 CCoinsViewBacked::GetBestAnchor() const { return base->GetBestAnchor(); }
void CCoinsViewBacked::SetBackend(CCoinsView &viewIn) { base = &viewIn; }
bool CCoinsViewBacked::BatchWrite(CCoinsMap &mapCoins,
                                  const uint256 &hashBlock,
                                  const uint256 &hashAnchor,
                                  CAnchorsMap &mapAnchors,
                                  CNullifiersMap &mapNullifiers) { return base->BatchWrite(mapCoins, hashBlock, hashAnchor, mapAnchors, mapNullifiers); }
bool CCoinsViewBacked::GetStats(CCoinsStats &stats) const { return base->GetStats(stats); }

CCoinsKeyHasher::CCoinsKeyHasher() : salt(GetRandHash()) {}

CCoinsViewCache::CCoinsViewCache(CCoinsView *baseIn) : CCoinsViewBacked(baseIn), hasModifier(false), cachedCoinsUsage(0) { }

CCoinsViewCache::~CCoinsViewCache()
{
    assert(!hasModifier);
}

size_t CCoinsViewCache::DynamicMemoryUsage() const {
    return memusage::DynamicUsage(cacheCoins) +
           memusage::DynamicUsage(cacheAnchors) +
           memusage::DynamicUsage(cacheNullifiers) +
           cachedCoinsUsage;
}

CCoinsMap::const_iterator CCoinsViewCache::FetchCoins(const uint256 &txid) const {
    CCoinsMap::iterator it = cacheCoins.find(txid);
    if (it != cacheCoins.end())
        return it;
    CCoins tmp;
    if (!base->GetCoins(txid, tmp))
        return cacheCoins.end();
    CCoinsMap::iterator ret = cacheCoins.insert(std::make_pair(txid, CCoinsCacheEntry())).first;
    tmp.swap(ret->second.coins);
    if (ret->second.coins.IsPruned()) {
        // The parent only has an empty entry for this txid; we can consider our
        // version as fresh.
        ret->second.flags = CCoinsCacheEntry::FRESH;
    }
    cachedCoinsUsage += ret->second.coins.DynamicMemoryUsage();
    return ret;
}


bool CCoinsViewCache::GetAnchorAt(const uint256 &rt, ZCIncrementalMerkleTree &tree) const {
    CAnchorsMap::const_iterator it = cacheAnchors.find(rt);
    if (it != cacheAnchors.end()) {
        if (it->second.entered) {
            tree = it->second.tree;
            return true;
        } else {
            return false;
        }
    }

    if (!base->GetAnchorAt(rt, tree)) {
        return false;
    }

    CAnchorsMap::iterator ret = cacheAnchors.insert(std::make_pair(rt, CAnchorsCacheEntry())).first;
    ret->second.entered = true;
    ret->second.tree = tree;
    cachedCoinsUsage += ret->second.tree.DynamicMemoryUsage();

    return true;
}

bool CCoinsViewCache::GetNullifier(const uint256 &nullifier) const {
    CNullifiersMap::iterator it = cacheNullifiers.find(nullifier);
    if (it != cacheNullifiers.end())
        return it->second.entered;

    CNullifiersCacheEntry entry;
    bool tmp = base->GetNullifier(nullifier);
    entry.entered = tmp;

    cacheNullifiers.insert(std::make_pair(nullifier, entry));

    return tmp;
}

void CCoinsViewCache::PushAnchor(const ZCIncrementalMerkleTree &tree) {
    uint256 newrt = tree.root();

    auto currentRoot = GetBestAnchor();

    // We don't want to overwrite an anchor we already have.
    // This occurs when a block doesn't modify mapAnchors at all,
    // because there are no joinsplits. We could get around this a
    // different way (make all blocks modify mapAnchors somehow)
    // but this is simpler to reason about.
    if (currentRoot != newrt) {
        auto insertRet = cacheAnchors.insert(std::make_pair(newrt, CAnchorsCacheEntry()));
        CAnchorsMap::iterator ret = insertRet.first;

        ret->second.entered = true;
        ret->second.tree = tree;
        ret->second.flags = CAnchorsCacheEntry::DIRTY;

        if (insertRet.second) {
            // An insert took place
            cachedCoinsUsage += ret->second.tree.DynamicMemoryUsage();
        }

        hashAnchor = newrt;
    }
}

void CCoinsViewCache::PopAnchor(const uint256 &newrt) {
    auto currentRoot = GetBestAnchor();

    // Blocks might not change the commitment tree, in which
    // case restoring the "old" anchor during a reorg must
    // have no effect.
    if (currentRoot != newrt) {
        // Bring the current best anchor into our local cache
        // so that its tree exists in memory.
        {
            ZCIncrementalMerkleTree tree;
            assert(GetAnchorAt(currentRoot, tree));
        }

        // Mark the anchor as unentered, removing it from view
        cacheAnchors[currentRoot].entered = false;

        // Mark the cache entry as dirty so it's propagated
        cacheAnchors[currentRoot].flags = CAnchorsCacheEntry::DIRTY;

        // Mark the new root as the best anchor
        hashAnchor = newrt;
    }
}

void CCoinsViewCache::SetNullifier(const uint256 &nullifier, bool spent) {
    std::pair<CNullifiersMap::iterator, bool> ret = cacheNullifiers.insert(std::make_pair(nullifier, CNullifiersCacheEntry()));
    ret.first->second.entered = spent;
    ret.first->second.flags |= CNullifiersCacheEntry::DIRTY;
}

bool CCoinsViewCache::GetCoins(const uint256 &txid, CCoins &coins) const {
    CCoinsMap::const_iterator it = FetchCoins(txid);
    if (it != cacheCoins.end()) {
        coins = it->second.coins;
        return true;
    }
    return false;
}

CCoinsModifier CCoinsViewCache::ModifyCoins(const uint256 &txid) {
    assert(!hasModifier);
    std::pair<CCoinsMap::iterator, bool> ret = cacheCoins.insert(std::make_pair(txid, CCoinsCacheEntry()));
    size_t cachedCoinUsage = 0;
    if (ret.second) {
        if (!base->GetCoins(txid, ret.first->second.coins)) {
            // The parent view does not have this entry; mark it as fresh.
            ret.first->second.coins.Clear();
            ret.first->second.flags = CCoinsCacheEntry::FRESH;
        } else if (ret.first->second.coins.IsPruned()) {
            // The parent view only has a pruned entry for this; mark it as fresh.
            ret.first->second.flags = CCoinsCacheEntry::FRESH;
        }
    } else {
        cachedCoinUsage = ret.first->second.coins.DynamicMemoryUsage();
    }
    // Assume that whenever ModifyCoins is called, the entry will be modified.
    ret.first->second.flags |= CCoinsCacheEntry::DIRTY;
    return CCoinsModifier(*this, ret.first, cachedCoinUsage);
}

const CCoins* CCoinsViewCache::AccessCoins(const uint256 &txid) const {
    CCoinsMap::const_iterator it = FetchCoins(txid);
    if (it == cacheCoins.end()) {
        return NULL;
    } else {
        return &it->second.coins;
    }
}

bool CCoinsViewCache::HaveCoins(const uint256 &txid) const {
    CCoinsMap::const_iterator it = FetchCoins(txid);
    // We're using vtx.empty() instead of IsPruned here for performance reasons,
    // as we only care about the case where a transaction was replaced entirely
    // in a reorganization (which wipes vout entirely, as opposed to spending
    // which just cleans individual outputs).
    return (it != cacheCoins.end() && !it->second.coins.vout.empty());
}

uint256 CCoinsViewCache::GetBestBlock() const {
    if (hashBlock.IsNull())
        hashBlock = base->GetBestBlock();
    return hashBlock;
}


uint256 CCoinsViewCache::GetBestAnchor() const {
    if (hashAnchor.IsNull())
        hashAnchor = base->GetBestAnchor();
    return hashAnchor;
}

void CCoinsViewCache::SetBestBlock(const uint256 &hashBlockIn) {
    hashBlock = hashBlockIn;
}

bool CCoinsViewCache::BatchWrite(CCoinsMap &mapCoins,
                                 const uint256 &hashBlockIn,
                                 const uint256 &hashAnchorIn,
                                 CAnchorsMap &mapAnchors,
                                 CNullifiersMap &mapNullifiers) {
    assert(!hasModifier);
    for (CCoinsMap::iterator it = mapCoins.begin(); it != mapCoins.end();) {
        if (it->second.flags & CCoinsCacheEntry::DIRTY) { // Ignore non-dirty entries (optimization).
            CCoinsMap::iterator itUs = cacheCoins.find(it->first);
            if (itUs == cacheCoins.end()) {
                if (!it->second.coins.IsPruned()) {
                    // The parent cache does not have an entry, while the child
                    // cache does have (a non-pruned) one. Move the data up, and
                    // mark it as fresh (if the grandparent did have it, we
                    // would have pulled it in at first GetCoins).
                    assert(it->second.flags & CCoinsCacheEntry::FRESH);
                    CCoinsCacheEntry& entry = cacheCoins[it->first];
                    entry.coins.swap(it->second.coins);
                    cachedCoinsUsage += entry.coins.DynamicMemoryUsage();
                    entry.flags = CCoinsCacheEntry::DIRTY | CCoinsCacheEntry::FRESH;
                }
            } else {
                if ((itUs->second.flags & CCoinsCacheEntry::FRESH) && it->second.coins.IsPruned()) {
                    // The grandparent does not have an entry, and the child is
                    // modified and being pruned. This means we can just delete
                    // it from the parent.
                    cachedCoinsUsage -= itUs->second.coins.DynamicMemoryUsage();
                    cacheCoins.erase(itUs);
                } else {
                    // A normal modification.
                    cachedCoinsUsage -= itUs->second.coins.DynamicMemoryUsage();
                    itUs->second.coins.swap(it->second.coins);
                    cachedCoinsUsage += itUs->second.coins.DynamicMemoryUsage();
                    itUs->second.flags |= CCoinsCacheEntry::DIRTY;
                }
            }
        }
        CCoinsMap::iterator itOld = it++;
        mapCoins.erase(itOld);
    }

    for (CAnchorsMap::iterator child_it = mapAnchors.begin(); child_it != mapAnchors.end();)
    {
        if (child_it->second.flags & CAnchorsCacheEntry::DIRTY) {
            CAnchorsMap::iterator parent_it = cacheAnchors.find(child_it->first);

            if (parent_it == cacheAnchors.end()) {
                CAnchorsCacheEntry& entry = cacheAnchors[child_it->first];
                entry.entered = child_it->second.entered;
                entry.tree = child_it->second.tree;
                entry.flags = CAnchorsCacheEntry::DIRTY;

                cachedCoinsUsage += entry.tree.DynamicMemoryUsage();
            } else {
                if (parent_it->second.entered != child_it->second.entered) {
                    // The parent may have removed the entry.
                    parent_it->second.entered = child_it->second.entered;
                    parent_it->second.flags |= CAnchorsCacheEntry::DIRTY;
                }
            }
        }

        CAnchorsMap::iterator itOld = child_it++;
        mapAnchors.erase(itOld);
    }

    for (CNullifiersMap::iterator child_it = mapNullifiers.begin(); child_it != mapNullifiers.end();)
    {
        if (child_it->second.flags & CNullifiersCacheEntry::DIRTY) { // Ignore non-dirty entries (optimization).
            CNullifiersMap::iterator parent_it = cacheNullifiers.find(child_it->first);

            if (parent_it == cacheNullifiers.end()) {
                CNullifiersCacheEntry& entry = cacheNullifiers[child_it->first];
                entry.entered = child_it->second.entered;
                entry.flags = CNullifiersCacheEntry::DIRTY;
            } else {
                if (parent_it->second.entered != child_it->second.entered) {
                    parent_it->second.entered = child_it->second.entered;
                    parent_it->second.flags |= CNullifiersCacheEntry::DIRTY;
                }
            }
        }
        CNullifiersMap::iterator itOld = child_it++;
        mapNullifiers.erase(itOld);
    }

    hashAnchor = hashAnchorIn;
    hashBlock = hashBlockIn;
    return true;
}

bool CCoinsViewCache::Flush() {
    bool fOk = base->BatchWrite(cacheCoins, hashBlock, hashAnchor, cacheAnchors, cacheNullifiers);
    cacheCoins.clear();
    cacheAnchors.clear();
    cacheNullifiers.clear();
    cachedCoinsUsage = 0;
    return fOk;
}

unsigned int CCoinsViewCache::GetCacheSize() const {
    return cacheCoins.size();
}

const CTxOut &CCoinsViewCache::GetOutputFor(const CTxIn& input) const
{
    const CCoins* coins = AccessCoins(input.prevout.hash);
    assert(coins && coins->IsAvailable(input.prevout.n));
    return coins->vout[input.prevout.n];
}

const CScript &CCoinsViewCache::GetSpendFor(const CTxIn& input) const
{
    const CCoins* coins = AccessCoins(input.prevout.hash);
    assert(coins);
    return coins->vout[input.prevout.n].scriptPubKey;
}

//uint64_t komodo_interest(int32_t txheight,uint64_t nValue,uint32_t nLockTime,uint32_t tiptime);
uint64_t komodo_accrued_interest(int32_t *txheightp,uint32_t *locktimep,uint256 hash,int32_t n,int32_t checkheight,uint64_t checkvalue);
extern char ASSETCHAINS_SYMBOL[KOMODO_ASSETCHAIN_MAXLEN];

CAmount CCoinsViewCache::GetValueIn(int32_t nHeight,int64_t *interestp,const CTransaction& tx,uint32_t tiptime) const
{
    if ( interestp != 0 )
        *interestp = 0;
    if ( tx.IsCoinBase() != 0 )
        return 0;
    CAmount value,nResult = 0;
    for (unsigned int i = 0; i < tx.vin.size(); i++)
    {
        value = GetOutputFor(tx.vin[i]).nValue;
        nResult += value;
#ifdef KOMODO_ENABLE_INTEREST
        if ( ASSETCHAINS_SYMBOL[0] == 0 && nHeight >= 60000 )
        {
            if ( value >= 10*COIN )
            {
                int64_t interest; int32_t txheight; uint32_t locktime;
                interest = komodo_accrued_interest(&txheight,&locktime,tx.vin[i].prevout.hash,tx.vin[i].prevout.n,0,value);
                //printf("nResult %.8f += val %.8f interest %.8f ht.%d lock.%u tip.%u\n",(double)nResult/COIN,(double)value/COIN,(double)interest/COIN,txheight,locktime,tiptime);
                //fprintf(stderr,"nResult %.8f += val %.8f interest %.8f ht.%d lock.%u tip.%u\n",(double)nResult/COIN,(double)value/COIN,(double)interest/COIN,txheight,locktime,tiptime);
                nResult += interest;
                (*interestp) += interest;
            }
        }
#endif
    }
    nResult += tx.GetJoinSplitValueIn();

    return nResult;
}

bool CCoinsViewCache::HaveJoinSplitRequirements(const CTransaction& tx) const
{
    boost::unordered_map<uint256, ZCIncrementalMerkleTree, CCoinsKeyHasher> intermediates;

    BOOST_FOREACH(const JSDescription &joinsplit, tx.vjoinsplit)
    {
        BOOST_FOREACH(const uint256& nullifier, joinsplit.nullifiers)
        {
            if (GetNullifier(nullifier)) {
                // If the nullifier is set, this transaction
                // double-spends!
                return false;
            }
        }

        ZCIncrementalMerkleTree tree;
        auto it = intermediates.find(joinsplit.anchor);
        if (it != intermediates.end()) {
            tree = it->second;
        } else if (!GetAnchorAt(joinsplit.anchor, tree)) {
            return false;
        }

        BOOST_FOREACH(const uint256& commitment, joinsplit.commitments)
        {
            tree.append(commitment);
        }

        intermediates.insert(std::make_pair(tree.root(), tree));
    }

    return true;
}

bool CCoinsViewCache::HaveInputs(const CTransaction& tx) const
{
    if (!tx.IsCoinBase()) {
        for (unsigned int i = 0; i < tx.vin.size(); i++) {
            const COutPoint &prevout = tx.vin[i].prevout;
            const CCoins* coins = AccessCoins(prevout.hash);
            if (!coins || !coins->IsAvailable(prevout.n)) {
                return false;
            }
        }
    }
    return true;
}

double CCoinsViewCache::GetPriority(const CTransaction &tx, int nHeight) const
{
    if (tx.IsCoinBase())
        return 0.0;
<<<<<<< HEAD
    //CAmount nTotalIn = 0;
    
=======

>>>>>>> 4d6498b9
    // Joinsplits do not reveal any information about the value or age of a note, so we
    // cannot apply the priority algorithm used for transparent utxos.  Instead, we just
    // use the maximum priority whenever a transaction contains any JoinSplits.
    // (Note that coinbase transactions cannot contain JoinSplits.)
    // FIXME: this logic is partially duplicated between here and CreateNewBlock in miner.cpp.
<<<<<<< HEAD
    
    if (tx.vjoinsplit.size() > 0) {
            return MAX_PRIORITY;
        }
=======

    if (tx.vjoinsplit.size() > 0) {
        return MAX_PRIORITY;
    }
>>>>>>> 4d6498b9

    double dResult = 0.0;
    BOOST_FOREACH(const CTxIn& txin, tx.vin)
    {
        const CCoins* coins = AccessCoins(txin.prevout.hash);
        assert(coins);
        if (!coins->IsAvailable(txin.prevout.n)) continue;
        if (coins->nHeight < nHeight) {
            dResult += coins->vout[txin.prevout.n].nValue * (nHeight-coins->nHeight);
<<<<<<< HEAD
            //nTotalIn += coins->vout[txin.prevout.n].nValue;
        }
    }

    // If a transaction contains a joinsplit, we boost the priority of the transaction.
    // Joinsplits do not reveal any information about the value or age of a note, so we
    // cannot apply the priority algorithm used for transparent utxos.  Instead, we pick a
    // very large number and multiply it by the transaction's fee per 1000 bytes of data.
    // One trillion, 1000000000000, is equivalent to 1 ZEC utxo * 10000 blocks (~17 days).
    /*if (tx.vjoinsplit.size() > 0) {
        unsigned int nTxSize = ::GetSerializeSize(tx, SER_NETWORK, PROTOCOL_VERSION);
        nTotalIn += tx.GetJoinSplitValueIn();
        CAmount fee = nTotalIn - tx.GetValueOut();
        CFeeRate feeRate(fee, nTxSize);
        CAmount feePerK = feeRate.GetFeePerK();

        if (feePerK == 0) {
            feePerK = 1;
        }

        dResult += 1000000000000 * double(feePerK);
        // We cast feePerK from int64_t to double because if feePerK is a large number, say
        // close to MAX_MONEY, the multiplication operation will result in an integer overflow.
        // The variable dResult should never overflow since a 64-bit double in C++ is typically
        // a double-precision floating-point number as specified by IEE 754, with a maximum
        // value DBL_MAX of 1.79769e+308.
    }*/

=======
        }
    }

>>>>>>> 4d6498b9
    return tx.ComputePriority(dResult);
}

CCoinsModifier::CCoinsModifier(CCoinsViewCache& cache_, CCoinsMap::iterator it_, size_t usage) : cache(cache_), it(it_), cachedCoinUsage(usage) {
    assert(!cache.hasModifier);
    cache.hasModifier = true;
}

CCoinsModifier::~CCoinsModifier()
{
    assert(cache.hasModifier);
    cache.hasModifier = false;
    it->second.coins.Cleanup();
    cache.cachedCoinsUsage -= cachedCoinUsage; // Subtract the old usage
    if ((it->second.flags & CCoinsCacheEntry::FRESH) && it->second.coins.IsPruned()) {
        cache.cacheCoins.erase(it);
    } else {
        // If the coin still exists after the modification, add the new usage
        cache.cachedCoinsUsage += it->second.coins.DynamicMemoryUsage();
    }
}<|MERGE_RESOLUTION|>--- conflicted
+++ resolved
@@ -8,10 +8,7 @@
 #include "random.h"
 #include "version.h"
 #include "policy/fees.h"
-<<<<<<< HEAD
 #include "komodo_defs.h"
-=======
->>>>>>> 4d6498b9
 
 #include <assert.h>
 
@@ -476,28 +473,15 @@
 {
     if (tx.IsCoinBase())
         return 0.0;
-<<<<<<< HEAD
-    //CAmount nTotalIn = 0;
-    
-=======
-
->>>>>>> 4d6498b9
     // Joinsplits do not reveal any information about the value or age of a note, so we
     // cannot apply the priority algorithm used for transparent utxos.  Instead, we just
     // use the maximum priority whenever a transaction contains any JoinSplits.
     // (Note that coinbase transactions cannot contain JoinSplits.)
     // FIXME: this logic is partially duplicated between here and CreateNewBlock in miner.cpp.
-<<<<<<< HEAD
     
     if (tx.vjoinsplit.size() > 0) {
             return MAX_PRIORITY;
         }
-=======
-
-    if (tx.vjoinsplit.size() > 0) {
-        return MAX_PRIORITY;
-    }
->>>>>>> 4d6498b9
 
     double dResult = 0.0;
     BOOST_FOREACH(const CTxIn& txin, tx.vin)
@@ -507,40 +491,9 @@
         if (!coins->IsAvailable(txin.prevout.n)) continue;
         if (coins->nHeight < nHeight) {
             dResult += coins->vout[txin.prevout.n].nValue * (nHeight-coins->nHeight);
-<<<<<<< HEAD
-            //nTotalIn += coins->vout[txin.prevout.n].nValue;
-        }
-    }
-
-    // If a transaction contains a joinsplit, we boost the priority of the transaction.
-    // Joinsplits do not reveal any information about the value or age of a note, so we
-    // cannot apply the priority algorithm used for transparent utxos.  Instead, we pick a
-    // very large number and multiply it by the transaction's fee per 1000 bytes of data.
-    // One trillion, 1000000000000, is equivalent to 1 ZEC utxo * 10000 blocks (~17 days).
-    /*if (tx.vjoinsplit.size() > 0) {
-        unsigned int nTxSize = ::GetSerializeSize(tx, SER_NETWORK, PROTOCOL_VERSION);
-        nTotalIn += tx.GetJoinSplitValueIn();
-        CAmount fee = nTotalIn - tx.GetValueOut();
-        CFeeRate feeRate(fee, nTxSize);
-        CAmount feePerK = feeRate.GetFeePerK();
-
-        if (feePerK == 0) {
-            feePerK = 1;
-        }
-
-        dResult += 1000000000000 * double(feePerK);
-        // We cast feePerK from int64_t to double because if feePerK is a large number, say
-        // close to MAX_MONEY, the multiplication operation will result in an integer overflow.
-        // The variable dResult should never overflow since a 64-bit double in C++ is typically
-        // a double-precision floating-point number as specified by IEE 754, with a maximum
-        // value DBL_MAX of 1.79769e+308.
-    }*/
-
-=======
-        }
-    }
-
->>>>>>> 4d6498b9
+        }
+    }
+
     return tx.ComputePriority(dResult);
 }
 
