--- conflicted
+++ resolved
@@ -648,7 +648,6 @@
     return nResult;
 }
 
-<<<<<<< HEAD
 CAmount CCoinsViewCache::GetReserveValueIn(int32_t nHeight, const CTransaction& tx) const
 {
 
@@ -702,10 +701,8 @@
     return nResult;
 }
 
-bool CCoinsViewCache::HaveJoinSplitRequirements(const CTransaction& tx) const
-=======
+//bool CCoinsViewCache::HaveJoinSplitRequirements(const CTransaction& tx) const
 bool CCoinsViewCache::HaveShieldedRequirements(const CTransaction& tx) const
->>>>>>> e3983afc
 {
     boost::unordered_map<uint256, SproutMerkleTree, CCoinsKeyHasher> intermediates;
 
@@ -774,11 +771,7 @@
     // use the maximum priority for all (partially or fully) shielded transactions.
     // (Note that coinbase transactions cannot contain JoinSplits, or Sapling shielded Spends or Outputs.)
 
-<<<<<<< HEAD
-    if (tx.vjoinsplit.size() > 0 || tx.vShieldedSpend.size() > 0 || tx.vShieldedOutput.size() > 0 || tx.IsCoinImport()) {
-=======
-    if (tx.vJoinSplit.size() > 0 || tx.vShieldedSpend.size() > 0 || tx.vShieldedOutput.size() > 0) {
->>>>>>> e3983afc
+    if (tx.vJoinSplit.size() > 0 || tx.vShieldedSpend.size() > 0 || tx.vShieldedOutput.size() > 0 || tx.IsCoinImport()) {
         return MAX_PRIORITY;
     }
 
