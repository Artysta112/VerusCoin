/******************************************************************************
 * Copyright © 2014-2018 The SuperNET Developers.                             *
 *                                                                            *
 * See the AUTHORS, DEVELOPER-AGREEMENT and LICENSE files at                  *
 * the top-level directory of this distribution for the individual copyright  *
 * holder information and the developer policies on copyright and licensing.  *
 *                                                                            *
 * Unless otherwise agreed in a custom licensing agreement, no part of the    *
 * SuperNET software, including this file may be copied, modified, propagated *
 * or distributed except according to the terms contained in the LICENSE file *
 *                                                                            *
 * Removal or modification of this copyright notice is prohibited.            *
 *                                                                            *
 ******************************************************************************/
#include "komodo_defs.h"

#ifdef _WIN32
#include <sodium.h>
#include <boost/date_time/posix_time/posix_time.hpp>
#include <boost/thread.hpp>
#endif

#define SATOSHIDEN ((uint64_t)100000000L)
#define dstr(x) ((double)(x) / SATOSHIDEN)
#define portable_mutex_t pthread_mutex_t
#define portable_mutex_init(ptr) pthread_mutex_init(ptr,NULL)
#define portable_mutex_lock pthread_mutex_lock
#define portable_mutex_unlock pthread_mutex_unlock

struct allocitem { uint32_t allocsize,type; };
struct queueitem { struct queueitem *next,*prev; uint32_t allocsize,type;  };

typedef struct queue
{
	struct queueitem *list;
	pthread_mutex_t mutex;
    char name[64],initflag;
} queue_t;

#include "mini-gmp.c"

#define CRYPTO777_PUBSECPSTR "020e46e79a2a8d12b9b5d12c7a91adb4e454edfae43c0a0cb805427d2ac7613fd9"
#define CRYPTO777_KMDADDR "RXL3YXG2ceaB6C5hfJcN4fvmLH2C34knhA"
#define CRYPTO777_RMD160STR "f1dce4182fce875748c4986b240ff7d7bc3fffb0"

#define KOMODO_PUBTYPE 60

struct sha256_vstate { uint64_t length; uint32_t state[8],curlen; uint8_t buf[64]; };
struct rmd160_vstate { uint64_t length; uint8_t buf[64]; uint32_t curlen, state[5]; };

// following is ported from libtom

#define STORE32L(x, y)                                                                     \
{ (y)[3] = (uint8_t)(((x)>>24)&255); (y)[2] = (uint8_t)(((x)>>16)&255);   \
(y)[1] = (uint8_t)(((x)>>8)&255); (y)[0] = (uint8_t)((x)&255); }

#define LOAD32L(x, y)                            \
{ x = (uint32_t)(((uint64_t)((y)[3] & 255)<<24) | \
((uint32_t)((y)[2] & 255)<<16) | \
((uint32_t)((y)[1] & 255)<<8)  | \
((uint32_t)((y)[0] & 255))); }

#define STORE64L(x, y)                                                                     \
{ (y)[7] = (uint8_t)(((x)>>56)&255); (y)[6] = (uint8_t)(((x)>>48)&255);   \
(y)[5] = (uint8_t)(((x)>>40)&255); (y)[4] = (uint8_t)(((x)>>32)&255);   \
(y)[3] = (uint8_t)(((x)>>24)&255); (y)[2] = (uint8_t)(((x)>>16)&255);   \
(y)[1] = (uint8_t)(((x)>>8)&255); (y)[0] = (uint8_t)((x)&255); }

#define LOAD64L(x, y)                                                       \
{ x = (((uint64_t)((y)[7] & 255))<<56)|(((uint64_t)((y)[6] & 255))<<48)| \
(((uint64_t)((y)[5] & 255))<<40)|(((uint64_t)((y)[4] & 255))<<32)| \
(((uint64_t)((y)[3] & 255))<<24)|(((uint64_t)((y)[2] & 255))<<16)| \
(((uint64_t)((y)[1] & 255))<<8)|(((uint64_t)((y)[0] & 255))); }

#define STORE32H(x, y)                                                                     \
{ (y)[0] = (uint8_t)(((x)>>24)&255); (y)[1] = (uint8_t)(((x)>>16)&255);   \
(y)[2] = (uint8_t)(((x)>>8)&255); (y)[3] = (uint8_t)((x)&255); }

#define LOAD32H(x, y)                            \
{ x = (uint32_t)(((uint64_t)((y)[0] & 255)<<24) | \
((uint32_t)((y)[1] & 255)<<16) | \
((uint32_t)((y)[2] & 255)<<8)  | \
((uint32_t)((y)[3] & 255))); }

#define STORE64H(x, y)                                                                     \
{ (y)[0] = (uint8_t)(((x)>>56)&255); (y)[1] = (uint8_t)(((x)>>48)&255);     \
(y)[2] = (uint8_t)(((x)>>40)&255); (y)[3] = (uint8_t)(((x)>>32)&255);     \
(y)[4] = (uint8_t)(((x)>>24)&255); (y)[5] = (uint8_t)(((x)>>16)&255);     \
(y)[6] = (uint8_t)(((x)>>8)&255); (y)[7] = (uint8_t)((x)&255); }

#define LOAD64H(x, y)                                                      \
{ x = (((uint64_t)((y)[0] & 255))<<56)|(((uint64_t)((y)[1] & 255))<<48) | \
(((uint64_t)((y)[2] & 255))<<40)|(((uint64_t)((y)[3] & 255))<<32) | \
(((uint64_t)((y)[4] & 255))<<24)|(((uint64_t)((y)[5] & 255))<<16) | \
(((uint64_t)((y)[6] & 255))<<8)|(((uint64_t)((y)[7] & 255))); }

// Various logical functions
#define RORc(x, y) ( ((((uint32_t)(x)&0xFFFFFFFFUL)>>(uint32_t)((y)&31)) | ((uint32_t)(x)<<(uint32_t)(32-((y)&31)))) & 0xFFFFFFFFUL)
#define Ch(x,y,z)       (z ^ (x & (y ^ z)))
#define Maj(x,y,z)      (((x | y) & z) | (x & y))
#define S(x, n)         RORc((x),(n))
#define R(x, n)         (((x)&0xFFFFFFFFUL)>>(n))
#define Sigma0(x)       (S(x, 2) ^ S(x, 13) ^ S(x, 22))
#define Sigma1(x)       (S(x, 6) ^ S(x, 11) ^ S(x, 25))
#define Gamma0(x)       (S(x, 7) ^ S(x, 18) ^ R(x, 3))
#define Gamma1(x)       (S(x, 17) ^ S(x, 19) ^ R(x, 10))
#define MIN(x, y) ( ((x)<(y))?(x):(y) )

static inline int32_t sha256_vcompress(struct sha256_vstate * md,uint8_t *buf)
{
    uint32_t S[8],W[64],t0,t1,i;
    for (i=0; i<8; i++) // copy state into S
        S[i] = md->state[i];
    for (i=0; i<16; i++) // copy the state into 512-bits into W[0..15]
        LOAD32H(W[i],buf + (4*i));
    for (i=16; i<64; i++) // fill W[16..63]
        W[i] = Gamma1(W[i - 2]) + W[i - 7] + Gamma0(W[i - 15]) + W[i - 16];

#define RND(a,b,c,d,e,f,g,h,i,ki)                    \
t0 = h + Sigma1(e) + Ch(e, f, g) + ki + W[i];   \
t1 = Sigma0(a) + Maj(a, b, c);                  \
d += t0;                                        \
h  = t0 + t1;

    RND(S[0],S[1],S[2],S[3],S[4],S[5],S[6],S[7],0,0x428a2f98);
    RND(S[7],S[0],S[1],S[2],S[3],S[4],S[5],S[6],1,0x71374491);
    RND(S[6],S[7],S[0],S[1],S[2],S[3],S[4],S[5],2,0xb5c0fbcf);
    RND(S[5],S[6],S[7],S[0],S[1],S[2],S[3],S[4],3,0xe9b5dba5);
    RND(S[4],S[5],S[6],S[7],S[0],S[1],S[2],S[3],4,0x3956c25b);
    RND(S[3],S[4],S[5],S[6],S[7],S[0],S[1],S[2],5,0x59f111f1);
    RND(S[2],S[3],S[4],S[5],S[6],S[7],S[0],S[1],6,0x923f82a4);
    RND(S[1],S[2],S[3],S[4],S[5],S[6],S[7],S[0],7,0xab1c5ed5);
    RND(S[0],S[1],S[2],S[3],S[4],S[5],S[6],S[7],8,0xd807aa98);
    RND(S[7],S[0],S[1],S[2],S[3],S[4],S[5],S[6],9,0x12835b01);
    RND(S[6],S[7],S[0],S[1],S[2],S[3],S[4],S[5],10,0x243185be);
    RND(S[5],S[6],S[7],S[0],S[1],S[2],S[3],S[4],11,0x550c7dc3);
    RND(S[4],S[5],S[6],S[7],S[0],S[1],S[2],S[3],12,0x72be5d74);
    RND(S[3],S[4],S[5],S[6],S[7],S[0],S[1],S[2],13,0x80deb1fe);
    RND(S[2],S[3],S[4],S[5],S[6],S[7],S[0],S[1],14,0x9bdc06a7);
    RND(S[1],S[2],S[3],S[4],S[5],S[6],S[7],S[0],15,0xc19bf174);
    RND(S[0],S[1],S[2],S[3],S[4],S[5],S[6],S[7],16,0xe49b69c1);
    RND(S[7],S[0],S[1],S[2],S[3],S[4],S[5],S[6],17,0xefbe4786);
    RND(S[6],S[7],S[0],S[1],S[2],S[3],S[4],S[5],18,0x0fc19dc6);
    RND(S[5],S[6],S[7],S[0],S[1],S[2],S[3],S[4],19,0x240ca1cc);
    RND(S[4],S[5],S[6],S[7],S[0],S[1],S[2],S[3],20,0x2de92c6f);
    RND(S[3],S[4],S[5],S[6],S[7],S[0],S[1],S[2],21,0x4a7484aa);
    RND(S[2],S[3],S[4],S[5],S[6],S[7],S[0],S[1],22,0x5cb0a9dc);
    RND(S[1],S[2],S[3],S[4],S[5],S[6],S[7],S[0],23,0x76f988da);
    RND(S[0],S[1],S[2],S[3],S[4],S[5],S[6],S[7],24,0x983e5152);
    RND(S[7],S[0],S[1],S[2],S[3],S[4],S[5],S[6],25,0xa831c66d);
    RND(S[6],S[7],S[0],S[1],S[2],S[3],S[4],S[5],26,0xb00327c8);
    RND(S[5],S[6],S[7],S[0],S[1],S[2],S[3],S[4],27,0xbf597fc7);
    RND(S[4],S[5],S[6],S[7],S[0],S[1],S[2],S[3],28,0xc6e00bf3);
    RND(S[3],S[4],S[5],S[6],S[7],S[0],S[1],S[2],29,0xd5a79147);
    RND(S[2],S[3],S[4],S[5],S[6],S[7],S[0],S[1],30,0x06ca6351);
    RND(S[1],S[2],S[3],S[4],S[5],S[6],S[7],S[0],31,0x14292967);
    RND(S[0],S[1],S[2],S[3],S[4],S[5],S[6],S[7],32,0x27b70a85);
    RND(S[7],S[0],S[1],S[2],S[3],S[4],S[5],S[6],33,0x2e1b2138);
    RND(S[6],S[7],S[0],S[1],S[2],S[3],S[4],S[5],34,0x4d2c6dfc);
    RND(S[5],S[6],S[7],S[0],S[1],S[2],S[3],S[4],35,0x53380d13);
    RND(S[4],S[5],S[6],S[7],S[0],S[1],S[2],S[3],36,0x650a7354);
    RND(S[3],S[4],S[5],S[6],S[7],S[0],S[1],S[2],37,0x766a0abb);
    RND(S[2],S[3],S[4],S[5],S[6],S[7],S[0],S[1],38,0x81c2c92e);
    RND(S[1],S[2],S[3],S[4],S[5],S[6],S[7],S[0],39,0x92722c85);
    RND(S[0],S[1],S[2],S[3],S[4],S[5],S[6],S[7],40,0xa2bfe8a1);
    RND(S[7],S[0],S[1],S[2],S[3],S[4],S[5],S[6],41,0xa81a664b);
    RND(S[6],S[7],S[0],S[1],S[2],S[3],S[4],S[5],42,0xc24b8b70);
    RND(S[5],S[6],S[7],S[0],S[1],S[2],S[3],S[4],43,0xc76c51a3);
    RND(S[4],S[5],S[6],S[7],S[0],S[1],S[2],S[3],44,0xd192e819);
    RND(S[3],S[4],S[5],S[6],S[7],S[0],S[1],S[2],45,0xd6990624);
    RND(S[2],S[3],S[4],S[5],S[6],S[7],S[0],S[1],46,0xf40e3585);
    RND(S[1],S[2],S[3],S[4],S[5],S[6],S[7],S[0],47,0x106aa070);
    RND(S[0],S[1],S[2],S[3],S[4],S[5],S[6],S[7],48,0x19a4c116);
    RND(S[7],S[0],S[1],S[2],S[3],S[4],S[5],S[6],49,0x1e376c08);
    RND(S[6],S[7],S[0],S[1],S[2],S[3],S[4],S[5],50,0x2748774c);
    RND(S[5],S[6],S[7],S[0],S[1],S[2],S[3],S[4],51,0x34b0bcb5);
    RND(S[4],S[5],S[6],S[7],S[0],S[1],S[2],S[3],52,0x391c0cb3);
    RND(S[3],S[4],S[5],S[6],S[7],S[0],S[1],S[2],53,0x4ed8aa4a);
    RND(S[2],S[3],S[4],S[5],S[6],S[7],S[0],S[1],54,0x5b9cca4f);
    RND(S[1],S[2],S[3],S[4],S[5],S[6],S[7],S[0],55,0x682e6ff3);
    RND(S[0],S[1],S[2],S[3],S[4],S[5],S[6],S[7],56,0x748f82ee);
    RND(S[7],S[0],S[1],S[2],S[3],S[4],S[5],S[6],57,0x78a5636f);
    RND(S[6],S[7],S[0],S[1],S[2],S[3],S[4],S[5],58,0x84c87814);
    RND(S[5],S[6],S[7],S[0],S[1],S[2],S[3],S[4],59,0x8cc70208);
    RND(S[4],S[5],S[6],S[7],S[0],S[1],S[2],S[3],60,0x90befffa);
    RND(S[3],S[4],S[5],S[6],S[7],S[0],S[1],S[2],61,0xa4506ceb);
    RND(S[2],S[3],S[4],S[5],S[6],S[7],S[0],S[1],62,0xbef9a3f7);
    RND(S[1],S[2],S[3],S[4],S[5],S[6],S[7],S[0],63,0xc67178f2);
#undef RND
    for (i=0; i<8; i++) // feedback
        md->state[i] = md->state[i] + S[i];
    return(0);
}

#undef RORc
#undef Ch
#undef Maj
#undef S
#undef R
#undef Sigma0
#undef Sigma1
#undef Gamma0
#undef Gamma1

static inline void sha256_vinit(struct sha256_vstate * md)
{
    md->curlen = 0;
    md->length = 0;
    md->state[0] = 0x6A09E667UL;
    md->state[1] = 0xBB67AE85UL;
    md->state[2] = 0x3C6EF372UL;
    md->state[3] = 0xA54FF53AUL;
    md->state[4] = 0x510E527FUL;
    md->state[5] = 0x9B05688CUL;
    md->state[6] = 0x1F83D9ABUL;
    md->state[7] = 0x5BE0CD19UL;
}

static inline int32_t sha256_vprocess(struct sha256_vstate *md,const uint8_t *in,uint64_t inlen)
{
    uint64_t n; int32_t err;
    if ( md->curlen > sizeof(md->buf) )
        return(-1);
    while ( inlen > 0 )
    {
        if ( md->curlen == 0 && inlen >= 64 )
        {
            if ( (err= sha256_vcompress(md,(uint8_t *)in)) != 0 )
                return(err);
            md->length += 64 * 8, in += 64, inlen -= 64;
        }
        else
        {
            n = MIN(inlen,64 - md->curlen);
            memcpy(md->buf + md->curlen,in,(size_t)n);
            md->curlen += n, in += n, inlen -= n;
            if ( md->curlen == 64 )
            {
                if ( (err= sha256_vcompress(md,md->buf)) != 0 )
                    return(err);
                md->length += 8*64;
                md->curlen = 0;
            }
        }
    }
    return(0);
}

static inline int32_t sha256_vdone(struct sha256_vstate *md,uint8_t *out)
{
    int32_t i;
    if ( md->curlen >= sizeof(md->buf) )
        return(-1);
    md->length += md->curlen * 8; // increase the length of the message
    md->buf[md->curlen++] = (uint8_t)0x80; // append the '1' bit
    // if len > 56 bytes we append zeros then compress.  Then we can fall back to padding zeros and length encoding like normal.
    if ( md->curlen > 56 )
    {
        while ( md->curlen < 64 )
            md->buf[md->curlen++] = (uint8_t)0;
        sha256_vcompress(md,md->buf);
        md->curlen = 0;
    }
    while ( md->curlen < 56 ) // pad upto 56 bytes of zeroes
        md->buf[md->curlen++] = (uint8_t)0;
    STORE64H(md->length,md->buf+56); // store length
    sha256_vcompress(md,md->buf);
    for (i=0; i<8; i++) // copy output
        STORE32H(md->state[i],out+(4*i));
    return(0);
}

void vcalc_sha256(char deprecated[(256 >> 3) * 2 + 1],uint8_t hash[256 >> 3],uint8_t *src,int32_t len)
{
    struct sha256_vstate md;
    sha256_vinit(&md);
    sha256_vprocess(&md,src,len);
    sha256_vdone(&md,hash);
}

bits256 bits256_doublesha256(char *deprecated,uint8_t *data,int32_t datalen)
{
    bits256 hash,hash2; int32_t i;
    vcalc_sha256(0,hash.bytes,data,datalen);
    vcalc_sha256(0,hash2.bytes,hash.bytes,sizeof(hash));
    for (i=0; i<sizeof(hash); i++)
        hash.bytes[i] = hash2.bytes[sizeof(hash) - 1 - i];
    return(hash);
}


// rmd160: the five basic functions F(), G() and H()
#define F(x, y, z)        ((x) ^ (y) ^ (z))
#define G(x, y, z)        (((x) & (y)) | (~(x) & (z)))
#define H(x, y, z)        (((x) | ~(y)) ^ (z))
#define I(x, y, z)        (((x) & (z)) | ((y) & ~(z)))
#define J(x, y, z)        ((x) ^ ((y) | ~(z)))
#define ROLc(x, y) ( (((unsigned long)(x)<<(unsigned long)((y)&31)) | (((unsigned long)(x)&0xFFFFFFFFUL)>>(unsigned long)(32-((y)&31)))) & 0xFFFFFFFFUL)

/* the ten basic operations FF() through III() */
#define FF(a, b, c, d, e, x, s)        \
(a) += F((b), (c), (d)) + (x);\
(a) = ROLc((a), (s)) + (e);\
(c) = ROLc((c), 10);

#define GG(a, b, c, d, e, x, s)        \
(a) += G((b), (c), (d)) + (x) + 0x5a827999UL;\
(a) = ROLc((a), (s)) + (e);\
(c) = ROLc((c), 10);

#define HH(a, b, c, d, e, x, s)        \
(a) += H((b), (c), (d)) + (x) + 0x6ed9eba1UL;\
(a) = ROLc((a), (s)) + (e);\
(c) = ROLc((c), 10);

#define II(a, b, c, d, e, x, s)        \
(a) += I((b), (c), (d)) + (x) + 0x8f1bbcdcUL;\
(a) = ROLc((a), (s)) + (e);\
(c) = ROLc((c), 10);

#define JJ(a, b, c, d, e, x, s)        \
(a) += J((b), (c), (d)) + (x) + 0xa953fd4eUL;\
(a) = ROLc((a), (s)) + (e);\
(c) = ROLc((c), 10);

#define FFF(a, b, c, d, e, x, s)        \
(a) += F((b), (c), (d)) + (x);\
(a) = ROLc((a), (s)) + (e);\
(c) = ROLc((c), 10);

#define GGG(a, b, c, d, e, x, s)        \
(a) += G((b), (c), (d)) + (x) + 0x7a6d76e9UL;\
(a) = ROLc((a), (s)) + (e);\
(c) = ROLc((c), 10);

#define HHH(a, b, c, d, e, x, s)        \
(a) += H((b), (c), (d)) + (x) + 0x6d703ef3UL;\
(a) = ROLc((a), (s)) + (e);\
(c) = ROLc((c), 10);

#define III(a, b, c, d, e, x, s)        \
(a) += I((b), (c), (d)) + (x) + 0x5c4dd124UL;\
(a) = ROLc((a), (s)) + (e);\
(c) = ROLc((c), 10);

#define JJJ(a, b, c, d, e, x, s)        \
(a) += J((b), (c), (d)) + (x) + 0x50a28be6UL;\
(a) = ROLc((a), (s)) + (e);\
(c) = ROLc((c), 10);

static int32_t rmd160_vcompress(struct rmd160_vstate *md,uint8_t *buf)
{
    uint32_t aa,bb,cc,dd,ee,aaa,bbb,ccc,ddd,eee,X[16];
    int i;

    /* load words X */
    for (i = 0; i < 16; i++){
        LOAD32L(X[i], buf + (4 * i));
    }

    /* load state */
    aa = aaa = md->state[0];
    bb = bbb = md->state[1];
    cc = ccc = md->state[2];
    dd = ddd = md->state[3];
    ee = eee = md->state[4];

    /* round 1 */
    FF(aa, bb, cc, dd, ee, X[ 0], 11);
    FF(ee, aa, bb, cc, dd, X[ 1], 14);
    FF(dd, ee, aa, bb, cc, X[ 2], 15);
    FF(cc, dd, ee, aa, bb, X[ 3], 12);
    FF(bb, cc, dd, ee, aa, X[ 4],  5);
    FF(aa, bb, cc, dd, ee, X[ 5],  8);
    FF(ee, aa, bb, cc, dd, X[ 6],  7);
    FF(dd, ee, aa, bb, cc, X[ 7],  9);
    FF(cc, dd, ee, aa, bb, X[ 8], 11);
    FF(bb, cc, dd, ee, aa, X[ 9], 13);
    FF(aa, bb, cc, dd, ee, X[10], 14);
    FF(ee, aa, bb, cc, dd, X[11], 15);
    FF(dd, ee, aa, bb, cc, X[12],  6);
    FF(cc, dd, ee, aa, bb, X[13],  7);
    FF(bb, cc, dd, ee, aa, X[14],  9);
    FF(aa, bb, cc, dd, ee, X[15],  8);

    /* round 2 */
    GG(ee, aa, bb, cc, dd, X[ 7],  7);
    GG(dd, ee, aa, bb, cc, X[ 4],  6);
    GG(cc, dd, ee, aa, bb, X[13],  8);
    GG(bb, cc, dd, ee, aa, X[ 1], 13);
    GG(aa, bb, cc, dd, ee, X[10], 11);
    GG(ee, aa, bb, cc, dd, X[ 6],  9);
    GG(dd, ee, aa, bb, cc, X[15],  7);
    GG(cc, dd, ee, aa, bb, X[ 3], 15);
    GG(bb, cc, dd, ee, aa, X[12],  7);
    GG(aa, bb, cc, dd, ee, X[ 0], 12);
    GG(ee, aa, bb, cc, dd, X[ 9], 15);
    GG(dd, ee, aa, bb, cc, X[ 5],  9);
    GG(cc, dd, ee, aa, bb, X[ 2], 11);
    GG(bb, cc, dd, ee, aa, X[14],  7);
    GG(aa, bb, cc, dd, ee, X[11], 13);
    GG(ee, aa, bb, cc, dd, X[ 8], 12);

    /* round 3 */
    HH(dd, ee, aa, bb, cc, X[ 3], 11);
    HH(cc, dd, ee, aa, bb, X[10], 13);
    HH(bb, cc, dd, ee, aa, X[14],  6);
    HH(aa, bb, cc, dd, ee, X[ 4],  7);
    HH(ee, aa, bb, cc, dd, X[ 9], 14);
    HH(dd, ee, aa, bb, cc, X[15],  9);
    HH(cc, dd, ee, aa, bb, X[ 8], 13);
    HH(bb, cc, dd, ee, aa, X[ 1], 15);
    HH(aa, bb, cc, dd, ee, X[ 2], 14);
    HH(ee, aa, bb, cc, dd, X[ 7],  8);
    HH(dd, ee, aa, bb, cc, X[ 0], 13);
    HH(cc, dd, ee, aa, bb, X[ 6],  6);
    HH(bb, cc, dd, ee, aa, X[13],  5);
    HH(aa, bb, cc, dd, ee, X[11], 12);
    HH(ee, aa, bb, cc, dd, X[ 5],  7);
    HH(dd, ee, aa, bb, cc, X[12],  5);

    /* round 4 */
    II(cc, dd, ee, aa, bb, X[ 1], 11);
    II(bb, cc, dd, ee, aa, X[ 9], 12);
    II(aa, bb, cc, dd, ee, X[11], 14);
    II(ee, aa, bb, cc, dd, X[10], 15);
    II(dd, ee, aa, bb, cc, X[ 0], 14);
    II(cc, dd, ee, aa, bb, X[ 8], 15);
    II(bb, cc, dd, ee, aa, X[12],  9);
    II(aa, bb, cc, dd, ee, X[ 4],  8);
    II(ee, aa, bb, cc, dd, X[13],  9);
    II(dd, ee, aa, bb, cc, X[ 3], 14);
    II(cc, dd, ee, aa, bb, X[ 7],  5);
    II(bb, cc, dd, ee, aa, X[15],  6);
    II(aa, bb, cc, dd, ee, X[14],  8);
    II(ee, aa, bb, cc, dd, X[ 5],  6);
    II(dd, ee, aa, bb, cc, X[ 6],  5);
    II(cc, dd, ee, aa, bb, X[ 2], 12);

    /* round 5 */
    JJ(bb, cc, dd, ee, aa, X[ 4],  9);
    JJ(aa, bb, cc, dd, ee, X[ 0], 15);
    JJ(ee, aa, bb, cc, dd, X[ 5],  5);
    JJ(dd, ee, aa, bb, cc, X[ 9], 11);
    JJ(cc, dd, ee, aa, bb, X[ 7],  6);
    JJ(bb, cc, dd, ee, aa, X[12],  8);
    JJ(aa, bb, cc, dd, ee, X[ 2], 13);
    JJ(ee, aa, bb, cc, dd, X[10], 12);
    JJ(dd, ee, aa, bb, cc, X[14],  5);
    JJ(cc, dd, ee, aa, bb, X[ 1], 12);
    JJ(bb, cc, dd, ee, aa, X[ 3], 13);
    JJ(aa, bb, cc, dd, ee, X[ 8], 14);
    JJ(ee, aa, bb, cc, dd, X[11], 11);
    JJ(dd, ee, aa, bb, cc, X[ 6],  8);
    JJ(cc, dd, ee, aa, bb, X[15],  5);
    JJ(bb, cc, dd, ee, aa, X[13],  6);

    /* parallel round 1 */
    JJJ(aaa, bbb, ccc, ddd, eee, X[ 5],  8);
    JJJ(eee, aaa, bbb, ccc, ddd, X[14],  9);
    JJJ(ddd, eee, aaa, bbb, ccc, X[ 7],  9);
    JJJ(ccc, ddd, eee, aaa, bbb, X[ 0], 11);
    JJJ(bbb, ccc, ddd, eee, aaa, X[ 9], 13);
    JJJ(aaa, bbb, ccc, ddd, eee, X[ 2], 15);
    JJJ(eee, aaa, bbb, ccc, ddd, X[11], 15);
    JJJ(ddd, eee, aaa, bbb, ccc, X[ 4],  5);
    JJJ(ccc, ddd, eee, aaa, bbb, X[13],  7);
    JJJ(bbb, ccc, ddd, eee, aaa, X[ 6],  7);
    JJJ(aaa, bbb, ccc, ddd, eee, X[15],  8);
    JJJ(eee, aaa, bbb, ccc, ddd, X[ 8], 11);
    JJJ(ddd, eee, aaa, bbb, ccc, X[ 1], 14);
    JJJ(ccc, ddd, eee, aaa, bbb, X[10], 14);
    JJJ(bbb, ccc, ddd, eee, aaa, X[ 3], 12);
    JJJ(aaa, bbb, ccc, ddd, eee, X[12],  6);

    /* parallel round 2 */
    III(eee, aaa, bbb, ccc, ddd, X[ 6],  9);
    III(ddd, eee, aaa, bbb, ccc, X[11], 13);
    III(ccc, ddd, eee, aaa, bbb, X[ 3], 15);
    III(bbb, ccc, ddd, eee, aaa, X[ 7],  7);
    III(aaa, bbb, ccc, ddd, eee, X[ 0], 12);
    III(eee, aaa, bbb, ccc, ddd, X[13],  8);
    III(ddd, eee, aaa, bbb, ccc, X[ 5],  9);
    III(ccc, ddd, eee, aaa, bbb, X[10], 11);
    III(bbb, ccc, ddd, eee, aaa, X[14],  7);
    III(aaa, bbb, ccc, ddd, eee, X[15],  7);
    III(eee, aaa, bbb, ccc, ddd, X[ 8], 12);
    III(ddd, eee, aaa, bbb, ccc, X[12],  7);
    III(ccc, ddd, eee, aaa, bbb, X[ 4],  6);
    III(bbb, ccc, ddd, eee, aaa, X[ 9], 15);
    III(aaa, bbb, ccc, ddd, eee, X[ 1], 13);
    III(eee, aaa, bbb, ccc, ddd, X[ 2], 11);

    /* parallel round 3 */
    HHH(ddd, eee, aaa, bbb, ccc, X[15],  9);
    HHH(ccc, ddd, eee, aaa, bbb, X[ 5],  7);
    HHH(bbb, ccc, ddd, eee, aaa, X[ 1], 15);
    HHH(aaa, bbb, ccc, ddd, eee, X[ 3], 11);
    HHH(eee, aaa, bbb, ccc, ddd, X[ 7],  8);
    HHH(ddd, eee, aaa, bbb, ccc, X[14],  6);
    HHH(ccc, ddd, eee, aaa, bbb, X[ 6],  6);
    HHH(bbb, ccc, ddd, eee, aaa, X[ 9], 14);
    HHH(aaa, bbb, ccc, ddd, eee, X[11], 12);
    HHH(eee, aaa, bbb, ccc, ddd, X[ 8], 13);
    HHH(ddd, eee, aaa, bbb, ccc, X[12],  5);
    HHH(ccc, ddd, eee, aaa, bbb, X[ 2], 14);
    HHH(bbb, ccc, ddd, eee, aaa, X[10], 13);
    HHH(aaa, bbb, ccc, ddd, eee, X[ 0], 13);
    HHH(eee, aaa, bbb, ccc, ddd, X[ 4],  7);
    HHH(ddd, eee, aaa, bbb, ccc, X[13],  5);

    /* parallel round 4 */
    GGG(ccc, ddd, eee, aaa, bbb, X[ 8], 15);
    GGG(bbb, ccc, ddd, eee, aaa, X[ 6],  5);
    GGG(aaa, bbb, ccc, ddd, eee, X[ 4],  8);
    GGG(eee, aaa, bbb, ccc, ddd, X[ 1], 11);
    GGG(ddd, eee, aaa, bbb, ccc, X[ 3], 14);
    GGG(ccc, ddd, eee, aaa, bbb, X[11], 14);
    GGG(bbb, ccc, ddd, eee, aaa, X[15],  6);
    GGG(aaa, bbb, ccc, ddd, eee, X[ 0], 14);
    GGG(eee, aaa, bbb, ccc, ddd, X[ 5],  6);
    GGG(ddd, eee, aaa, bbb, ccc, X[12],  9);
    GGG(ccc, ddd, eee, aaa, bbb, X[ 2], 12);
    GGG(bbb, ccc, ddd, eee, aaa, X[13],  9);
    GGG(aaa, bbb, ccc, ddd, eee, X[ 9], 12);
    GGG(eee, aaa, bbb, ccc, ddd, X[ 7],  5);
    GGG(ddd, eee, aaa, bbb, ccc, X[10], 15);
    GGG(ccc, ddd, eee, aaa, bbb, X[14],  8);

    /* parallel round 5 */
    FFF(bbb, ccc, ddd, eee, aaa, X[12] ,  8);
    FFF(aaa, bbb, ccc, ddd, eee, X[15] ,  5);
    FFF(eee, aaa, bbb, ccc, ddd, X[10] , 12);
    FFF(ddd, eee, aaa, bbb, ccc, X[ 4] ,  9);
    FFF(ccc, ddd, eee, aaa, bbb, X[ 1] , 12);
    FFF(bbb, ccc, ddd, eee, aaa, X[ 5] ,  5);
    FFF(aaa, bbb, ccc, ddd, eee, X[ 8] , 14);
    FFF(eee, aaa, bbb, ccc, ddd, X[ 7] ,  6);
    FFF(ddd, eee, aaa, bbb, ccc, X[ 6] ,  8);
    FFF(ccc, ddd, eee, aaa, bbb, X[ 2] , 13);
    FFF(bbb, ccc, ddd, eee, aaa, X[13] ,  6);
    FFF(aaa, bbb, ccc, ddd, eee, X[14] ,  5);
    FFF(eee, aaa, bbb, ccc, ddd, X[ 0] , 15);
    FFF(ddd, eee, aaa, bbb, ccc, X[ 3] , 13);
    FFF(ccc, ddd, eee, aaa, bbb, X[ 9] , 11);
    FFF(bbb, ccc, ddd, eee, aaa, X[11] , 11);

    /* combine results */
    ddd += cc + md->state[1];               /* final result for md->state[0] */
    md->state[1] = md->state[2] + dd + eee;
    md->state[2] = md->state[3] + ee + aaa;
    md->state[3] = md->state[4] + aa + bbb;
    md->state[4] = md->state[0] + bb + ccc;
    md->state[0] = ddd;

    return 0;
}

/**
 Initialize the hash state
 @param md   The hash state you wish to initialize
 @return 0 if successful
 */
int rmd160_vinit(struct rmd160_vstate * md)
{
    md->state[0] = 0x67452301UL;
    md->state[1] = 0xefcdab89UL;
    md->state[2] = 0x98badcfeUL;
    md->state[3] = 0x10325476UL;
    md->state[4] = 0xc3d2e1f0UL;
    md->curlen   = 0;
    md->length   = 0;
    return 0;
}
#define HASH_PROCESS(func_name, compress_name, state_var, block_size)                       \
int func_name (struct rmd160_vstate * md, const unsigned char *in, unsigned long inlen)               \
{                                                                                           \
unsigned long n;                                                                        \
int           err;                                                                      \
if (md->curlen > sizeof(md->buf)) {                             \
return -1;                                                            \
}                                                                                       \
while (inlen > 0) {                                                                     \
if (md->curlen == 0 && inlen >= block_size) {                           \
if ((err = compress_name (md, (unsigned char *)in)) != 0) {               \
return err;                                                                   \
}                                                                                \
md->length += block_size * 8;                                        \
in             += block_size;                                                    \
inlen          -= block_size;                                                    \
} else {                                                                            \
n = MIN(inlen, (block_size - md->curlen));                           \
memcpy(md->buf + md->curlen, in, (size_t)n);              \
md->curlen += n;                                                     \
in             += n;                                                             \
inlen          -= n;                                                             \
if (md->curlen == block_size) {                                      \
if ((err = compress_name (md, md->buf)) != 0) {            \
return err;                                                                \
}                                                                             \
md->length += 8*block_size;                                       \
md->curlen = 0;                                                   \
}                                                                                \
}                                                                                    \
}                                                                                       \
return 0;                                                                        \
}

/**
 Process a block of memory though the hash
 @param md     The hash state
 @param in     The data to hash
 @param inlen  The length of the data (octets)
 @return 0 if successful
 */
HASH_PROCESS(rmd160_vprocess, rmd160_vcompress, rmd160, 64)

/**
 Terminate the hash to get the digest
 @param md  The hash state
 @param out [out] The destination of the hash (20 bytes)
 @return 0 if successful
 */
int rmd160_vdone(struct rmd160_vstate * md, unsigned char *out)
{
    int i;
    if (md->curlen >= sizeof(md->buf)) {
        return -1;
    }
    /* increase the length of the message */
    md->length += md->curlen * 8;

    /* append the '1' bit */
    md->buf[md->curlen++] = (unsigned char)0x80;

    /* if the length is currently above 56 bytes we append zeros
     * then compress.  Then we can fall back to padding zeros and length
     * encoding like normal.
     */
    if (md->curlen > 56) {
        while (md->curlen < 64) {
            md->buf[md->curlen++] = (unsigned char)0;
        }
        rmd160_vcompress(md, md->buf);
        md->curlen = 0;
    }
    /* pad upto 56 bytes of zeroes */
    while (md->curlen < 56) {
        md->buf[md->curlen++] = (unsigned char)0;
    }
    /* store length */
    STORE64L(md->length, md->buf+56);
    rmd160_vcompress(md, md->buf);
    /* copy output */
    for (i = 0; i < 5; i++) {
        STORE32L(md->state[i], out+(4*i));
    }
    return 0;
}

void calc_rmd160(char deprecated[41],uint8_t buf[20],uint8_t *msg,int32_t len)
{
    struct rmd160_vstate md;
    rmd160_vinit(&md);
    rmd160_vprocess(&md,msg,len);
    rmd160_vdone(&md, buf);
}
#undef F
#undef G
#undef H
#undef I
#undef J
#undef ROLc
#undef FF
#undef GG
#undef HH
#undef II
#undef JJ
#undef FFF
#undef GGG
#undef HHH
#undef III
#undef JJJ

static const uint32_t crc32_tab[] = {
	0x00000000, 0x77073096, 0xee0e612c, 0x990951ba, 0x076dc419, 0x706af48f,
	0xe963a535, 0x9e6495a3,	0x0edb8832, 0x79dcb8a4, 0xe0d5e91e, 0x97d2d988,
	0x09b64c2b, 0x7eb17cbd, 0xe7b82d07, 0x90bf1d91, 0x1db71064, 0x6ab020f2,
	0xf3b97148, 0x84be41de,	0x1adad47d, 0x6ddde4eb, 0xf4d4b551, 0x83d385c7,
	0x136c9856, 0x646ba8c0, 0xfd62f97a, 0x8a65c9ec,	0x14015c4f, 0x63066cd9,
	0xfa0f3d63, 0x8d080df5,	0x3b6e20c8, 0x4c69105e, 0xd56041e4, 0xa2677172,
	0x3c03e4d1, 0x4b04d447, 0xd20d85fd, 0xa50ab56b,	0x35b5a8fa, 0x42b2986c,
	0xdbbbc9d6, 0xacbcf940,	0x32d86ce3, 0x45df5c75, 0xdcd60dcf, 0xabd13d59,
	0x26d930ac, 0x51de003a, 0xc8d75180, 0xbfd06116, 0x21b4f4b5, 0x56b3c423,
	0xcfba9599, 0xb8bda50f, 0x2802b89e, 0x5f058808, 0xc60cd9b2, 0xb10be924,
	0x2f6f7c87, 0x58684c11, 0xc1611dab, 0xb6662d3d,	0x76dc4190, 0x01db7106,
	0x98d220bc, 0xefd5102a, 0x71b18589, 0x06b6b51f, 0x9fbfe4a5, 0xe8b8d433,
	0x7807c9a2, 0x0f00f934, 0x9609a88e, 0xe10e9818, 0x7f6a0dbb, 0x086d3d2d,
	0x91646c97, 0xe6635c01, 0x6b6b51f4, 0x1c6c6162, 0x856530d8, 0xf262004e,
	0x6c0695ed, 0x1b01a57b, 0x8208f4c1, 0xf50fc457, 0x65b0d9c6, 0x12b7e950,
	0x8bbeb8ea, 0xfcb9887c, 0x62dd1ddf, 0x15da2d49, 0x8cd37cf3, 0xfbd44c65,
	0x4db26158, 0x3ab551ce, 0xa3bc0074, 0xd4bb30e2, 0x4adfa541, 0x3dd895d7,
	0xa4d1c46d, 0xd3d6f4fb, 0x4369e96a, 0x346ed9fc, 0xad678846, 0xda60b8d0,
	0x44042d73, 0x33031de5, 0xaa0a4c5f, 0xdd0d7cc9, 0x5005713c, 0x270241aa,
	0xbe0b1010, 0xc90c2086, 0x5768b525, 0x206f85b3, 0xb966d409, 0xce61e49f,
	0x5edef90e, 0x29d9c998, 0xb0d09822, 0xc7d7a8b4, 0x59b33d17, 0x2eb40d81,
	0xb7bd5c3b, 0xc0ba6cad, 0xedb88320, 0x9abfb3b6, 0x03b6e20c, 0x74b1d29a,
	0xead54739, 0x9dd277af, 0x04db2615, 0x73dc1683, 0xe3630b12, 0x94643b84,
	0x0d6d6a3e, 0x7a6a5aa8, 0xe40ecf0b, 0x9309ff9d, 0x0a00ae27, 0x7d079eb1,
	0xf00f9344, 0x8708a3d2, 0x1e01f268, 0x6906c2fe, 0xf762575d, 0x806567cb,
	0x196c3671, 0x6e6b06e7, 0xfed41b76, 0x89d32be0, 0x10da7a5a, 0x67dd4acc,
	0xf9b9df6f, 0x8ebeeff9, 0x17b7be43, 0x60b08ed5, 0xd6d6a3e8, 0xa1d1937e,
	0x38d8c2c4, 0x4fdff252, 0xd1bb67f1, 0xa6bc5767, 0x3fb506dd, 0x48b2364b,
	0xd80d2bda, 0xaf0a1b4c, 0x36034af6, 0x41047a60, 0xdf60efc3, 0xa867df55,
	0x316e8eef, 0x4669be79, 0xcb61b38c, 0xbc66831a, 0x256fd2a0, 0x5268e236,
	0xcc0c7795, 0xbb0b4703, 0x220216b9, 0x5505262f, 0xc5ba3bbe, 0xb2bd0b28,
	0x2bb45a92, 0x5cb36a04, 0xc2d7ffa7, 0xb5d0cf31, 0x2cd99e8b, 0x5bdeae1d,
	0x9b64c2b0, 0xec63f226, 0x756aa39c, 0x026d930a, 0x9c0906a9, 0xeb0e363f,
	0x72076785, 0x05005713, 0x95bf4a82, 0xe2b87a14, 0x7bb12bae, 0x0cb61b38,
	0x92d28e9b, 0xe5d5be0d, 0x7cdcefb7, 0x0bdbdf21, 0x86d3d2d4, 0xf1d4e242,
	0x68ddb3f8, 0x1fda836e, 0x81be16cd, 0xf6b9265b, 0x6fb077e1, 0x18b74777,
	0x88085ae6, 0xff0f6a70, 0x66063bca, 0x11010b5c, 0x8f659eff, 0xf862ae69,
	0x616bffd3, 0x166ccf45, 0xa00ae278, 0xd70dd2ee, 0x4e048354, 0x3903b3c2,
	0xa7672661, 0xd06016f7, 0x4969474d, 0x3e6e77db, 0xaed16a4a, 0xd9d65adc,
	0x40df0b66, 0x37d83bf0, 0xa9bcae53, 0xdebb9ec5, 0x47b2cf7f, 0x30b5ffe9,
	0xbdbdf21c, 0xcabac28a, 0x53b39330, 0x24b4a3a6, 0xbad03605, 0xcdd70693,
	0x54de5729, 0x23d967bf, 0xb3667a2e, 0xc4614ab8, 0x5d681b02, 0x2a6f2b94,
	0xb40bbe37, 0xc30c8ea1, 0x5a05df1b, 0x2d02ef8d
};

uint32_t calc_crc32(uint32_t crc,const void *buf,size_t size)
{
	const uint8_t *p;

	p = (const uint8_t *)buf;
	crc = crc ^ ~0U;

	while (size--)
		crc = crc32_tab[(crc ^ *p++) & 0xFF] ^ (crc >> 8);

	return crc ^ ~0U;
}

void calc_rmd160_sha256(uint8_t rmd160[20],uint8_t *data,int32_t datalen)
{
    bits256 hash;
    vcalc_sha256(0,hash.bytes,data,datalen);
    calc_rmd160(0,rmd160,hash.bytes,sizeof(hash));
}

int32_t bitcoin_addr2rmd160(uint8_t *addrtypep,uint8_t rmd160[20],char *coinaddr)
{
    bits256 hash; uint8_t *buf,_buf[25]; int32_t len;
    memset(rmd160,0,20);
    *addrtypep = 0;
    buf = _buf;
    if ( (len= bitcoin_base58decode(buf,coinaddr)) >= 4 )
    {
        // validate with trailing hash, then remove hash
        hash = bits256_doublesha256(0,buf,21);
        *addrtypep = *buf;
        memcpy(rmd160,buf+1,20);
        if ( (buf[21]&0xff) == hash.bytes[31] && (buf[22]&0xff) == hash.bytes[30] &&(buf[23]&0xff) == hash.bytes[29] && (buf[24]&0xff) == hash.bytes[28] )
        {
            //printf("coinaddr.(%s) valid checksum addrtype.%02x\n",coinaddr,*addrtypep);
            return(20);
        }
        else
        {
            int32_t i;
            if ( len > 20 )
            {
                hash = bits256_doublesha256(0,buf,len);
            }
            for (i=0; i<len; i++)
                printf("%02x ",buf[i]);
            printf("\nhex checkhash.(%s) len.%d mismatch %02x %02x %02x %02x vs %02x %02x %02x %02x\n",coinaddr,len,buf[len-1]&0xff,buf[len-2]&0xff,buf[len-3]&0xff,buf[len-4]&0xff,hash.bytes[31],hash.bytes[30],hash.bytes[29],hash.bytes[28]);
        }
    }
	return(0);
}

char *bitcoin_address(char *coinaddr,uint8_t addrtype,uint8_t *pubkey_or_rmd160,int32_t len)
{
    int32_t i; uint8_t data[25]; bits256 hash;// char checkaddr[65];
    if ( len != 20 )
        calc_rmd160_sha256(data+1,pubkey_or_rmd160,len);
    else memcpy(data+1,pubkey_or_rmd160,20);
    //btc_convrmd160(checkaddr,addrtype,data+1);
    data[0] = addrtype;
    hash = bits256_doublesha256(0,data,21);
    for (i=0; i<4; i++)
        data[21+i] = hash.bytes[31-i];
    if ( (coinaddr= bitcoin_base58encode(coinaddr,data,25)) != 0 )
    {
        //uint8_t checktype,rmd160[20];
        //bitcoin_addr2rmd160(&checktype,rmd160,coinaddr);
        //if ( strcmp(checkaddr,coinaddr) != 0 )
        //    printf("checkaddr.(%s) vs coinaddr.(%s) %02x vs [%02x] memcmp.%d\n",checkaddr,coinaddr,addrtype,checktype,memcmp(rmd160,data+1,20));
    }
    return(coinaddr);
}

#define MAX_CURRENCIES 32
char CURRENCIES[][8] = { "USD", "EUR", "JPY", "GBP", "AUD", "CAD", "CHF", "NZD", // major currencies
    "CNY", "RUB", "MXN", "BRL", "INR", "HKD", "TRY", "ZAR", "PLN", "NOK", "SEK", "DKK", "CZK", "HUF", "ILS", "KRW", "MYR", "PHP", "RON", "SGD", "THB", "BGN", "IDR", "HRK",
    "KMD" };

int32_t komodo_baseid(char *origbase)
{
    int32_t i; char base[64];
    for (i=0; origbase[i]!=0&&i<sizeof(base); i++)
        base[i] = toupper((int32_t)(origbase[i] & 0xff));
    base[i] = 0;
    for (i=0; i<=MAX_CURRENCIES; i++)
        if ( strcmp(CURRENCIES[i],base) == 0 )
            return(i);
    //printf("illegal base.(%s) %s\n",origbase,base);
    return(-1);
}

int32_t komodo_is_issuer()
{
    if ( ASSETCHAINS_SYMBOL[0] != 0 && komodo_baseid(ASSETCHAINS_SYMBOL) >= 0 )
        return(1);
    else return(0);
}

int32_t bitweight(uint64_t x)
{
    int i,wt = 0;
    for (i=0; i<64; i++)
        if ( (1LL << i) & x )
            wt++;
    return(wt);
}

int32_t _unhex(char c)
{
    if ( c >= '0' && c <= '9' )
        return(c - '0');
    else if ( c >= 'a' && c <= 'f' )
        return(c - 'a' + 10);
    else if ( c >= 'A' && c <= 'F' )
        return(c - 'A' + 10);
    return(-1);
}

int32_t is_hexstr(char *str,int32_t n)
{
    int32_t i;
    if ( str == 0 || str[0] == 0 )
        return(0);
    for (i=0; str[i]!=0; i++)
    {
        if ( n > 0 && i >= n )
            break;
        if ( _unhex(str[i]) < 0 )
            break;
    }
    if ( n == 0 )
        return(i);
    return(i == n);
}

int32_t unhex(char c)
{
    int32_t hex;
    if ( (hex= _unhex(c)) < 0 )
    {
        //printf("unhex: illegal hexchar.(%c)\n",c);
    }
    return(hex);
}

unsigned char _decode_hex(char *hex) { return((unhex(hex[0])<<4) | unhex(hex[1])); }

int32_t decode_hex(uint8_t *bytes,int32_t n,char *hex)
{
    int32_t adjust,i = 0;
    //printf("decode.(%s)\n",hex);
    if ( is_hexstr(hex,n) <= 0 )
    {
        memset(bytes,0,n);
        return(n);
    }
    if ( hex[n-1] == '\n' || hex[n-1] == '\r' )
        hex[--n] = 0;
    if ( n == 0 || (hex[n*2+1] == 0 && hex[n*2] != 0) )
    {
        if ( n > 0 )
        {
            bytes[0] = unhex(hex[0]);
            printf("decode_hex n.%d hex[0] (%c) -> %d hex.(%s) [n*2+1: %d] [n*2: %d %c] len.%ld\n",n,hex[0],bytes[0],hex,hex[n*2+1],hex[n*2],hex[n*2],(long)strlen(hex));
        }
        bytes++;
        hex++;
        adjust = 1;
    } else adjust = 0;
    if ( n > 0 )
    {
        for (i=0; i<n; i++)
            bytes[i] = _decode_hex(&hex[i*2]);
    }
    //bytes[i] = 0;
    return(n + adjust);
}

char hexbyte(int32_t c)
{
    c &= 0xf;
    if ( c < 10 )
        return('0'+c);
    else if ( c < 16 )
        return('a'+c-10);
    else return(0);
}

int32_t init_hexbytes_noT(char *hexbytes,unsigned char *message,long len)
{
    int32_t i;
    if ( len <= 0 )
    {
        hexbytes[0] = 0;
        return(1);
    }
    for (i=0; i<len; i++)
    {
        hexbytes[i*2] = hexbyte((message[i]>>4) & 0xf);
        hexbytes[i*2 + 1] = hexbyte(message[i] & 0xf);
        //printf("i.%d (%02x) [%c%c]\n",i,message[i],hexbytes[i*2],hexbytes[i*2+1]);
    }
    hexbytes[len*2] = 0;
    //printf("len.%ld\n",len*2+1);
    return((int32_t)len*2+1);
}

char *bits256_str(char hexstr[65],bits256 x)
{
    init_hexbytes_noT(hexstr,x.bytes,sizeof(x));
    return(hexstr);
}

int32_t iguana_rwnum(int32_t rwflag,uint8_t *serialized,int32_t len,void *endianedp)
{
    int32_t i; uint64_t x;
    if ( rwflag == 0 )
    {
        x = 0;
        for (i=len-1; i>=0; i--)
        {
            x <<= 8;
            x |= serialized[i];
        }
        switch ( len )
        {
            case 1: *(uint8_t *)endianedp = (uint8_t)x; break;
            case 2: *(uint16_t *)endianedp = (uint16_t)x; break;
            case 4: *(uint32_t *)endianedp = (uint32_t)x; break;
            case 8: *(uint64_t *)endianedp = (uint64_t)x; break;
        }
    }
    else
    {
        x = 0;
        switch ( len )
        {
            case 1: x = *(uint8_t *)endianedp; break;
            case 2: x = *(uint16_t *)endianedp; break;
            case 4: x = *(uint32_t *)endianedp; break;
            case 8: x = *(uint64_t *)endianedp; break;
        }
        for (i=0; i<len; i++,x >>= 8)
            serialized[i] = (uint8_t)(x & 0xff);
    }
    return(len);
}

int32_t iguana_rwbignum(int32_t rwflag,uint8_t *serialized,int32_t len,uint8_t *endianedp)
{
    int32_t i;
    if ( rwflag == 0 )
    {
        for (i=0; i<len; i++)
            endianedp[i] = serialized[i];
    }
    else
    {
        for (i=0; i<len; i++)
            serialized[i] = endianedp[i];
    }
    return(len);
}

int32_t komodo_scriptitemlen(int32_t *opretlenp,uint8_t *script)
{
    int32_t opretlen,len = 0;
    if ( (opretlen= script[len++]) >= 0x4c )
    {
        if ( opretlen == 0x4c )
            opretlen = script[len++];
        else if ( opretlen == 0x4d )
        {
            opretlen = script[len] + (script[len+1] << 8);
            len += 2;
            //opretlen = script[len++];
            //opretlen = (opretlen << 8) | script[len++];
        }
    }
    *opretlenp = opretlen;
    return(len);
}

int32_t komodo_opreturnscript(uint8_t *script,uint8_t type,uint8_t *opret,int32_t opretlen)
{
    int32_t offset = 0;
    script[offset++] = 0x6a;
    opretlen++;
    if ( opretlen >= 0x4c )
    {
        if ( opretlen > 0xff )
        {
            script[offset++] = 0x4d;
            script[offset++] = opretlen & 0xff;
            script[offset++] = (opretlen >> 8) & 0xff;
        }
        else
        {
            script[offset++] = 0x4c;
            script[offset++] = opretlen;
        }
    } else script[offset++] = opretlen;
    script[offset++] = type; // covered by opretlen
    memcpy(&script[offset],opret,opretlen-1);
    return(offset + opretlen - 1);
}

long _stripwhite(char *buf,int accept)
{
    int32_t i,j,c;
    if ( buf == 0 || buf[0] == 0 )
        return(0);
    for (i=j=0; buf[i]!=0; i++)
    {
        buf[j] = c = buf[i];
        if ( c == accept || (c != ' ' && c != '\n' && c != '\r' && c != '\t' && c != '\b') )
            j++;
    }
    buf[j] = 0;
    return(j);
}

char *clonestr(char *str)
{
    char *clone;
    if ( str == 0 || str[0] == 0 )
    {
        printf("warning cloning nullstr.%p\n",str);
#ifdef __APPLE__
        while ( 1 ) sleep(1);
#endif
        str = (char *)"<nullstr>";
    }
    clone = (char *)malloc(strlen(str)+16);
    strcpy(clone,str);
    return(clone);
}

int32_t safecopy(char *dest,char *src,long len)
{
    int32_t i = -1;
    if ( src != 0 && dest != 0 && src != dest )
    {
        if ( dest != 0 )
            memset(dest,0,len);
        for (i=0; i<len&&src[i]!=0; i++)
            dest[i] = src[i];
        if ( i == len )
        {
            printf("safecopy: %s too long %ld\n",src,len);
#ifdef __APPLE__
            //getchar();
#endif
            return(-1);
        }
        dest[i] = 0;
    }
    return(i);
}

char *parse_conf_line(char *line,char *field)
{
    line += strlen(field);
    for (; *line!='='&&*line!=0; line++)
        break;
    if ( *line == 0 )
        return(0);
    if ( *line == '=' )
        line++;
    while ( line[strlen(line)-1] == '\r' || line[strlen(line)-1] == '\n' || line[strlen(line)-1] == ' ' )
        line[strlen(line)-1] = 0;
    //printf("LINE.(%s)\n",line);
    _stripwhite(line,0);
    return(clonestr(line));
}

double OS_milliseconds()
{
    struct timeval tv; double millis;
    gettimeofday(&tv,NULL);
    millis = ((double)tv.tv_sec * 1000. + (double)tv.tv_usec / 1000.);
    //printf("tv_sec.%ld usec.%d %f\n",tv.tv_sec,tv.tv_usec,millis);
    return(millis);
}

#ifndef _WIN32
void OS_randombytes(unsigned char *x,long xlen)
{
    static int fd = -1;
    int32_t i;
    if (fd == -1) {
        for (;;) {
            fd = open("/dev/urandom",O_RDONLY);
            if (fd != -1) break;
            sleep(1);
        }
    }
    while (xlen > 0) {
        if (xlen < 1048576) i = (int32_t)xlen; else i = 1048576;
        i = (int32_t)read(fd,x,i);
        if (i < 1) {
            sleep(1);
            continue;
        }
        if ( 0 )
        {
            int32_t j;
            for (j=0; j<i; j++)
                printf("%02x ",x[j]);
            printf("-> %p\n",x);
        }
        x += i;
        xlen -= i;
    }
}
#endif

void lock_queue(queue_t *queue)
{
    if ( queue->initflag == 0 )
    {
        portable_mutex_init(&queue->mutex);
        queue->initflag = 1;
    }
	portable_mutex_lock(&queue->mutex);
}

void queue_enqueue(char *name,queue_t *queue,struct queueitem *item)
{
    if ( queue->name[0] == 0 && name != 0 && name[0] != 0 )
        strcpy(queue->name,name);
    if ( item == 0 )
    {
        printf("FATAL type error: queueing empty value\n");
        return;
    }
    lock_queue(queue);
    DL_APPEND(queue->list,item);
    portable_mutex_unlock(&queue->mutex);
}

struct queueitem *queue_dequeue(queue_t *queue)
{
    struct queueitem *item = 0;
    lock_queue(queue);
    if ( queue->list != 0 )
    {
        item = queue->list;
        DL_DELETE(queue->list,item);
    }
	portable_mutex_unlock(&queue->mutex);
    return(item);
}

void *queue_delete(queue_t *queue,struct queueitem *copy,int32_t copysize)
{
    struct queueitem *item = 0;
    lock_queue(queue);
    if ( queue->list != 0 )
    {
        DL_FOREACH(queue->list,item)
        {
						#ifdef _WIN32
						if ( item == copy || (item->allocsize == copysize && memcmp((void *)((intptr_t)item + sizeof(struct queueitem)),(void *)((intptr_t)copy + sizeof(struct queueitem)),copysize) == 0) )
						#else
            if ( item == copy || (item->allocsize == copysize && memcmp((void *)((long)item + sizeof(struct queueitem)),(void *)((long)copy + sizeof(struct queueitem)),copysize) == 0) )
						#endif
            {
                DL_DELETE(queue->list,item);
                portable_mutex_unlock(&queue->mutex);
                printf("name.(%s) deleted item.%p list.%p\n",queue->name,item,queue->list);
                return(item);
            }
        }
    }
	portable_mutex_unlock(&queue->mutex);
    return(0);
}

void *queue_free(queue_t *queue)
{
    struct queueitem *item = 0;
    lock_queue(queue);
    if ( queue->list != 0 )
    {
        DL_FOREACH(queue->list,item)
        {
            DL_DELETE(queue->list,item);
            free(item);
        }
        //printf("name.(%s) dequeue.%p list.%p\n",queue->name,item,queue->list);
    }
	portable_mutex_unlock(&queue->mutex);
    return(0);
}

void *queue_clone(queue_t *clone,queue_t *queue,int32_t size)
{
    struct queueitem *ptr,*item = 0;
    lock_queue(queue);
    if ( queue->list != 0 )
    {
        DL_FOREACH(queue->list,item)
        {
            ptr = (struct queueitem *)calloc(1,sizeof(*ptr));
            memcpy(ptr,item,size);
            queue_enqueue(queue->name,clone,ptr);
        }
        //printf("name.(%s) dequeue.%p list.%p\n",queue->name,item,queue->list);
    }
	portable_mutex_unlock(&queue->mutex);
    return(0);
}

int32_t queue_size(queue_t *queue)
{
    int32_t count = 0;
    struct queueitem *tmp;
    lock_queue(queue);
    DL_COUNT(queue->list,tmp,count);
    portable_mutex_unlock(&queue->mutex);
	return count;
}

void iguana_initQ(queue_t *Q,char *name)
{
    struct queueitem *item,*I;
    memset(Q,0,sizeof(*Q));
    I = (struct queueitem *)calloc(1,sizeof(*I));
    strcpy(Q->name,name);
    queue_enqueue(name,Q,I);
    if ( (item= queue_dequeue(Q)) != 0 )
        free(item);
}

uint16_t _komodo_userpass(char *username,char *password,FILE *fp)
{
    char *rpcuser,*rpcpassword,*str,line[8192]; uint16_t port = 0;
    rpcuser = rpcpassword = 0;
    username[0] = password[0] = 0;
    while ( fgets(line,sizeof(line),fp) != 0 )
    {
        if ( line[0] == '#' )
            continue;
        //printf("line.(%s) %p %p\n",line,strstr(line,(char *)"rpcuser"),strstr(line,(char *)"rpcpassword"));
        if ( (str= strstr(line,(char *)"rpcuser")) != 0 )
            rpcuser = parse_conf_line(str,(char *)"rpcuser");
        else if ( (str= strstr(line,(char *)"rpcpassword")) != 0 )
            rpcpassword = parse_conf_line(str,(char *)"rpcpassword");
        else if ( (str= strstr(line,(char *)"rpcport")) != 0 )
        {
            port = atoi(parse_conf_line(str,(char *)"rpcport"));
            //fprintf(stderr,"rpcport.%u in file\n",port);
        }
    }
    if ( rpcuser != 0 && rpcpassword != 0 )
    {
        strcpy(username,rpcuser);
        strcpy(password,rpcpassword);
    }
    //printf("rpcuser.(%s) rpcpassword.(%s) KMDUSERPASS.(%s) %u\n",rpcuser,rpcpassword,KMDUSERPASS,port);
    if ( rpcuser != 0 )
        free(rpcuser);
    if ( rpcpassword != 0 )
        free(rpcpassword);
    return(port);
}

void komodo_statefname(char *fname,char *symbol,char *str)
{
    int32_t n,len;
    sprintf(fname,"%s",GetDataDir(false).string().c_str());
    if ( (n= (int32_t)strlen(ASSETCHAINS_SYMBOL)) != 0 )
    {
        len = (int32_t)strlen(fname);
        if ( strcmp(ASSETCHAINS_SYMBOL,&fname[len - n]) == 0 )
            fname[len - n] = 0;
        else
        {
            printf("unexpected fname.(%s) vs %s [%s] n.%d len.%d (%s)\n",fname,symbol,ASSETCHAINS_SYMBOL,n,len,&fname[len - n]);
            return;
        }
    }
    else
    {
#ifdef _WIN32
        strcat(fname,"\\");
#else
        strcat(fname,"/");
#endif
    }
    if ( symbol != 0 && symbol[0] != 0 && strcmp("KMD",symbol) != 0 )
    {
        strcat(fname,symbol);
        //printf("statefname.(%s) -> (%s)\n",symbol,fname);
#ifdef _WIN32
        strcat(fname,"\\");
#else
        strcat(fname,"/");
#endif
    }
    strcat(fname,str);
    //printf("test.(%s) -> [%s] statename.(%s) %s\n",test,ASSETCHAINS_SYMBOL,symbol,fname);
}

void komodo_configfile(char *symbol,uint16_t rpcport)
{
    static char myusername[512],mypassword[8192];
    FILE *fp; uint16_t kmdport; uint8_t buf2[33]; char fname[512],buf[128],username[512],password[8192]; uint32_t crc,r,r2,i;
    if ( symbol != 0 && rpcport != 0 )
    {
        r = (uint32_t)time(NULL);
        r2 = OS_milliseconds();
        memcpy(buf,&r,sizeof(r));
        memcpy(&buf[sizeof(r)],&r2,sizeof(r2));
        memcpy(&buf[sizeof(r)+sizeof(r2)],symbol,strlen(symbol));
        crc = calc_crc32(0,(uint8_t *)buf,(int32_t)(sizeof(r)+sizeof(r2)+strlen(symbol)));
				#ifdef _WIN32
				randombytes_buf(buf2,sizeof(buf2));
				#else
        OS_randombytes(buf2,sizeof(buf2));
				#endif
        for (i=0; i<sizeof(buf2); i++)
            sprintf(&password[i*2],"%02x",buf2[i]);
        password[i*2] = 0;
        sprintf(buf,"%s.conf",symbol);
        BITCOIND_RPCPORT = rpcport;
#ifdef _WIN32
        sprintf(fname,"%s\\%s",GetDataDir(false).string().c_str(),buf);
#else
        sprintf(fname,"%s/%s",GetDataDir(false).string().c_str(),buf);
#endif
        if ( (fp= fopen(fname,"rb")) == 0 )
        {
#ifndef FROM_CLI
            if ( (fp= fopen(fname,"wb")) != 0 )
            {
                fprintf(fp,"rpcuser=user%u\nrpcpassword=pass%s\nrpcport=%u\nserver=1\ntxindex=1\nrpcworkqueue=256\nrpcallowip=127.0.0.1\n",crc,password,rpcport);
                fclose(fp);
                printf("Created (%s)\n",fname);
            } else printf("Couldnt create (%s)\n",fname);
#endif
        }
        else
        {
            _komodo_userpass(myusername,mypassword,fp);
            mapArgs["-rpcpassword"] = mypassword;
            mapArgs["-rpcusername"] = myusername;
            //fprintf(stderr,"myusername.(%s)\n",myusername);
            fclose(fp);
        }
    }
    strcpy(fname,GetDataDir().string().c_str());
#ifdef _WIN32
    while ( fname[strlen(fname)-1] != '\\' )
        fname[strlen(fname)-1] = 0;
    strcat(fname,"komodo.conf");
#else
    while ( fname[strlen(fname)-1] != '/' )
        fname[strlen(fname)-1] = 0;
#ifdef __APPLE__
    strcat(fname,"Komodo.conf");
#else
    strcat(fname,"komodo.conf");
#endif
#endif
    if ( (fp= fopen(fname,"rb")) != 0 )
    {
        if ( (kmdport= _komodo_userpass(username,password,fp)) != 0 )
            KMD_PORT = kmdport;
        sprintf(KMDUSERPASS,"%s:%s",username,password);
        fclose(fp);
//printf("KOMODO.(%s) -> userpass.(%s)\n",fname,KMDUSERPASS);
    } //else printf("couldnt open.(%s)\n",fname);
}

uint16_t komodo_userpass(char *userpass,char *symbol)
{
    FILE *fp; uint16_t port = 0; char fname[512],username[512],password[512],confname[KOMODO_ASSETCHAIN_MAXLEN];
    userpass[0] = 0;
    if ( strcmp("KMD",symbol) == 0 )
    {
#ifdef __APPLE__
        sprintf(confname,"Komodo.conf");
#else
        sprintf(confname,"komodo.conf");
#endif
    }
    else sprintf(confname,"%s.conf",symbol);
    komodo_statefname(fname,symbol,confname);
    if ( (fp= fopen(fname,"rb")) != 0 )
    {
        port = _komodo_userpass(username,password,fp);
        sprintf(userpass,"%s:%s",username,password);
        if ( strcmp(symbol,ASSETCHAINS_SYMBOL) == 0 )
            strcpy(ASSETCHAINS_USERPASS,userpass);
        fclose(fp);
    }
    return(port);
}

uint32_t komodo_assetmagic(char *symbol,uint64_t supply,uint8_t *extraptr,int32_t extralen)
{
    uint8_t buf[512]; uint32_t crc0=0; int32_t len = 0; bits256 hash;
    if ( strcmp(symbol,"KMD") == 0 )
        return(0x8de4eef9);
    len = iguana_rwnum(1,&buf[len],sizeof(supply),(void *)&supply);
    strcpy((char *)&buf[len],symbol);
    len += strlen(symbol);
    if ( extraptr != 0 && extralen != 0 )
    {
        vcalc_sha256(0,hash.bytes,extraptr,extralen);
        crc0 = hash.uints[0];
    }
    return(calc_crc32(crc0,buf,len));
}

uint16_t komodo_assetport(uint32_t magic,int32_t extralen)
{
    if ( magic == 0x8de4eef9 )
        return(7770);
    else if ( extralen == 0 )
        return(8000 + (magic % 7777));
    else return(16000 + (magic % 49500));
}

uint16_t komodo_port(char *symbol,uint64_t supply,uint32_t *magicp,uint8_t *extraptr,int32_t extralen)
{
    if ( symbol == 0 || symbol[0] == 0 || strcmp("KMD",symbol) == 0 )
    {
        *magicp = 0x8de4eef9;
        return(7770);
    }
    *magicp = komodo_assetmagic(symbol,supply,extraptr,extralen);
    return(komodo_assetport(*magicp,extralen));
}

/*void komodo_ports(uint16_t ports[MAX_CURRENCIES])
{
    int32_t i; uint32_t magic;
    for (i=0; i<MAX_CURRENCIES; i++)
    {
        ports[i] = komodo_port(CURRENCIES[i],10,&magic);
        printf("%u ",ports[i]);
    }
    printf("ports\n");
}*/

char *iguanafmtstr = (char *)"curl --url \"http://127.0.0.1:7776\" --data \"{\\\"conf\\\":\\\"%s.conf\\\",\\\"path\\\":\\\"${HOME#\"/\"}/.komodo/%s\\\",\\\"unitval\\\":\\\"20\\\",\\\"zcash\\\":1,\\\"RELAY\\\":-1,\\\"VALIDATE\\\":0,\\\"prefetchlag\\\":-1,\\\"poll\\\":100,\\\"active\\\":1,\\\"agent\\\":\\\"iguana\\\",\\\"method\\\":\\\"addcoin\\\",\\\"startpend\\\":4,\\\"endpend\\\":4,\\\"services\\\":129,\\\"maxpeers\\\":8,\\\"newcoin\\\":\\\"%s\\\",\\\"name\\\":\\\"%s\\\",\\\"hasheaders\\\":1,\\\"useaddmultisig\\\":0,\\\"netmagic\\\":\\\"%s\\\",\\\"p2p\\\":%u,\\\"rpc\\\":%u,\\\"pubval\\\":60,\\\"p2shval\\\":85,\\\"wifval\\\":188,\\\"txfee_satoshis\\\":\\\"10000\\\",\\\"isPoS\\\":0,\\\"minoutput\\\":10000,\\\"minconfirms\\\":2,\\\"genesishash\\\":\\\"027e3758c3a65b12aa1046462b486d0a63bfa1beae327897f56c5cfb7daaae71\\\",\\\"protover\\\":170002,\\\"genesisblock\\\":\\\"0100000000000000000000000000000000000000000000000000000000000000000000003ba3edfd7a7b12b27ac72c3e67768f617fc81bc3888a51323a9fb8aa4b1e5e4a000000000000000000000000000000000000000000000000000000000000000029ab5f490f0f0f200b00000000000000000000000000000000000000000000000000000000000000fd4005000d5ba7cda5d473947263bf194285317179d2b0d307119c2e7cc4bd8ac456f0774bd52b0cd9249be9d40718b6397a4c7bbd8f2b3272fed2823cd2af4bd1632200ba4bf796727d6347b225f670f292343274cc35099466f5fb5f0cd1c105121b28213d15db2ed7bdba490b4cedc69742a57b7c25af24485e523aadbb77a0144fc76f79ef73bd8530d42b9f3b9bed1c135ad1fe152923fafe98f95f76f1615e64c4abb1137f4c31b218ba2782bc15534788dda2cc08a0ee2987c8b27ff41bd4e31cd5fb5643dfe862c9a02ca9f90c8c51a6671d681d04ad47e4b53b1518d4befafefe8cadfb912f3d03051b1efbf1dfe37b56e93a741d8dfd80d576ca250bee55fab1311fc7b3255977558cdda6f7d6f875306e43a14413facdaed2f46093e0ef1e8f8a963e1632dcbeebd8e49fd16b57d49b08f9762de89157c65233f60c8e38a1f503a48c555f8ec45dedecd574a37601323c27be597b956343107f8bd80f3a925afaf30811df83c402116bb9c1e5231c70fff899a7c82f73c902ba54da53cc459b7bf1113db65cc8f6914d3618560ea69abd13658fa7b6af92d374d6eca9529f8bd565166e4fcbf2a8dfb3c9b69539d4d2ee2e9321b85b331925df195915f2757637c2805e1d4131e1ad9ef9bc1bb1c732d8dba4738716d351ab30c996c8657bab39567ee3b29c6d054b711495c0d52e1cd5d8e55b4f0f0325b97369280755b46a02afd54be4ddd9f77c22272b8bbb17ff5118fedbae2564524e797bd28b5f74f7079d532ccc059807989f94d267f47e724b3f1ecfe00ec9e6541c961080d8891251b84b4480bc292f6a180bea089fef5bbda56e1e41390d7c0e85ba0ef530f7177413481a226465a36ef6afe1e2bca69d2078712b3912bba1a99b1fbff0d355d6ffe726d2bb6fbc103c4ac5756e5bee6e47e17424ebcbf1b63d8cb90ce2e40198b4f4198689daea254307e52a25562f4c1455340f0ffeb10f9d8e914775e37d0edca019fb1b9c6ef81255ed86bc51c5391e0591480f66e2d88c5f4fd7277697968656a9b113ab97f874fdd5f2465e5559533e01ba13ef4a8f7a21d02c30c8ded68e8c54603ab9c8084ef6d9eb4e92c75b078539e2ae786ebab6dab73a09e0aa9ac575bcefb29e930ae656e58bcb513f7e3c17e079dce4f05b5dbc18c2a872b22509740ebe6a3903e00ad1abc55076441862643f93606e3dc35e8d9f2caef3ee6be14d513b2e062b21d0061de3bd56881713a1a5c17f5ace05e1ec09da53f99442df175a49bd154aa96e4949decd52fed79ccf7ccbce32941419c314e374e4a396ac553e17b5340336a1a25c22f9e42a243ba5404450b650acfc826a6e432971ace776e15719515e1634ceb9a4a35061b668c74998d3dfb5827f6238ec015377e6f9c94f38108768cf6e5c8b132e0303fb5a200368f845ad9d46343035a6ff94031df8d8309415bb3f6cd5ede9c135fdabcc030599858d803c0f85be7661c88984d88faa3d26fb0e9aac0056a53f1b5d0baed713c853c4a2726869a0a124a8a5bbc0fc0ef80c8ae4cb53636aa02503b86a1eb9836fcc259823e2692d921d88e1ffc1e6cb2bde43939ceb3f32a611686f539f8f7c9f0bf00381f743607d40960f06d347d1cd8ac8a51969c25e37150efdf7aa4c2037a2fd0516fb444525ab157a0ed0a7412b2fa69b217fe397263153782c0f64351fbdf2678fa0dc8569912dcd8e3ccad38f34f23bbbce14c6a26ac24911b308b82c7e43062d180baeac4ba7153858365c72c63dcf5f6a5b08070b730adb017aeae925b7d0439979e2679f45ed2f25a7edcfd2fb77a8794630285ccb0a071f5cce410b46dbf9750b0354aae8b65574501cc69efb5b6a43444074fee116641bb29da56c2b4a7f456991fc92b2\\\",\\\"debug\\\":0,\\\"seedipaddr\\\":\\\"%s\\\"}\"";


int32_t komodo_whoami(char *pubkeystr,int32_t height,uint32_t timestamp)
{
    int32_t i,notaryid;
    for (i=0; i<33; i++)
        sprintf(&pubkeystr[i<<1],"%02x",NOTARY_PUBKEY33[i]);
    pubkeystr[66] = 0;
    komodo_chosennotary(&notaryid,height,NOTARY_PUBKEY33,timestamp);
    return(notaryid);
}

char *argv0suffix[] =
{
    (char *)"mnzd", (char *)"mnz-cli", (char *)"mnzd.exe", (char *)"mnz-cli.exe", (char *)"btchd", (char *)"btch-cli", (char *)"btchd.exe", (char *)"btch-cli.exe"
};

char *argv0names[] =
{
    (char *)"MNZ", (char *)"MNZ", (char *)"MNZ", (char *)"MNZ", (char *)"BTCH", (char *)"BTCH", (char *)"BTCH", (char *)"BTCH"
};

void komodo_args(char *argv0)
{
    extern int64_t MAX_MONEY;
    extern const char *Notaries_elected1[][2];
    std::string name,addn; char *dirname,fname[512],arg0str[64],magicstr[9]; uint8_t magic[4],extrabuf[256],*extraptr=0; FILE *fp; uint64_t val; uint16_t port; int32_t i,baseid,len,n,extralen = 0;
    IS_KOMODO_NOTARY = GetBoolArg("-notary", false);
    if ( GetBoolArg("-gen", false) != 0 )
        KOMODO_MININGTHREADS = GetArg("-genproclimit",1);
    else KOMODO_MININGTHREADS = -1;
    if ( (KOMODO_EXCHANGEWALLET= GetBoolArg("-exchange", false)) != 0 )
        fprintf(stderr,"KOMODO_EXCHANGEWALLET mode active\n");
    DONATION_PUBKEY = GetArg("-donation", "");
    NOTARY_PUBKEY = GetArg("-pubkey", "");
    if ( strlen(NOTARY_PUBKEY.c_str()) == 66 )
    {
        USE_EXTERNAL_PUBKEY = 1;
        if ( IS_KOMODO_NOTARY == 0 )
        {
            for (i=0; i<64; i++)
                if ( strcmp(NOTARY_PUBKEY.c_str(),Notaries_elected1[i][1]) == 0 )
                {
                    IS_KOMODO_NOTARY = 1;
                    fprintf(stderr,"running as notary.%d %s\n",i,Notaries_elected1[i][0]);
                    break;
                }
        }
        //KOMODO_PAX = 1;
    } //else KOMODO_PAX = GetArg("-pax",0);
    name = GetArg("-ac_name","");
    if ( argv0 != 0 )
    {
        len = (int32_t)strlen(argv0);
        for (i=0; i<sizeof(argv0suffix)/sizeof(*argv0suffix); i++)
        {
            n = (int32_t)strlen(argv0suffix[i]);
            if ( strcmp(&argv0[len - n],argv0suffix[i]) == 0 )
            {
                //printf("ARGV0.(%s) -> matches suffix (%s) -> ac_name.(%s)\n",argv0,argv0suffix[i],argv0names[i]);
                name = argv0names[i];
                break;
            }
        }
    }
    KOMODO_STOPAT = GetArg("-stopat",0);
    ASSETCHAINS_CC = GetArg("-ac_cc",0);
    KOMODO_CCACTIVATE = GetArg("-ac_ccactivate",0);
    ASSETCHAINS_PUBLIC = GetArg("-ac_public",0);
    ASSETCHAINS_PRIVATE = GetArg("-ac_private",0);
    if ( (KOMODO_REWIND= GetArg("-rewind",0)) != 0 )
    {
        printf("KOMODO_REWIND %d\n",KOMODO_REWIND);
    }
    if ( name.c_str()[0] != 0 )
    {
        MAX_BLOCK_SIGOPS = 60000;
        ASSETCHAINS_SUPPLY = GetArg("-ac_supply",10);
        ASSETCHAINS_ENDSUBSIDY = GetArg("-ac_end",0);
        ASSETCHAINS_REWARD = GetArg("-ac_reward",0);
        ASSETCHAINS_HALVING = GetArg("-ac_halving",0);
        ASSETCHAINS_DECAY = GetArg("-ac_decay",0);
        ASSETCHAINS_COMMISSION = GetArg("-ac_perc",0);
        ASSETCHAINS_OVERRIDE_PUBKEY = GetArg("-ac_pubkey","");
        if ( (ASSETCHAINS_STAKED= GetArg("-ac_staked",0)) > 100 )
            ASSETCHAINS_STAKED = 100;
        if ( ASSETCHAINS_STAKED != 0 && ASSETCHAINS_PRIVATE != 0 )
        {
            printf("-ac_private chains cant have any PoS\n");
            exit(0);
        }
        if ( ASSETCHAINS_HALVING != 0 && ASSETCHAINS_HALVING < 1440 )
        {
            ASSETCHAINS_HALVING = 1440;
            printf("ASSETCHAINS_HALVING must be at least 1440 blocks\n");
        }
        if ( ASSETCHAINS_DECAY == 100000000 && ASSETCHAINS_ENDSUBSIDY == 0 )
        {
            ASSETCHAINS_DECAY = 0;
            printf("ASSETCHAINS_DECAY of 100000000 means linear and that needs ASSETCHAINS_ENDSUBSIDY\n");
        }
        else if ( ASSETCHAINS_DECAY > 100000000 )
        {
            ASSETCHAINS_DECAY = 0;
            printf("ASSETCHAINS_DECAY cant be more than 100000000\n");
        }
        if ( strlen(ASSETCHAINS_OVERRIDE_PUBKEY.c_str()) == 66 )
            decode_hex(ASSETCHAINS_OVERRIDE_PUBKEY33,33,(char *)ASSETCHAINS_OVERRIDE_PUBKEY.c_str());
        else if ( ASSETCHAINS_COMMISSION != 0 )
        {
            ASSETCHAINS_COMMISSION = 0;
            printf("ASSETCHAINS_COMMISSION needs an ASETCHAINS_OVERRIDE_PUBKEY and cant be more than 100000000 (100%%)\n");
        }
        if ( ASSETCHAINS_ENDSUBSIDY != 0 || ASSETCHAINS_REWARD != 0 || ASSETCHAINS_HALVING != 0 || ASSETCHAINS_DECAY != 0 || ASSETCHAINS_COMMISSION != 0 || ASSETCHAINS_PUBLIC != 0 || ASSETCHAINS_PRIVATE != 0 )
        {
            fprintf(stderr,"end.%llu blocks, reward %.8f halving.%llu blocks, decay.%llu perc %.4f%% ac_pub=[%02x...]\n",(long long)ASSETCHAINS_ENDSUBSIDY,dstr(ASSETCHAINS_REWARD),(long long)ASSETCHAINS_HALVING,(long long)ASSETCHAINS_DECAY,dstr(ASSETCHAINS_COMMISSION)*100,ASSETCHAINS_OVERRIDE_PUBKEY33[0]);
            extraptr = extrabuf;
            memcpy(extraptr,ASSETCHAINS_OVERRIDE_PUBKEY33,33), extralen = 33;
            extralen += iguana_rwnum(1,&extraptr[extralen],sizeof(ASSETCHAINS_ENDSUBSIDY),(void *)&ASSETCHAINS_ENDSUBSIDY);
            extralen += iguana_rwnum(1,&extraptr[extralen],sizeof(ASSETCHAINS_REWARD),(void *)&ASSETCHAINS_REWARD);
            extralen += iguana_rwnum(1,&extraptr[extralen],sizeof(ASSETCHAINS_HALVING),(void *)&ASSETCHAINS_HALVING);
            extralen += iguana_rwnum(1,&extraptr[extralen],sizeof(ASSETCHAINS_DECAY),(void *)&ASSETCHAINS_DECAY);
            val = ASSETCHAINS_COMMISSION | (((uint64_t)ASSETCHAINS_STAKED & 0xff) << 32) | (((uint64_t)ASSETCHAINS_CC & 0xffff) << 40) | ((ASSETCHAINS_PUBLIC != 0) << 7) | ((ASSETCHAINS_PRIVATE != 0) << 6);
            extralen += iguana_rwnum(1,&extraptr[extralen],sizeof(val),(void *)&val);
        }
        addn = GetArg("-seednode","");
        if ( strlen(addn.c_str()) > 0 )
            ASSETCHAINS_SEED = 1;
        strncpy(ASSETCHAINS_SYMBOL,name.c_str(),64);
        if ( (baseid= komodo_baseid(ASSETCHAINS_SYMBOL)) >= 0 && baseid < 32 )
            MAX_MONEY = komodo_maxallowed(baseid);
        else if ( ASSETCHAINS_REWARD == 0 )
            MAX_MONEY = (ASSETCHAINS_SUPPLY+100) * SATOSHIDEN;
        else MAX_MONEY = (ASSETCHAINS_SUPPLY+100) * SATOSHIDEN + ASSETCHAINS_REWARD * (ASSETCHAINS_ENDSUBSIDY==0 ? 10000000 : ASSETCHAINS_ENDSUBSIDY);
        MAX_MONEY += (MAX_MONEY * ASSETCHAINS_COMMISSION) / SATOSHIDEN;
        //printf("baseid.%d MAX_MONEY.%s %.8f\n",baseid,ASSETCHAINS_SYMBOL,(double)MAX_MONEY/SATOSHIDEN);
        ASSETCHAINS_P2PPORT = komodo_port(ASSETCHAINS_SYMBOL,ASSETCHAINS_SUPPLY,&ASSETCHAINS_MAGIC,extraptr,extralen);
        while ( (dirname= (char *)GetDataDir(false).string().c_str()) == 0 || dirname[0] == 0 )
        {
            fprintf(stderr,"waiting for datadir\n");
						#ifndef _WIN32
            sleep(3);
						#else
						boost::this_thread::sleep(boost::posix_time::milliseconds(3000));
						#endif
        }
        //fprintf(stderr,"Got datadir.(%s)\n",dirname);
        if ( ASSETCHAINS_SYMBOL[0] != 0 )
        {
            int32_t komodo_baseid(char *origbase);
            extern int COINBASE_MATURITY;
            if ( strcmp(ASSETCHAINS_SYMBOL,"KMD") == 0 )
            {
                fprintf(stderr,"cant have assetchain named KMD\n");
                exit(0);
            }
            if ( (port= komodo_userpass(ASSETCHAINS_USERPASS,ASSETCHAINS_SYMBOL)) != 0 )
                ASSETCHAINS_RPCPORT = port;
            else komodo_configfile(ASSETCHAINS_SYMBOL,ASSETCHAINS_P2PPORT + 1);
            COINBASE_MATURITY = 1;
            //fprintf(stderr,"ASSETCHAINS_RPCPORT (%s) %u\n",ASSETCHAINS_SYMBOL,ASSETCHAINS_RPCPORT);
        }
        if ( ASSETCHAINS_RPCPORT == 0 )
            ASSETCHAINS_RPCPORT = ASSETCHAINS_P2PPORT + 1;
        //ASSETCHAINS_NOTARIES = GetArg("-ac_notaries","");
        //komodo_assetchain_pubkeys((char *)ASSETCHAINS_NOTARIES.c_str());
        iguana_rwnum(1,magic,sizeof(ASSETCHAINS_MAGIC),(void *)&ASSETCHAINS_MAGIC);
        for (i=0; i<4; i++)
            sprintf(&magicstr[i<<1],"%02x",magic[i]);
        magicstr[8] = 0;
#ifndef FROM_CLI
        sprintf(fname,"%s_7776",ASSETCHAINS_SYMBOL);
        if ( (fp= fopen(fname,"wb")) != 0 )
        {
            fprintf(fp,iguanafmtstr,name.c_str(),name.c_str(),name.c_str(),name.c_str(),magicstr,ASSETCHAINS_P2PPORT,ASSETCHAINS_RPCPORT,"78.47.196.146");
            fclose(fp);
            //printf("created (%s)\n",fname);
        } else printf("error creating (%s)\n",fname);
#endif
        if ( KOMODO_CCACTIVATE != 0 && ASSETCHAINS_CC < 2 )
        {
            ASSETCHAINS_CC = 2;
            fprintf(stderr,"smart utxo CC contracts will activate at height.%d\n",KOMODO_CCACTIVATE);
        }
    }
    else
    {
        char fname[512],username[512],password[4096]; int32_t iter; FILE *fp;
        ASSETCHAINS_P2PPORT = 7770;
        ASSETCHAINS_RPCPORT = 7771;
        for (iter=0; iter<2; iter++)
        {
            strcpy(fname,GetDataDir().string().c_str());
#ifdef _WIN32
            while ( fname[strlen(fname)-1] != '\\' )
                fname[strlen(fname)-1] = 0;
            if ( iter == 0 )
                strcat(fname,"Komodo\\komodo.conf");
            else strcat(fname,"Bitcoin\\bitcoin.conf");
#else
            while ( fname[strlen(fname)-1] != '/' )
                fname[strlen(fname)-1] = 0;
#ifdef __APPLE__
            if ( iter == 0 )
                strcat(fname,"Komodo/Komodo.conf");
            else strcat(fname,"Bitcoin/Bitcoin.conf");
#else
            if ( iter == 0 )
                strcat(fname,".komodo/komodo.conf");
            else strcat(fname,".bitcoin/bitcoin.conf");
#endif
#endif
            if ( (fp= fopen(fname,"rb")) != 0 )
            {
                _komodo_userpass(username,password,fp);
                sprintf(iter == 0 ? KMDUSERPASS : BTCUSERPASS,"%s:%s",username,password);
                fclose(fp);
                //printf("KOMODO.(%s) -> userpass.(%s)\n",fname,KMDUSERPASS);
            } //else printf("couldnt open.(%s)\n",fname);
            if ( IS_KOMODO_NOTARY == 0 )
                break;
        }
    }
    if ( ASSETCHAINS_SYMBOL[0] != 0 )
    {
        BITCOIND_RPCPORT = GetArg("-rpcport", ASSETCHAINS_RPCPORT);
        //fprintf(stderr,"(%s) port.%u chain params initialized\n",ASSETCHAINS_SYMBOL,BITCOIND_RPCPORT);
        if ( strcmp("PIRATE",ASSETCHAINS_SYMBOL) == 0 && ASSETCHAINS_HALVING == 77777 )
<<<<<<< HEAD
            ASSETCHAINS_HALVING *= 5;
=======
        {
            ASSETCHAINS_HALVING *= 5;
            fprintf(stderr,"PIRATE halving changed to %d %.1f days\n",(int32_t)ASSETCHAINS_HALVING,(double)ASSETCHAINS_HALVING/1440);
        }
>>>>>>> 49adb580
    } else BITCOIND_RPCPORT = GetArg("-rpcport", BaseParams().RPCPort());
}

void komodo_nameset(char *symbol,char *dest,char *source)
{
    if ( source[0] == 0 )
    {
        strcpy(symbol,(char *)"KMD");
        strcpy(dest,(char *)"BTC");
    }
    else
    {
        strcpy(symbol,source);
        strcpy(dest,(char *)"KMD");
    }
}

struct komodo_state *komodo_stateptrget(char *base)
{
    int32_t baseid;
    if ( base == 0 || base[0] == 0 || strcmp(base,(char *)"KMD") == 0 )
        return(&KOMODO_STATES[33]);
    else if ( (baseid= komodo_baseid(base)) >= 0 )
        return(&KOMODO_STATES[baseid+1]);
    else return(&KOMODO_STATES[0]);
}

struct komodo_state *komodo_stateptr(char *symbol,char *dest)
{
    int32_t baseid;
    komodo_nameset(symbol,dest,ASSETCHAINS_SYMBOL);
    return(komodo_stateptrget(symbol));
}

void komodo_prefetch(FILE *fp)
{
    long fsize,fpos; int32_t incr = 16*1024*1024;
    fpos = ftell(fp);
    fseek(fp,0,SEEK_END);
    fsize = ftell(fp);
    if ( fsize > incr )
    {
        char *ignore = (char *)malloc(incr);
        if ( ignore != 0 )
        {
            rewind(fp);
            while ( fread(ignore,1,incr,fp) == incr ) // prefetch
                fprintf(stderr,".");
            free(ignore);
        }
    }
    fseek(fp,fpos,SEEK_SET);
}
<|MERGE_RESOLUTION|>--- conflicted
+++ resolved
@@ -1705,14 +1705,10 @@
         BITCOIND_RPCPORT = GetArg("-rpcport", ASSETCHAINS_RPCPORT);
         //fprintf(stderr,"(%s) port.%u chain params initialized\n",ASSETCHAINS_SYMBOL,BITCOIND_RPCPORT);
         if ( strcmp("PIRATE",ASSETCHAINS_SYMBOL) == 0 && ASSETCHAINS_HALVING == 77777 )
-<<<<<<< HEAD
-            ASSETCHAINS_HALVING *= 5;
-=======
         {
             ASSETCHAINS_HALVING *= 5;
             fprintf(stderr,"PIRATE halving changed to %d %.1f days\n",(int32_t)ASSETCHAINS_HALVING,(double)ASSETCHAINS_HALVING/1440);
         }
->>>>>>> 49adb580
     } else BITCOIND_RPCPORT = GetArg("-rpcport", BaseParams().RPCPort());
 }
 
