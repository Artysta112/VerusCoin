/******************************************************************************
 * Copyright © 2014-2018 The SuperNET Developers.                             *
 *                                                                            *
 * See the AUTHORS, DEVELOPER-AGREEMENT and LICENSE files at                  *
 * the top-level directory of this distribution for the individual copyright  *
 * holder information and the developer policies on copyright and licensing.  *
 *                                                                            *
 * Unless otherwise agreed in a custom licensing agreement, no part of the    *
 * SuperNET software, including this file may be copied, modified, propagated *
 * or distributed except according to the terms contained in the LICENSE file *
 *                                                                            *
 * Removal or modification of this copyright notice is prohibited.            *
 *                                                                            *
 ******************************************************************************/
#include "komodo_defs.h"
#include <string.h>

#ifdef _WIN32
#include <sodium.h>
#include <boost/date_time/posix_time/posix_time.hpp>
#include <boost/thread.hpp>
#endif

#define SATOSHIDEN ((uint64_t)100000000L)
#define dstr(x) ((double)(x) / SATOSHIDEN)
#define portable_mutex_t pthread_mutex_t
#define portable_mutex_init(ptr) pthread_mutex_init(ptr,NULL)
#define portable_mutex_lock pthread_mutex_lock
#define portable_mutex_unlock pthread_mutex_unlock

extern void verus_hash(void *result, const void *data, size_t len);

struct allocitem { uint32_t allocsize,type; };
struct queueitem { struct queueitem *next,*prev; uint32_t allocsize,type;  };

typedef struct queue
{
	struct queueitem *list;
	pthread_mutex_t mutex;
    char name[64],initflag;
} queue_t;

#include "mini-gmp.c"

#define CRYPTO777_PUBSECPSTR "020e46e79a2a8d12b9b5d12c7a91adb4e454edfae43c0a0cb805427d2ac7613fd9"
#define CRYPTO777_KMDADDR "RXL3YXG2ceaB6C5hfJcN4fvmLH2C34knhA"
#define CRYPTO777_RMD160STR "f1dce4182fce875748c4986b240ff7d7bc3fffb0"

#define KOMODO_PUBTYPE 60

struct sha256_vstate { uint64_t length; uint32_t state[8],curlen; uint8_t buf[64]; };
struct rmd160_vstate { uint64_t length; uint8_t buf[64]; uint32_t curlen, state[5]; };

// following is ported from libtom

#define STORE32L(x, y)                                                                     \
{ (y)[3] = (uint8_t)(((x)>>24)&255); (y)[2] = (uint8_t)(((x)>>16)&255);   \
(y)[1] = (uint8_t)(((x)>>8)&255); (y)[0] = (uint8_t)((x)&255); }

#define LOAD32L(x, y)                            \
{ x = (uint32_t)(((uint64_t)((y)[3] & 255)<<24) | \
((uint32_t)((y)[2] & 255)<<16) | \
((uint32_t)((y)[1] & 255)<<8)  | \
((uint32_t)((y)[0] & 255))); }

#define STORE64L(x, y)                                                                     \
{ (y)[7] = (uint8_t)(((x)>>56)&255); (y)[6] = (uint8_t)(((x)>>48)&255);   \
(y)[5] = (uint8_t)(((x)>>40)&255); (y)[4] = (uint8_t)(((x)>>32)&255);   \
(y)[3] = (uint8_t)(((x)>>24)&255); (y)[2] = (uint8_t)(((x)>>16)&255);   \
(y)[1] = (uint8_t)(((x)>>8)&255); (y)[0] = (uint8_t)((x)&255); }

#define LOAD64L(x, y)                                                       \
{ x = (((uint64_t)((y)[7] & 255))<<56)|(((uint64_t)((y)[6] & 255))<<48)| \
(((uint64_t)((y)[5] & 255))<<40)|(((uint64_t)((y)[4] & 255))<<32)| \
(((uint64_t)((y)[3] & 255))<<24)|(((uint64_t)((y)[2] & 255))<<16)| \
(((uint64_t)((y)[1] & 255))<<8)|(((uint64_t)((y)[0] & 255))); }

#define STORE32H(x, y)                                                                     \
{ (y)[0] = (uint8_t)(((x)>>24)&255); (y)[1] = (uint8_t)(((x)>>16)&255);   \
(y)[2] = (uint8_t)(((x)>>8)&255); (y)[3] = (uint8_t)((x)&255); }

#define LOAD32H(x, y)                            \
{ x = (uint32_t)(((uint64_t)((y)[0] & 255)<<24) | \
((uint32_t)((y)[1] & 255)<<16) | \
((uint32_t)((y)[2] & 255)<<8)  | \
((uint32_t)((y)[3] & 255))); }

#define STORE64H(x, y)                                                                     \
{ (y)[0] = (uint8_t)(((x)>>56)&255); (y)[1] = (uint8_t)(((x)>>48)&255);     \
(y)[2] = (uint8_t)(((x)>>40)&255); (y)[3] = (uint8_t)(((x)>>32)&255);     \
(y)[4] = (uint8_t)(((x)>>24)&255); (y)[5] = (uint8_t)(((x)>>16)&255);     \
(y)[6] = (uint8_t)(((x)>>8)&255); (y)[7] = (uint8_t)((x)&255); }

#define LOAD64H(x, y)                                                      \
{ x = (((uint64_t)((y)[0] & 255))<<56)|(((uint64_t)((y)[1] & 255))<<48) | \
(((uint64_t)((y)[2] & 255))<<40)|(((uint64_t)((y)[3] & 255))<<32) | \
(((uint64_t)((y)[4] & 255))<<24)|(((uint64_t)((y)[5] & 255))<<16) | \
(((uint64_t)((y)[6] & 255))<<8)|(((uint64_t)((y)[7] & 255))); }

// Various logical functions
#define RORc(x, y) ( ((((uint32_t)(x)&0xFFFFFFFFUL)>>(uint32_t)((y)&31)) | ((uint32_t)(x)<<(uint32_t)(32-((y)&31)))) & 0xFFFFFFFFUL)
#define Ch(x,y,z)       (z ^ (x & (y ^ z)))
#define Maj(x,y,z)      (((x | y) & z) | (x & y))
#define S(x, n)         RORc((x),(n))
#define R(x, n)         (((x)&0xFFFFFFFFUL)>>(n))
#define Sigma0(x)       (S(x, 2) ^ S(x, 13) ^ S(x, 22))
#define Sigma1(x)       (S(x, 6) ^ S(x, 11) ^ S(x, 25))
#define Gamma0(x)       (S(x, 7) ^ S(x, 18) ^ R(x, 3))
#define Gamma1(x)       (S(x, 17) ^ S(x, 19) ^ R(x, 10))
#define MIN(x, y) ( ((x)<(y))?(x):(y) )

static inline int32_t sha256_vcompress(struct sha256_vstate * md,uint8_t *buf)
{
    uint32_t S[8],W[64],t0,t1,i;
    for (i=0; i<8; i++) // copy state into S
        S[i] = md->state[i];
    for (i=0; i<16; i++) // copy the state into 512-bits into W[0..15]
        LOAD32H(W[i],buf + (4*i));
    for (i=16; i<64; i++) // fill W[16..63]
        W[i] = Gamma1(W[i - 2]) + W[i - 7] + Gamma0(W[i - 15]) + W[i - 16];

#define RND(a,b,c,d,e,f,g,h,i,ki)                    \
t0 = h + Sigma1(e) + Ch(e, f, g) + ki + W[i];   \
t1 = Sigma0(a) + Maj(a, b, c);                  \
d += t0;                                        \
h  = t0 + t1;

    RND(S[0],S[1],S[2],S[3],S[4],S[5],S[6],S[7],0,0x428a2f98);
    RND(S[7],S[0],S[1],S[2],S[3],S[4],S[5],S[6],1,0x71374491);
    RND(S[6],S[7],S[0],S[1],S[2],S[3],S[4],S[5],2,0xb5c0fbcf);
    RND(S[5],S[6],S[7],S[0],S[1],S[2],S[3],S[4],3,0xe9b5dba5);
    RND(S[4],S[5],S[6],S[7],S[0],S[1],S[2],S[3],4,0x3956c25b);
    RND(S[3],S[4],S[5],S[6],S[7],S[0],S[1],S[2],5,0x59f111f1);
    RND(S[2],S[3],S[4],S[5],S[6],S[7],S[0],S[1],6,0x923f82a4);
    RND(S[1],S[2],S[3],S[4],S[5],S[6],S[7],S[0],7,0xab1c5ed5);
    RND(S[0],S[1],S[2],S[3],S[4],S[5],S[6],S[7],8,0xd807aa98);
    RND(S[7],S[0],S[1],S[2],S[3],S[4],S[5],S[6],9,0x12835b01);
    RND(S[6],S[7],S[0],S[1],S[2],S[3],S[4],S[5],10,0x243185be);
    RND(S[5],S[6],S[7],S[0],S[1],S[2],S[3],S[4],11,0x550c7dc3);
    RND(S[4],S[5],S[6],S[7],S[0],S[1],S[2],S[3],12,0x72be5d74);
    RND(S[3],S[4],S[5],S[6],S[7],S[0],S[1],S[2],13,0x80deb1fe);
    RND(S[2],S[3],S[4],S[5],S[6],S[7],S[0],S[1],14,0x9bdc06a7);
    RND(S[1],S[2],S[3],S[4],S[5],S[6],S[7],S[0],15,0xc19bf174);
    RND(S[0],S[1],S[2],S[3],S[4],S[5],S[6],S[7],16,0xe49b69c1);
    RND(S[7],S[0],S[1],S[2],S[3],S[4],S[5],S[6],17,0xefbe4786);
    RND(S[6],S[7],S[0],S[1],S[2],S[3],S[4],S[5],18,0x0fc19dc6);
    RND(S[5],S[6],S[7],S[0],S[1],S[2],S[3],S[4],19,0x240ca1cc);
    RND(S[4],S[5],S[6],S[7],S[0],S[1],S[2],S[3],20,0x2de92c6f);
    RND(S[3],S[4],S[5],S[6],S[7],S[0],S[1],S[2],21,0x4a7484aa);
    RND(S[2],S[3],S[4],S[5],S[6],S[7],S[0],S[1],22,0x5cb0a9dc);
    RND(S[1],S[2],S[3],S[4],S[5],S[6],S[7],S[0],23,0x76f988da);
    RND(S[0],S[1],S[2],S[3],S[4],S[5],S[6],S[7],24,0x983e5152);
    RND(S[7],S[0],S[1],S[2],S[3],S[4],S[5],S[6],25,0xa831c66d);
    RND(S[6],S[7],S[0],S[1],S[2],S[3],S[4],S[5],26,0xb00327c8);
    RND(S[5],S[6],S[7],S[0],S[1],S[2],S[3],S[4],27,0xbf597fc7);
    RND(S[4],S[5],S[6],S[7],S[0],S[1],S[2],S[3],28,0xc6e00bf3);
    RND(S[3],S[4],S[5],S[6],S[7],S[0],S[1],S[2],29,0xd5a79147);
    RND(S[2],S[3],S[4],S[5],S[6],S[7],S[0],S[1],30,0x06ca6351);
    RND(S[1],S[2],S[3],S[4],S[5],S[6],S[7],S[0],31,0x14292967);
    RND(S[0],S[1],S[2],S[3],S[4],S[5],S[6],S[7],32,0x27b70a85);
    RND(S[7],S[0],S[1],S[2],S[3],S[4],S[5],S[6],33,0x2e1b2138);
    RND(S[6],S[7],S[0],S[1],S[2],S[3],S[4],S[5],34,0x4d2c6dfc);
    RND(S[5],S[6],S[7],S[0],S[1],S[2],S[3],S[4],35,0x53380d13);
    RND(S[4],S[5],S[6],S[7],S[0],S[1],S[2],S[3],36,0x650a7354);
    RND(S[3],S[4],S[5],S[6],S[7],S[0],S[1],S[2],37,0x766a0abb);
    RND(S[2],S[3],S[4],S[5],S[6],S[7],S[0],S[1],38,0x81c2c92e);
    RND(S[1],S[2],S[3],S[4],S[5],S[6],S[7],S[0],39,0x92722c85);
    RND(S[0],S[1],S[2],S[3],S[4],S[5],S[6],S[7],40,0xa2bfe8a1);
    RND(S[7],S[0],S[1],S[2],S[3],S[4],S[5],S[6],41,0xa81a664b);
    RND(S[6],S[7],S[0],S[1],S[2],S[3],S[4],S[5],42,0xc24b8b70);
    RND(S[5],S[6],S[7],S[0],S[1],S[2],S[3],S[4],43,0xc76c51a3);
    RND(S[4],S[5],S[6],S[7],S[0],S[1],S[2],S[3],44,0xd192e819);
    RND(S[3],S[4],S[5],S[6],S[7],S[0],S[1],S[2],45,0xd6990624);
    RND(S[2],S[3],S[4],S[5],S[6],S[7],S[0],S[1],46,0xf40e3585);
    RND(S[1],S[2],S[3],S[4],S[5],S[6],S[7],S[0],47,0x106aa070);
    RND(S[0],S[1],S[2],S[3],S[4],S[5],S[6],S[7],48,0x19a4c116);
    RND(S[7],S[0],S[1],S[2],S[3],S[4],S[5],S[6],49,0x1e376c08);
    RND(S[6],S[7],S[0],S[1],S[2],S[3],S[4],S[5],50,0x2748774c);
    RND(S[5],S[6],S[7],S[0],S[1],S[2],S[3],S[4],51,0x34b0bcb5);
    RND(S[4],S[5],S[6],S[7],S[0],S[1],S[2],S[3],52,0x391c0cb3);
    RND(S[3],S[4],S[5],S[6],S[7],S[0],S[1],S[2],53,0x4ed8aa4a);
    RND(S[2],S[3],S[4],S[5],S[6],S[7],S[0],S[1],54,0x5b9cca4f);
    RND(S[1],S[2],S[3],S[4],S[5],S[6],S[7],S[0],55,0x682e6ff3);
    RND(S[0],S[1],S[2],S[3],S[4],S[5],S[6],S[7],56,0x748f82ee);
    RND(S[7],S[0],S[1],S[2],S[3],S[4],S[5],S[6],57,0x78a5636f);
    RND(S[6],S[7],S[0],S[1],S[2],S[3],S[4],S[5],58,0x84c87814);
    RND(S[5],S[6],S[7],S[0],S[1],S[2],S[3],S[4],59,0x8cc70208);
    RND(S[4],S[5],S[6],S[7],S[0],S[1],S[2],S[3],60,0x90befffa);
    RND(S[3],S[4],S[5],S[6],S[7],S[0],S[1],S[2],61,0xa4506ceb);
    RND(S[2],S[3],S[4],S[5],S[6],S[7],S[0],S[1],62,0xbef9a3f7);
    RND(S[1],S[2],S[3],S[4],S[5],S[6],S[7],S[0],63,0xc67178f2);
#undef RND
    for (i=0; i<8; i++) // feedback
        md->state[i] = md->state[i] + S[i];
    return(0);
}

#undef RORc
#undef Ch
#undef Maj
#undef S
#undef R
#undef Sigma0
#undef Sigma1
#undef Gamma0
#undef Gamma1

static inline void sha256_vinit(struct sha256_vstate * md)
{
    md->curlen = 0;
    md->length = 0;
    md->state[0] = 0x6A09E667UL;
    md->state[1] = 0xBB67AE85UL;
    md->state[2] = 0x3C6EF372UL;
    md->state[3] = 0xA54FF53AUL;
    md->state[4] = 0x510E527FUL;
    md->state[5] = 0x9B05688CUL;
    md->state[6] = 0x1F83D9ABUL;
    md->state[7] = 0x5BE0CD19UL;
}

static inline int32_t sha256_vprocess(struct sha256_vstate *md,const uint8_t *in,uint64_t inlen)
{
    uint64_t n; int32_t err;
    if ( md->curlen > sizeof(md->buf) )
        return(-1);
    while ( inlen > 0 )
    {
        if ( md->curlen == 0 && inlen >= 64 )
        {
            if ( (err= sha256_vcompress(md,(uint8_t *)in)) != 0 )
                return(err);
            md->length += 64 * 8, in += 64, inlen -= 64;
        }
        else
        {
            n = MIN(inlen,64 - md->curlen);
            memcpy(md->buf + md->curlen,in,(size_t)n);
            md->curlen += n, in += n, inlen -= n;
            if ( md->curlen == 64 )
            {
                if ( (err= sha256_vcompress(md,md->buf)) != 0 )
                    return(err);
                md->length += 8*64;
                md->curlen = 0;
            }
        }
    }
    return(0);
}

static inline int32_t sha256_vdone(struct sha256_vstate *md,uint8_t *out)
{
    int32_t i;
    if ( md->curlen >= sizeof(md->buf) )
        return(-1);
    md->length += md->curlen * 8; // increase the length of the message
    md->buf[md->curlen++] = (uint8_t)0x80; // append the '1' bit
    // if len > 56 bytes we append zeros then compress.  Then we can fall back to padding zeros and length encoding like normal.
    if ( md->curlen > 56 )
    {
        while ( md->curlen < 64 )
            md->buf[md->curlen++] = (uint8_t)0;
        sha256_vcompress(md,md->buf);
        md->curlen = 0;
    }
    while ( md->curlen < 56 ) // pad upto 56 bytes of zeroes
        md->buf[md->curlen++] = (uint8_t)0;
    STORE64H(md->length,md->buf+56); // store length
    sha256_vcompress(md,md->buf);
    for (i=0; i<8; i++) // copy output
        STORE32H(md->state[i],out+(4*i));
    return(0);
}

void vcalc_sha256(char deprecated[(256 >> 3) * 2 + 1],uint8_t hash[256 >> 3],uint8_t *src,int32_t len)
{
    struct sha256_vstate md;
    sha256_vinit(&md);
    sha256_vprocess(&md,src,len);
    sha256_vdone(&md,hash);
}

bits256 bits256_doublesha256(char *deprecated,uint8_t *data,int32_t datalen)
{
    bits256 hash,hash2; int32_t i;
    vcalc_sha256(0,hash.bytes,data,datalen);
    vcalc_sha256(0,hash2.bytes,hash.bytes,sizeof(hash));
    for (i=0; i<sizeof(hash); i++)
        hash.bytes[i] = hash2.bytes[sizeof(hash) - 1 - i];
    return(hash);
}


// rmd160: the five basic functions F(), G() and H()
#define F(x, y, z)        ((x) ^ (y) ^ (z))
#define G(x, y, z)        (((x) & (y)) | (~(x) & (z)))
#define H(x, y, z)        (((x) | ~(y)) ^ (z))
#define I(x, y, z)        (((x) & (z)) | ((y) & ~(z)))
#define J(x, y, z)        ((x) ^ ((y) | ~(z)))
#define ROLc(x, y) ( (((unsigned long)(x)<<(unsigned long)((y)&31)) | (((unsigned long)(x)&0xFFFFFFFFUL)>>(unsigned long)(32-((y)&31)))) & 0xFFFFFFFFUL)

/* the ten basic operations FF() through III() */
#define FF(a, b, c, d, e, x, s)        \
(a) += F((b), (c), (d)) + (x);\
(a) = ROLc((a), (s)) + (e);\
(c) = ROLc((c), 10);

#define GG(a, b, c, d, e, x, s)        \
(a) += G((b), (c), (d)) + (x) + 0x5a827999UL;\
(a) = ROLc((a), (s)) + (e);\
(c) = ROLc((c), 10);

#define HH(a, b, c, d, e, x, s)        \
(a) += H((b), (c), (d)) + (x) + 0x6ed9eba1UL;\
(a) = ROLc((a), (s)) + (e);\
(c) = ROLc((c), 10);

#define II(a, b, c, d, e, x, s)        \
(a) += I((b), (c), (d)) + (x) + 0x8f1bbcdcUL;\
(a) = ROLc((a), (s)) + (e);\
(c) = ROLc((c), 10);

#define JJ(a, b, c, d, e, x, s)        \
(a) += J((b), (c), (d)) + (x) + 0xa953fd4eUL;\
(a) = ROLc((a), (s)) + (e);\
(c) = ROLc((c), 10);

#define FFF(a, b, c, d, e, x, s)        \
(a) += F((b), (c), (d)) + (x);\
(a) = ROLc((a), (s)) + (e);\
(c) = ROLc((c), 10);

#define GGG(a, b, c, d, e, x, s)        \
(a) += G((b), (c), (d)) + (x) + 0x7a6d76e9UL;\
(a) = ROLc((a), (s)) + (e);\
(c) = ROLc((c), 10);

#define HHH(a, b, c, d, e, x, s)        \
(a) += H((b), (c), (d)) + (x) + 0x6d703ef3UL;\
(a) = ROLc((a), (s)) + (e);\
(c) = ROLc((c), 10);

#define III(a, b, c, d, e, x, s)        \
(a) += I((b), (c), (d)) + (x) + 0x5c4dd124UL;\
(a) = ROLc((a), (s)) + (e);\
(c) = ROLc((c), 10);

#define JJJ(a, b, c, d, e, x, s)        \
(a) += J((b), (c), (d)) + (x) + 0x50a28be6UL;\
(a) = ROLc((a), (s)) + (e);\
(c) = ROLc((c), 10);

static int32_t rmd160_vcompress(struct rmd160_vstate *md,uint8_t *buf)
{
    uint32_t aa,bb,cc,dd,ee,aaa,bbb,ccc,ddd,eee,X[16];
    int i;

    /* load words X */
    for (i = 0; i < 16; i++){
        LOAD32L(X[i], buf + (4 * i));
    }

    /* load state */
    aa = aaa = md->state[0];
    bb = bbb = md->state[1];
    cc = ccc = md->state[2];
    dd = ddd = md->state[3];
    ee = eee = md->state[4];

    /* round 1 */
    FF(aa, bb, cc, dd, ee, X[ 0], 11);
    FF(ee, aa, bb, cc, dd, X[ 1], 14);
    FF(dd, ee, aa, bb, cc, X[ 2], 15);
    FF(cc, dd, ee, aa, bb, X[ 3], 12);
    FF(bb, cc, dd, ee, aa, X[ 4],  5);
    FF(aa, bb, cc, dd, ee, X[ 5],  8);
    FF(ee, aa, bb, cc, dd, X[ 6],  7);
    FF(dd, ee, aa, bb, cc, X[ 7],  9);
    FF(cc, dd, ee, aa, bb, X[ 8], 11);
    FF(bb, cc, dd, ee, aa, X[ 9], 13);
    FF(aa, bb, cc, dd, ee, X[10], 14);
    FF(ee, aa, bb, cc, dd, X[11], 15);
    FF(dd, ee, aa, bb, cc, X[12],  6);
    FF(cc, dd, ee, aa, bb, X[13],  7);
    FF(bb, cc, dd, ee, aa, X[14],  9);
    FF(aa, bb, cc, dd, ee, X[15],  8);

    /* round 2 */
    GG(ee, aa, bb, cc, dd, X[ 7],  7);
    GG(dd, ee, aa, bb, cc, X[ 4],  6);
    GG(cc, dd, ee, aa, bb, X[13],  8);
    GG(bb, cc, dd, ee, aa, X[ 1], 13);
    GG(aa, bb, cc, dd, ee, X[10], 11);
    GG(ee, aa, bb, cc, dd, X[ 6],  9);
    GG(dd, ee, aa, bb, cc, X[15],  7);
    GG(cc, dd, ee, aa, bb, X[ 3], 15);
    GG(bb, cc, dd, ee, aa, X[12],  7);
    GG(aa, bb, cc, dd, ee, X[ 0], 12);
    GG(ee, aa, bb, cc, dd, X[ 9], 15);
    GG(dd, ee, aa, bb, cc, X[ 5],  9);
    GG(cc, dd, ee, aa, bb, X[ 2], 11);
    GG(bb, cc, dd, ee, aa, X[14],  7);
    GG(aa, bb, cc, dd, ee, X[11], 13);
    GG(ee, aa, bb, cc, dd, X[ 8], 12);

    /* round 3 */
    HH(dd, ee, aa, bb, cc, X[ 3], 11);
    HH(cc, dd, ee, aa, bb, X[10], 13);
    HH(bb, cc, dd, ee, aa, X[14],  6);
    HH(aa, bb, cc, dd, ee, X[ 4],  7);
    HH(ee, aa, bb, cc, dd, X[ 9], 14);
    HH(dd, ee, aa, bb, cc, X[15],  9);
    HH(cc, dd, ee, aa, bb, X[ 8], 13);
    HH(bb, cc, dd, ee, aa, X[ 1], 15);
    HH(aa, bb, cc, dd, ee, X[ 2], 14);
    HH(ee, aa, bb, cc, dd, X[ 7],  8);
    HH(dd, ee, aa, bb, cc, X[ 0], 13);
    HH(cc, dd, ee, aa, bb, X[ 6],  6);
    HH(bb, cc, dd, ee, aa, X[13],  5);
    HH(aa, bb, cc, dd, ee, X[11], 12);
    HH(ee, aa, bb, cc, dd, X[ 5],  7);
    HH(dd, ee, aa, bb, cc, X[12],  5);

    /* round 4 */
    II(cc, dd, ee, aa, bb, X[ 1], 11);
    II(bb, cc, dd, ee, aa, X[ 9], 12);
    II(aa, bb, cc, dd, ee, X[11], 14);
    II(ee, aa, bb, cc, dd, X[10], 15);
    II(dd, ee, aa, bb, cc, X[ 0], 14);
    II(cc, dd, ee, aa, bb, X[ 8], 15);
    II(bb, cc, dd, ee, aa, X[12],  9);
    II(aa, bb, cc, dd, ee, X[ 4],  8);
    II(ee, aa, bb, cc, dd, X[13],  9);
    II(dd, ee, aa, bb, cc, X[ 3], 14);
    II(cc, dd, ee, aa, bb, X[ 7],  5);
    II(bb, cc, dd, ee, aa, X[15],  6);
    II(aa, bb, cc, dd, ee, X[14],  8);
    II(ee, aa, bb, cc, dd, X[ 5],  6);
    II(dd, ee, aa, bb, cc, X[ 6],  5);
    II(cc, dd, ee, aa, bb, X[ 2], 12);

    /* round 5 */
    JJ(bb, cc, dd, ee, aa, X[ 4],  9);
    JJ(aa, bb, cc, dd, ee, X[ 0], 15);
    JJ(ee, aa, bb, cc, dd, X[ 5],  5);
    JJ(dd, ee, aa, bb, cc, X[ 9], 11);
    JJ(cc, dd, ee, aa, bb, X[ 7],  6);
    JJ(bb, cc, dd, ee, aa, X[12],  8);
    JJ(aa, bb, cc, dd, ee, X[ 2], 13);
    JJ(ee, aa, bb, cc, dd, X[10], 12);
    JJ(dd, ee, aa, bb, cc, X[14],  5);
    JJ(cc, dd, ee, aa, bb, X[ 1], 12);
    JJ(bb, cc, dd, ee, aa, X[ 3], 13);
    JJ(aa, bb, cc, dd, ee, X[ 8], 14);
    JJ(ee, aa, bb, cc, dd, X[11], 11);
    JJ(dd, ee, aa, bb, cc, X[ 6],  8);
    JJ(cc, dd, ee, aa, bb, X[15],  5);
    JJ(bb, cc, dd, ee, aa, X[13],  6);

    /* parallel round 1 */
    JJJ(aaa, bbb, ccc, ddd, eee, X[ 5],  8);
    JJJ(eee, aaa, bbb, ccc, ddd, X[14],  9);
    JJJ(ddd, eee, aaa, bbb, ccc, X[ 7],  9);
    JJJ(ccc, ddd, eee, aaa, bbb, X[ 0], 11);
    JJJ(bbb, ccc, ddd, eee, aaa, X[ 9], 13);
    JJJ(aaa, bbb, ccc, ddd, eee, X[ 2], 15);
    JJJ(eee, aaa, bbb, ccc, ddd, X[11], 15);
    JJJ(ddd, eee, aaa, bbb, ccc, X[ 4],  5);
    JJJ(ccc, ddd, eee, aaa, bbb, X[13],  7);
    JJJ(bbb, ccc, ddd, eee, aaa, X[ 6],  7);
    JJJ(aaa, bbb, ccc, ddd, eee, X[15],  8);
    JJJ(eee, aaa, bbb, ccc, ddd, X[ 8], 11);
    JJJ(ddd, eee, aaa, bbb, ccc, X[ 1], 14);
    JJJ(ccc, ddd, eee, aaa, bbb, X[10], 14);
    JJJ(bbb, ccc, ddd, eee, aaa, X[ 3], 12);
    JJJ(aaa, bbb, ccc, ddd, eee, X[12],  6);

    /* parallel round 2 */
    III(eee, aaa, bbb, ccc, ddd, X[ 6],  9);
    III(ddd, eee, aaa, bbb, ccc, X[11], 13);
    III(ccc, ddd, eee, aaa, bbb, X[ 3], 15);
    III(bbb, ccc, ddd, eee, aaa, X[ 7],  7);
    III(aaa, bbb, ccc, ddd, eee, X[ 0], 12);
    III(eee, aaa, bbb, ccc, ddd, X[13],  8);
    III(ddd, eee, aaa, bbb, ccc, X[ 5],  9);
    III(ccc, ddd, eee, aaa, bbb, X[10], 11);
    III(bbb, ccc, ddd, eee, aaa, X[14],  7);
    III(aaa, bbb, ccc, ddd, eee, X[15],  7);
    III(eee, aaa, bbb, ccc, ddd, X[ 8], 12);
    III(ddd, eee, aaa, bbb, ccc, X[12],  7);
    III(ccc, ddd, eee, aaa, bbb, X[ 4],  6);
    III(bbb, ccc, ddd, eee, aaa, X[ 9], 15);
    III(aaa, bbb, ccc, ddd, eee, X[ 1], 13);
    III(eee, aaa, bbb, ccc, ddd, X[ 2], 11);

    /* parallel round 3 */
    HHH(ddd, eee, aaa, bbb, ccc, X[15],  9);
    HHH(ccc, ddd, eee, aaa, bbb, X[ 5],  7);
    HHH(bbb, ccc, ddd, eee, aaa, X[ 1], 15);
    HHH(aaa, bbb, ccc, ddd, eee, X[ 3], 11);
    HHH(eee, aaa, bbb, ccc, ddd, X[ 7],  8);
    HHH(ddd, eee, aaa, bbb, ccc, X[14],  6);
    HHH(ccc, ddd, eee, aaa, bbb, X[ 6],  6);
    HHH(bbb, ccc, ddd, eee, aaa, X[ 9], 14);
    HHH(aaa, bbb, ccc, ddd, eee, X[11], 12);
    HHH(eee, aaa, bbb, ccc, ddd, X[ 8], 13);
    HHH(ddd, eee, aaa, bbb, ccc, X[12],  5);
    HHH(ccc, ddd, eee, aaa, bbb, X[ 2], 14);
    HHH(bbb, ccc, ddd, eee, aaa, X[10], 13);
    HHH(aaa, bbb, ccc, ddd, eee, X[ 0], 13);
    HHH(eee, aaa, bbb, ccc, ddd, X[ 4],  7);
    HHH(ddd, eee, aaa, bbb, ccc, X[13],  5);

    /* parallel round 4 */
    GGG(ccc, ddd, eee, aaa, bbb, X[ 8], 15);
    GGG(bbb, ccc, ddd, eee, aaa, X[ 6],  5);
    GGG(aaa, bbb, ccc, ddd, eee, X[ 4],  8);
    GGG(eee, aaa, bbb, ccc, ddd, X[ 1], 11);
    GGG(ddd, eee, aaa, bbb, ccc, X[ 3], 14);
    GGG(ccc, ddd, eee, aaa, bbb, X[11], 14);
    GGG(bbb, ccc, ddd, eee, aaa, X[15],  6);
    GGG(aaa, bbb, ccc, ddd, eee, X[ 0], 14);
    GGG(eee, aaa, bbb, ccc, ddd, X[ 5],  6);
    GGG(ddd, eee, aaa, bbb, ccc, X[12],  9);
    GGG(ccc, ddd, eee, aaa, bbb, X[ 2], 12);
    GGG(bbb, ccc, ddd, eee, aaa, X[13],  9);
    GGG(aaa, bbb, ccc, ddd, eee, X[ 9], 12);
    GGG(eee, aaa, bbb, ccc, ddd, X[ 7],  5);
    GGG(ddd, eee, aaa, bbb, ccc, X[10], 15);
    GGG(ccc, ddd, eee, aaa, bbb, X[14],  8);

    /* parallel round 5 */
    FFF(bbb, ccc, ddd, eee, aaa, X[12] ,  8);
    FFF(aaa, bbb, ccc, ddd, eee, X[15] ,  5);
    FFF(eee, aaa, bbb, ccc, ddd, X[10] , 12);
    FFF(ddd, eee, aaa, bbb, ccc, X[ 4] ,  9);
    FFF(ccc, ddd, eee, aaa, bbb, X[ 1] , 12);
    FFF(bbb, ccc, ddd, eee, aaa, X[ 5] ,  5);
    FFF(aaa, bbb, ccc, ddd, eee, X[ 8] , 14);
    FFF(eee, aaa, bbb, ccc, ddd, X[ 7] ,  6);
    FFF(ddd, eee, aaa, bbb, ccc, X[ 6] ,  8);
    FFF(ccc, ddd, eee, aaa, bbb, X[ 2] , 13);
    FFF(bbb, ccc, ddd, eee, aaa, X[13] ,  6);
    FFF(aaa, bbb, ccc, ddd, eee, X[14] ,  5);
    FFF(eee, aaa, bbb, ccc, ddd, X[ 0] , 15);
    FFF(ddd, eee, aaa, bbb, ccc, X[ 3] , 13);
    FFF(ccc, ddd, eee, aaa, bbb, X[ 9] , 11);
    FFF(bbb, ccc, ddd, eee, aaa, X[11] , 11);

    /* combine results */
    ddd += cc + md->state[1];               /* final result for md->state[0] */
    md->state[1] = md->state[2] + dd + eee;
    md->state[2] = md->state[3] + ee + aaa;
    md->state[3] = md->state[4] + aa + bbb;
    md->state[4] = md->state[0] + bb + ccc;
    md->state[0] = ddd;

    return 0;
}

/**
 Initialize the hash state
 @param md   The hash state you wish to initialize
 @return 0 if successful
 */
int rmd160_vinit(struct rmd160_vstate * md)
{
    md->state[0] = 0x67452301UL;
    md->state[1] = 0xefcdab89UL;
    md->state[2] = 0x98badcfeUL;
    md->state[3] = 0x10325476UL;
    md->state[4] = 0xc3d2e1f0UL;
    md->curlen   = 0;
    md->length   = 0;
    return 0;
}
#define HASH_PROCESS(func_name, compress_name, state_var, block_size)                       \
int func_name (struct rmd160_vstate * md, const unsigned char *in, unsigned long inlen)               \
{                                                                                           \
unsigned long n;                                                                        \
int           err;                                                                      \
if (md->curlen > sizeof(md->buf)) {                             \
return -1;                                                            \
}                                                                                       \
while (inlen > 0) {                                                                     \
if (md->curlen == 0 && inlen >= block_size) {                           \
if ((err = compress_name (md, (unsigned char *)in)) != 0) {               \
return err;                                                                   \
}                                                                                \
md->length += block_size * 8;                                        \
in             += block_size;                                                    \
inlen          -= block_size;                                                    \
} else {                                                                            \
n = MIN(inlen, (block_size - md->curlen));                           \
memcpy(md->buf + md->curlen, in, (size_t)n);              \
md->curlen += n;                                                     \
in             += n;                                                             \
inlen          -= n;                                                             \
if (md->curlen == block_size) {                                      \
if ((err = compress_name (md, md->buf)) != 0) {            \
return err;                                                                \
}                                                                             \
md->length += 8*block_size;                                       \
md->curlen = 0;                                                   \
}                                                                                \
}                                                                                    \
}                                                                                       \
return 0;                                                                        \
}

/**
 Process a block of memory though the hash
 @param md     The hash state
 @param in     The data to hash
 @param inlen  The length of the data (octets)
 @return 0 if successful
 */
HASH_PROCESS(rmd160_vprocess, rmd160_vcompress, rmd160, 64)

/**
 Terminate the hash to get the digest
 @param md  The hash state
 @param out [out] The destination of the hash (20 bytes)
 @return 0 if successful
 */
int rmd160_vdone(struct rmd160_vstate * md, unsigned char *out)
{
    int i;
    if (md->curlen >= sizeof(md->buf)) {
        return -1;
    }
    /* increase the length of the message */
    md->length += md->curlen * 8;

    /* append the '1' bit */
    md->buf[md->curlen++] = (unsigned char)0x80;

    /* if the length is currently above 56 bytes we append zeros
     * then compress.  Then we can fall back to padding zeros and length
     * encoding like normal.
     */
    if (md->curlen > 56) {
        while (md->curlen < 64) {
            md->buf[md->curlen++] = (unsigned char)0;
        }
        rmd160_vcompress(md, md->buf);
        md->curlen = 0;
    }
    /* pad upto 56 bytes of zeroes */
    while (md->curlen < 56) {
        md->buf[md->curlen++] = (unsigned char)0;
    }
    /* store length */
    STORE64L(md->length, md->buf+56);
    rmd160_vcompress(md, md->buf);
    /* copy output */
    for (i = 0; i < 5; i++) {
        STORE32L(md->state[i], out+(4*i));
    }
    return 0;
}

void calc_rmd160(char deprecated[41],uint8_t buf[20],uint8_t *msg,int32_t len)
{
    struct rmd160_vstate md;
    rmd160_vinit(&md);
    rmd160_vprocess(&md,msg,len);
    rmd160_vdone(&md, buf);
}
#undef F
#undef G
#undef H
#undef I
#undef J
#undef ROLc
#undef FF
#undef GG
#undef HH
#undef II
#undef JJ
#undef FFF
#undef GGG
#undef HHH
#undef III
#undef JJJ

static const uint32_t crc32_tab[] = {
	0x00000000, 0x77073096, 0xee0e612c, 0x990951ba, 0x076dc419, 0x706af48f,
	0xe963a535, 0x9e6495a3,	0x0edb8832, 0x79dcb8a4, 0xe0d5e91e, 0x97d2d988,
	0x09b64c2b, 0x7eb17cbd, 0xe7b82d07, 0x90bf1d91, 0x1db71064, 0x6ab020f2,
	0xf3b97148, 0x84be41de,	0x1adad47d, 0x6ddde4eb, 0xf4d4b551, 0x83d385c7,
	0x136c9856, 0x646ba8c0, 0xfd62f97a, 0x8a65c9ec,	0x14015c4f, 0x63066cd9,
	0xfa0f3d63, 0x8d080df5,	0x3b6e20c8, 0x4c69105e, 0xd56041e4, 0xa2677172,
	0x3c03e4d1, 0x4b04d447, 0xd20d85fd, 0xa50ab56b,	0x35b5a8fa, 0x42b2986c,
	0xdbbbc9d6, 0xacbcf940,	0x32d86ce3, 0x45df5c75, 0xdcd60dcf, 0xabd13d59,
	0x26d930ac, 0x51de003a, 0xc8d75180, 0xbfd06116, 0x21b4f4b5, 0x56b3c423,
	0xcfba9599, 0xb8bda50f, 0x2802b89e, 0x5f058808, 0xc60cd9b2, 0xb10be924,
	0x2f6f7c87, 0x58684c11, 0xc1611dab, 0xb6662d3d,	0x76dc4190, 0x01db7106,
	0x98d220bc, 0xefd5102a, 0x71b18589, 0x06b6b51f, 0x9fbfe4a5, 0xe8b8d433,
	0x7807c9a2, 0x0f00f934, 0x9609a88e, 0xe10e9818, 0x7f6a0dbb, 0x086d3d2d,
	0x91646c97, 0xe6635c01, 0x6b6b51f4, 0x1c6c6162, 0x856530d8, 0xf262004e,
	0x6c0695ed, 0x1b01a57b, 0x8208f4c1, 0xf50fc457, 0x65b0d9c6, 0x12b7e950,
	0x8bbeb8ea, 0xfcb9887c, 0x62dd1ddf, 0x15da2d49, 0x8cd37cf3, 0xfbd44c65,
	0x4db26158, 0x3ab551ce, 0xa3bc0074, 0xd4bb30e2, 0x4adfa541, 0x3dd895d7,
	0xa4d1c46d, 0xd3d6f4fb, 0x4369e96a, 0x346ed9fc, 0xad678846, 0xda60b8d0,
	0x44042d73, 0x33031de5, 0xaa0a4c5f, 0xdd0d7cc9, 0x5005713c, 0x270241aa,
	0xbe0b1010, 0xc90c2086, 0x5768b525, 0x206f85b3, 0xb966d409, 0xce61e49f,
	0x5edef90e, 0x29d9c998, 0xb0d09822, 0xc7d7a8b4, 0x59b33d17, 0x2eb40d81,
	0xb7bd5c3b, 0xc0ba6cad, 0xedb88320, 0x9abfb3b6, 0x03b6e20c, 0x74b1d29a,
	0xead54739, 0x9dd277af, 0x04db2615, 0x73dc1683, 0xe3630b12, 0x94643b84,
	0x0d6d6a3e, 0x7a6a5aa8, 0xe40ecf0b, 0x9309ff9d, 0x0a00ae27, 0x7d079eb1,
	0xf00f9344, 0x8708a3d2, 0x1e01f268, 0x6906c2fe, 0xf762575d, 0x806567cb,
	0x196c3671, 0x6e6b06e7, 0xfed41b76, 0x89d32be0, 0x10da7a5a, 0x67dd4acc,
	0xf9b9df6f, 0x8ebeeff9, 0x17b7be43, 0x60b08ed5, 0xd6d6a3e8, 0xa1d1937e,
	0x38d8c2c4, 0x4fdff252, 0xd1bb67f1, 0xa6bc5767, 0x3fb506dd, 0x48b2364b,
	0xd80d2bda, 0xaf0a1b4c, 0x36034af6, 0x41047a60, 0xdf60efc3, 0xa867df55,
	0x316e8eef, 0x4669be79, 0xcb61b38c, 0xbc66831a, 0x256fd2a0, 0x5268e236,
	0xcc0c7795, 0xbb0b4703, 0x220216b9, 0x5505262f, 0xc5ba3bbe, 0xb2bd0b28,
	0x2bb45a92, 0x5cb36a04, 0xc2d7ffa7, 0xb5d0cf31, 0x2cd99e8b, 0x5bdeae1d,
	0x9b64c2b0, 0xec63f226, 0x756aa39c, 0x026d930a, 0x9c0906a9, 0xeb0e363f,
	0x72076785, 0x05005713, 0x95bf4a82, 0xe2b87a14, 0x7bb12bae, 0x0cb61b38,
	0x92d28e9b, 0xe5d5be0d, 0x7cdcefb7, 0x0bdbdf21, 0x86d3d2d4, 0xf1d4e242,
	0x68ddb3f8, 0x1fda836e, 0x81be16cd, 0xf6b9265b, 0x6fb077e1, 0x18b74777,
	0x88085ae6, 0xff0f6a70, 0x66063bca, 0x11010b5c, 0x8f659eff, 0xf862ae69,
	0x616bffd3, 0x166ccf45, 0xa00ae278, 0xd70dd2ee, 0x4e048354, 0x3903b3c2,
	0xa7672661, 0xd06016f7, 0x4969474d, 0x3e6e77db, 0xaed16a4a, 0xd9d65adc,
	0x40df0b66, 0x37d83bf0, 0xa9bcae53, 0xdebb9ec5, 0x47b2cf7f, 0x30b5ffe9,
	0xbdbdf21c, 0xcabac28a, 0x53b39330, 0x24b4a3a6, 0xbad03605, 0xcdd70693,
	0x54de5729, 0x23d967bf, 0xb3667a2e, 0xc4614ab8, 0x5d681b02, 0x2a6f2b94,
	0xb40bbe37, 0xc30c8ea1, 0x5a05df1b, 0x2d02ef8d
};

uint32_t calc_crc32(uint32_t crc,const void *buf,size_t size)
{
	const uint8_t *p;

	p = (const uint8_t *)buf;
	crc = crc ^ ~0U;

	while (size--)
		crc = crc32_tab[(crc ^ *p++) & 0xFF] ^ (crc >> 8);

	return crc ^ ~0U;
}

void calc_rmd160_sha256(uint8_t rmd160[20],uint8_t *data,int32_t datalen)
{
    bits256 hash;
    vcalc_sha256(0,hash.bytes,data,datalen);
    calc_rmd160(0,rmd160,hash.bytes,sizeof(hash));
}

int32_t bitcoin_addr2rmd160(uint8_t *addrtypep,uint8_t rmd160[20],char *coinaddr)
{
    bits256 hash; uint8_t *buf,_buf[25]; int32_t len;
    memset(rmd160,0,20);
    *addrtypep = 0;
    buf = _buf;
    if ( (len= bitcoin_base58decode(buf,coinaddr)) >= 4 )
    {
        // validate with trailing hash, then remove hash
        hash = bits256_doublesha256(0,buf,21);
        *addrtypep = *buf;
        memcpy(rmd160,buf+1,20);
        if ( (buf[21]&0xff) == hash.bytes[31] && (buf[22]&0xff) == hash.bytes[30] &&(buf[23]&0xff) == hash.bytes[29] && (buf[24]&0xff) == hash.bytes[28] )
        {
            //printf("coinaddr.(%s) valid checksum addrtype.%02x\n",coinaddr,*addrtypep);
            return(20);
        }
        else
        {
            int32_t i;
            if ( len > 20 )
            {
                hash = bits256_doublesha256(0,buf,len);
            }
            for (i=0; i<len; i++)
                printf("%02x ",buf[i]);
            printf("\nhex checkhash.(%s) len.%d mismatch %02x %02x %02x %02x vs %02x %02x %02x %02x\n",coinaddr,len,buf[len-1]&0xff,buf[len-2]&0xff,buf[len-3]&0xff,buf[len-4]&0xff,hash.bytes[31],hash.bytes[30],hash.bytes[29],hash.bytes[28]);
        }
    }
	return(0);
}

char *bitcoin_address(char *coinaddr,uint8_t addrtype,uint8_t *pubkey_or_rmd160,int32_t len)
{
    int32_t i; uint8_t data[25]; bits256 hash;// char checkaddr[65];
    if ( len != 20 )
        calc_rmd160_sha256(data+1,pubkey_or_rmd160,len);
    else memcpy(data+1,pubkey_or_rmd160,20);
    //btc_convrmd160(checkaddr,addrtype,data+1);
    data[0] = addrtype;
    hash = bits256_doublesha256(0,data,21);
    for (i=0; i<4; i++)
        data[21+i] = hash.bytes[31-i];
    if ( (coinaddr= bitcoin_base58encode(coinaddr,data,25)) != 0 )
    {
        //uint8_t checktype,rmd160[20];
        //bitcoin_addr2rmd160(&checktype,rmd160,coinaddr);
        //if ( strcmp(checkaddr,coinaddr) != 0 )
        //    printf("checkaddr.(%s) vs coinaddr.(%s) %02x vs [%02x] memcmp.%d\n",checkaddr,coinaddr,addrtype,checktype,memcmp(rmd160,data+1,20));
    }
    return(coinaddr);
}

int32_t komodo_is_issuer()
{
    if ( ASSETCHAINS_SYMBOL[0] != 0 && komodo_baseid(ASSETCHAINS_SYMBOL) >= 0 )
        return(1);
    else return(0);
}

int32_t bitweight(uint64_t x)
{
    int i,wt = 0;
    for (i=0; i<64; i++)
        if ( (1LL << i) & x )
            wt++;
    return(wt);
}

int32_t _unhex(char c)
{
    if ( c >= '0' && c <= '9' )
        return(c - '0');
    else if ( c >= 'a' && c <= 'f' )
        return(c - 'a' + 10);
    else if ( c >= 'A' && c <= 'F' )
        return(c - 'A' + 10);
    return(-1);
}

int32_t is_hexstr(char *str,int32_t n)
{
    int32_t i;
    if ( str == 0 || str[0] == 0 )
        return(0);
    for (i=0; str[i]!=0; i++)
    {
        if ( n > 0 && i >= n )
            break;
        if ( _unhex(str[i]) < 0 )
            break;
    }
    if ( n == 0 )
        return(i);
    return(i == n);
}

int32_t unhex(char c)
{
    int32_t hex;
    if ( (hex= _unhex(c)) < 0 )
    {
        //printf("unhex: illegal hexchar.(%c)\n",c);
    }
    return(hex);
}

unsigned char _decode_hex(char *hex) { return((unhex(hex[0])<<4) | unhex(hex[1])); }

int32_t decode_hex(uint8_t *bytes,int32_t n,char *hex)
{
    int32_t adjust,i = 0;
    //printf("decode.(%s)\n",hex);
    if ( is_hexstr(hex,n) <= 0 )
    {
        memset(bytes,0,n);
        return(n);
    }
    if ( hex[n-1] == '\n' || hex[n-1] == '\r' )
        hex[--n] = 0;
    if ( n == 0 || (hex[n*2+1] == 0 && hex[n*2] != 0) )
    {
        if ( n > 0 )
        {
            bytes[0] = unhex(hex[0]);
            printf("decode_hex n.%d hex[0] (%c) -> %d hex.(%s) [n*2+1: %d] [n*2: %d %c] len.%ld\n",n,hex[0],bytes[0],hex,hex[n*2+1],hex[n*2],hex[n*2],(long)strlen(hex));
        }
        bytes++;
        hex++;
        adjust = 1;
    } else adjust = 0;
    if ( n > 0 )
    {
        for (i=0; i<n; i++)
            bytes[i] = _decode_hex(&hex[i*2]);
    }
    //bytes[i] = 0;
    return(n + adjust);
}

char hexbyte(int32_t c)
{
    c &= 0xf;
    if ( c < 10 )
        return('0'+c);
    else if ( c < 16 )
        return('a'+c-10);
    else return(0);
}

int32_t init_hexbytes_noT(char *hexbytes,unsigned char *message,long len)
{
    int32_t i;
    if ( len <= 0 )
    {
        hexbytes[0] = 0;
        return(1);
    }
    for (i=0; i<len; i++)
    {
        hexbytes[i*2] = hexbyte((message[i]>>4) & 0xf);
        hexbytes[i*2 + 1] = hexbyte(message[i] & 0xf);
        //printf("i.%d (%02x) [%c%c]\n",i,message[i],hexbytes[i*2],hexbytes[i*2+1]);
    }
    hexbytes[len*2] = 0;
    //printf("len.%ld\n",len*2+1);
    return((int32_t)len*2+1);
}

char *bits256_str(char hexstr[65],bits256 x)
{
    init_hexbytes_noT(hexstr,x.bytes,sizeof(x));
    return(hexstr);
}

int32_t iguana_rwnum(int32_t rwflag,uint8_t *serialized,int32_t len,void *endianedp)
{
    int32_t i; uint64_t x;
    if ( rwflag == 0 )
    {
        x = 0;
        for (i=len-1; i>=0; i--)
        {
            x <<= 8;
            x |= serialized[i];
        }
        switch ( len )
        {
            case 1: *(uint8_t *)endianedp = (uint8_t)x; break;
            case 2: *(uint16_t *)endianedp = (uint16_t)x; break;
            case 4: *(uint32_t *)endianedp = (uint32_t)x; break;
            case 8: *(uint64_t *)endianedp = (uint64_t)x; break;
        }
    }
    else
    {
        x = 0;
        switch ( len )
        {
            case 1: x = *(uint8_t *)endianedp; break;
            case 2: x = *(uint16_t *)endianedp; break;
            case 4: x = *(uint32_t *)endianedp; break;
            case 8: x = *(uint64_t *)endianedp; break;
        }
        for (i=0; i<len; i++,x >>= 8)
            serialized[i] = (uint8_t)(x & 0xff);
    }
    return(len);
}

int32_t iguana_rwbignum(int32_t rwflag,uint8_t *serialized,int32_t len,uint8_t *endianedp)
{
    int32_t i;
    if ( rwflag == 0 )
    {
        for (i=0; i<len; i++)
            endianedp[i] = serialized[i];
    }
    else
    {
        for (i=0; i<len; i++)
            serialized[i] = endianedp[i];
    }
    return(len);
}

int32_t komodo_scriptitemlen(int32_t *opretlenp,uint8_t *script)
{
    int32_t opretlen,len = 0;
    if ( (opretlen= script[len++]) >= 0x4c )
    {
        if ( opretlen == 0x4c )
            opretlen = script[len++];
        else if ( opretlen == 0x4d )
        {
            opretlen = script[len] + (script[len+1] << 8);
            len += 2;
            //opretlen = script[len++];
            //opretlen = (opretlen << 8) | script[len++];
        }
    }
    *opretlenp = opretlen;
    return(len);
}

int32_t komodo_opreturnscript(uint8_t *script,uint8_t type,uint8_t *opret,int32_t opretlen)
{
    int32_t offset = 0;
    script[offset++] = 0x6a;
    opretlen++;
    if ( opretlen >= 0x4c )
    {
        if ( opretlen > 0xff )
        {
            script[offset++] = 0x4d;
            script[offset++] = opretlen & 0xff;
            script[offset++] = (opretlen >> 8) & 0xff;
        }
        else
        {
            script[offset++] = 0x4c;
            script[offset++] = opretlen;
        }
    } else script[offset++] = opretlen;
    script[offset++] = type; // covered by opretlen
    memcpy(&script[offset],opret,opretlen-1);
    return(offset + opretlen - 1);
}

// get a pseudo random number that is the same for each block individually at all times and different
// from all other blocks. the sequence is extremely likely, but not guaranteed to be unique for each block chain
uint64_t komodo_block_prg(uint32_t nHeight)
{
    if (strcmp(ASSETCHAINS_SYMBOL, "VRSC") != 0 || nHeight >= 12800)
    {
        uint64_t i, result = 0, hashSrc64 = ((uint64_t)ASSETCHAINS_MAGIC << 32) | (uint64_t)nHeight;
        uint8_t hashSrc[8];
        bits256 hashResult;

        for ( i = 0; i < sizeof(hashSrc); i++ )
        {
            uint64_t x = hashSrc64 >> (i * 8);
            hashSrc[i] = (uint8_t)(x & 0xff);
        }
        verus_hash(hashResult.bytes, hashSrc, sizeof(hashSrc));
        for ( i = 0; i < 8; i++ )
        {
            result = (result << 8) | hashResult.bytes[i];
        }
        return result;
    }
    else
    {
        int i;
        uint8_t hashSrc[8];
        uint64_t result, hashSrc64 = (uint64_t)ASSETCHAINS_MAGIC << 32 + nHeight;
        bits256 hashResult;

        for ( i = 0; i < sizeof(hashSrc); i++ )
        {
            hashSrc[i] = hashSrc64 & 0xff;
            hashSrc64 >>= 8;
            int8_t b = hashSrc[i];
        }

        vcalc_sha256(0, hashResult.bytes, hashSrc, sizeof(hashSrc));
        for ( i = 0; i < 8; i++ )
        {
            result = (result << 8) + hashResult.bytes[i];
        }
        return result;
    }
}

// given a block height, this returns the unlock time for that block height, derived from
// the ASSETCHAINS_MAGIC number as well as the block height, providing different random numbers
// for corresponding blocks across chains, but the same sequence in each chain 
int64_t komodo_block_unlocktime(uint32_t nHeight)
{
    uint64_t fromTime, toTime, unlocktime;

    if ( ASSETCHAINS_TIMEUNLOCKFROM == ASSETCHAINS_TIMEUNLOCKTO )
        unlocktime = ASSETCHAINS_TIMEUNLOCKTO;
    else
    {
        if (strcmp(ASSETCHAINS_SYMBOL, "VRSC") != 0 || nHeight >= 12800)
        {
            unlocktime = komodo_block_prg(nHeight) % (ASSETCHAINS_TIMEUNLOCKTO - ASSETCHAINS_TIMEUNLOCKFROM);
            unlocktime += ASSETCHAINS_TIMEUNLOCKFROM;
        }
        else
        {
            unlocktime = komodo_block_prg(nHeight) / (0xffffffffffffffff / ((ASSETCHAINS_TIMEUNLOCKTO - ASSETCHAINS_TIMEUNLOCKFROM) + 1));
            // boundary and power of 2 can make it exceed to time by 1
            unlocktime = unlocktime + ASSETCHAINS_TIMEUNLOCKFROM;
            if (unlocktime > ASSETCHAINS_TIMEUNLOCKTO)
                unlocktime--;
        }
    }
    return ((int64_t)unlocktime);
}

long _stripwhite(char *buf,int accept)
{
    int32_t i,j,c;
    if ( buf == 0 || buf[0] == 0 )
        return(0);
    for (i=j=0; buf[i]!=0; i++)
    {
        buf[j] = c = buf[i];
        if ( c == accept || (c != ' ' && c != '\n' && c != '\r' && c != '\t' && c != '\b') )
            j++;
    }
    buf[j] = 0;
    return(j);
}

char *clonestr(char *str)
{
    char *clone;
    if ( str == 0 || str[0] == 0 )
    {
        printf("warning cloning nullstr.%p\n",str);
#ifdef __APPLE__
        while ( 1 ) sleep(1);
#endif
        str = (char *)"<nullstr>";
    }
    clone = (char *)malloc(strlen(str)+16);
    strcpy(clone,str);
    return(clone);
}

int32_t safecopy(char *dest,char *src,long len)
{
    int32_t i = -1;
    if ( src != 0 && dest != 0 && src != dest )
    {
        if ( dest != 0 )
            memset(dest,0,len);
        for (i=0; i<len&&src[i]!=0; i++)
            dest[i] = src[i];
        if ( i == len )
        {
            printf("safecopy: %s too long %ld\n",src,len);
#ifdef __APPLE__
            //getchar();
#endif
            return(-1);
        }
        dest[i] = 0;
    }
    return(i);
}

char *parse_conf_line(char *line,char *field)
{
    line += strlen(field);
    for (; *line!='='&&*line!=0; line++)
        break;
    if ( *line == 0 )
        return(0);
    if ( *line == '=' )
        line++;
    while ( line[strlen(line)-1] == '\r' || line[strlen(line)-1] == '\n' || line[strlen(line)-1] == ' ' )
        line[strlen(line)-1] = 0;
    //printf("LINE.(%s)\n",line);
    _stripwhite(line,0);
    return(clonestr(line));
}

double OS_milliseconds()
{
    struct timeval tv; double millis;
    gettimeofday(&tv,NULL);
    millis = ((double)tv.tv_sec * 1000. + (double)tv.tv_usec / 1000.);
    //printf("tv_sec.%ld usec.%d %f\n",tv.tv_sec,tv.tv_usec,millis);
    return(millis);
}

#ifndef _WIN32
void OS_randombytes(unsigned char *x,long xlen)
{
    static int fd = -1;
    int32_t i;
    if (fd == -1) {
        for (;;) {
            fd = open("/dev/urandom",O_RDONLY);
            if (fd != -1) break;
            sleep(1);
        }
    }
    while (xlen > 0) {
        if (xlen < 1048576) i = (int32_t)xlen; else i = 1048576;
        i = (int32_t)read(fd,x,i);
        if (i < 1) {
            sleep(1);
            continue;
        }
        if ( 0 )
        {
            int32_t j;
            for (j=0; j<i; j++)
                printf("%02x ",x[j]);
            printf("-> %p\n",x);
        }
        x += i;
        xlen -= i;
    }
}
#endif

void lock_queue(queue_t *queue)
{
    if ( queue->initflag == 0 )
    {
        portable_mutex_init(&queue->mutex);
        queue->initflag = 1;
    }
	portable_mutex_lock(&queue->mutex);
}

void queue_enqueue(char *name,queue_t *queue,struct queueitem *item)
{
    if ( queue->name[0] == 0 && name != 0 && name[0] != 0 )
        strcpy(queue->name,name);
    if ( item == 0 )
    {
        printf("FATAL type error: queueing empty value\n");
        return;
    }
    lock_queue(queue);
    DL_APPEND(queue->list,item);
    portable_mutex_unlock(&queue->mutex);
}

struct queueitem *queue_dequeue(queue_t *queue)
{
    struct queueitem *item = 0;
    lock_queue(queue);
    if ( queue->list != 0 )
    {
        item = queue->list;
        DL_DELETE(queue->list,item);
    }
	portable_mutex_unlock(&queue->mutex);
    return(item);
}

void *queue_delete(queue_t *queue,struct queueitem *copy,int32_t copysize)
{
    struct queueitem *item = 0;
    lock_queue(queue);
    if ( queue->list != 0 )
    {
        DL_FOREACH(queue->list,item)
        {
						#ifdef _WIN32
						if ( item == copy || (item->allocsize == copysize && memcmp((void *)((intptr_t)item + sizeof(struct queueitem)),(void *)((intptr_t)copy + sizeof(struct queueitem)),copysize) == 0) )
						#else
            if ( item == copy || (item->allocsize == copysize && memcmp((void *)((long)item + sizeof(struct queueitem)),(void *)((long)copy + sizeof(struct queueitem)),copysize) == 0) )
						#endif
            {
                DL_DELETE(queue->list,item);
                portable_mutex_unlock(&queue->mutex);
                printf("name.(%s) deleted item.%p list.%p\n",queue->name,item,queue->list);
                return(item);
            }
        }
    }
	portable_mutex_unlock(&queue->mutex);
    return(0);
}

void *queue_free(queue_t *queue)
{
    struct queueitem *item = 0;
    lock_queue(queue);
    if ( queue->list != 0 )
    {
        DL_FOREACH(queue->list,item)
        {
            DL_DELETE(queue->list,item);
            free(item);
        }
        //printf("name.(%s) dequeue.%p list.%p\n",queue->name,item,queue->list);
    }
	portable_mutex_unlock(&queue->mutex);
    return(0);
}

void *queue_clone(queue_t *clone,queue_t *queue,int32_t size)
{
    struct queueitem *ptr,*item = 0;
    lock_queue(queue);
    if ( queue->list != 0 )
    {
        DL_FOREACH(queue->list,item)
        {
            ptr = (struct queueitem *)calloc(1,sizeof(*ptr));
            memcpy(ptr,item,size);
            queue_enqueue(queue->name,clone,ptr);
        }
        //printf("name.(%s) dequeue.%p list.%p\n",queue->name,item,queue->list);
    }
	portable_mutex_unlock(&queue->mutex);
    return(0);
}

int32_t queue_size(queue_t *queue)
{
    int32_t count = 0;
    struct queueitem *tmp;
    lock_queue(queue);
    DL_COUNT(queue->list,tmp,count);
    portable_mutex_unlock(&queue->mutex);
	return count;
}

void iguana_initQ(queue_t *Q,char *name)
{
    struct queueitem *item,*I;
    memset(Q,0,sizeof(*Q));
    I = (struct queueitem *)calloc(1,sizeof(*I));
    strcpy(Q->name,name);
    queue_enqueue(name,Q,I);
    if ( (item= queue_dequeue(Q)) != 0 )
        free(item);
}

uint16_t _komodo_userpass(char *username,char *password,FILE *fp)
{
    char *rpcuser,*rpcpassword,*str,line[8192]; uint16_t port = 0;
    rpcuser = rpcpassword = 0;
    username[0] = password[0] = 0;
    while ( fgets(line,sizeof(line),fp) != 0 )
    {
        if ( line[0] == '#' )
            continue;
        //printf("line.(%s) %p %p\n",line,strstr(line,(char *)"rpcuser"),strstr(line,(char *)"rpcpassword"));
        if ( (str= strstr(line,(char *)"rpcuser")) != 0 )
            rpcuser = parse_conf_line(str,(char *)"rpcuser");
        else if ( (str= strstr(line,(char *)"rpcpassword")) != 0 )
            rpcpassword = parse_conf_line(str,(char *)"rpcpassword");
        else if ( (str= strstr(line,(char *)"rpcport")) != 0 )
        {
            port = atoi(parse_conf_line(str,(char *)"rpcport"));
            //fprintf(stderr,"rpcport.%u in file\n",port);
        }
    }
    if ( rpcuser != 0 && rpcpassword != 0 )
    {
        strcpy(username,rpcuser);
        strcpy(password,rpcpassword);
    }
    //printf("rpcuser.(%s) rpcpassword.(%s) KMDUSERPASS.(%s) %u\n",rpcuser,rpcpassword,KMDUSERPASS,port);
    if ( rpcuser != 0 )
        free(rpcuser);
    if ( rpcpassword != 0 )
        free(rpcpassword);
    return(port);
}

void komodo_statefname(char *fname,char *symbol,char *str)
{
    int32_t n,len;
    sprintf(fname,"%s",GetDataDir(false).string().c_str());
    if ( (n= (int32_t)strlen(ASSETCHAINS_SYMBOL)) != 0 )
    {
        len = (int32_t)strlen(fname);
        if ( strcmp(ASSETCHAINS_SYMBOL,&fname[len - n]) == 0 )
            fname[len - n] = 0;
        else
        {
            printf("unexpected fname.(%s) vs %s [%s] n.%d len.%d (%s)\n",fname,symbol,ASSETCHAINS_SYMBOL,n,len,&fname[len - n]);
            return;
        }
    }
    else
    {
#ifdef _WIN32
        strcat(fname,"\\");
#else
        strcat(fname,"/");
#endif
    }
    if ( symbol != 0 && symbol[0] != 0 && strcmp("KMD",symbol) != 0 )
    {
        strcat(fname,symbol);
        //printf("statefname.(%s) -> (%s)\n",symbol,fname);
#ifdef _WIN32
        strcat(fname,"\\");
#else
        strcat(fname,"/");
#endif
    }
    strcat(fname,str);
    //printf("test.(%s) -> [%s] statename.(%s) %s\n",test,ASSETCHAINS_SYMBOL,symbol,fname);
}

void komodo_configfile(char *symbol,uint16_t rpcport)
{
    static char myusername[512],mypassword[8192];
    FILE *fp; uint16_t kmdport; uint8_t buf2[33]; char fname[512],buf[128],username[512],password[8192]; uint32_t crc,r,r2,i;
    if ( symbol != 0 && rpcport != 0 )
    {
        r = (uint32_t)time(NULL);
        r2 = OS_milliseconds();
        memcpy(buf,&r,sizeof(r));
        memcpy(&buf[sizeof(r)],&r2,sizeof(r2));
        memcpy(&buf[sizeof(r)+sizeof(r2)],symbol,strlen(symbol));
        crc = calc_crc32(0,(uint8_t *)buf,(int32_t)(sizeof(r)+sizeof(r2)+strlen(symbol)));
				#ifdef _WIN32
				randombytes_buf(buf2,sizeof(buf2));
				#else
        OS_randombytes(buf2,sizeof(buf2));
				#endif
        for (i=0; i<sizeof(buf2); i++)
            sprintf(&password[i*2],"%02x",buf2[i]);
        password[i*2] = 0;
        sprintf(buf,"%s.conf",symbol);
        BITCOIND_RPCPORT = rpcport;
#ifdef _WIN32
        sprintf(fname,"%s\\%s",GetDataDir(false).string().c_str(),buf);
#else
        sprintf(fname,"%s/%s",GetDataDir(false).string().c_str(),buf);
#endif
        if ( (fp= fopen(fname,"rb")) == 0 )
        {
#ifndef FROM_CLI
            if ( (fp= fopen(fname,"wb")) != 0 )
            {
                fprintf(fp,"rpcuser=user%u\nrpcpassword=pass%s\nrpcport=%u\nserver=1\ntxindex=1\nrpcworkqueue=256\nrpcallowip=127.0.0.1\n",crc,password,rpcport);
                fclose(fp);
                printf("Created (%s)\n",fname);
            } else printf("Couldnt create (%s)\n",fname);
#endif
        }
        else
        {
            _komodo_userpass(myusername,mypassword,fp);
            mapArgs["-rpcpassword"] = mypassword;
            mapArgs["-rpcusername"] = myusername;
            //fprintf(stderr,"myusername.(%s)\n",myusername);
            fclose(fp);
        }
    }
    strcpy(fname,GetDataDir().string().c_str());
#ifdef _WIN32
    while ( fname[strlen(fname)-1] != '\\' )
        fname[strlen(fname)-1] = 0;
    strcat(fname,"komodo.conf");
#else
    while ( fname[strlen(fname)-1] != '/' )
        fname[strlen(fname)-1] = 0;
#ifdef __APPLE__
    strcat(fname,"Komodo.conf");
#else
    strcat(fname,"komodo.conf");
#endif
#endif
    if ( (fp= fopen(fname,"rb")) != 0 )
    {
        if ( (kmdport= _komodo_userpass(username,password,fp)) != 0 )
            KMD_PORT = kmdport;
        sprintf(KMDUSERPASS,"%s:%s",username,password);
        fclose(fp);
//printf("KOMODO.(%s) -> userpass.(%s)\n",fname,KMDUSERPASS);
    } //else printf("couldnt open.(%s)\n",fname);
}

uint16_t komodo_userpass(char *userpass,char *symbol)
{
    FILE *fp; uint16_t port = 0; char fname[512],username[512],password[512],confname[KOMODO_ASSETCHAIN_MAXLEN];
    userpass[0] = 0;
    if ( strcmp("KMD",symbol) == 0 )
    {
#ifdef __APPLE__
        sprintf(confname,"Komodo.conf");
#else
        sprintf(confname,"komodo.conf");
#endif
    }
    else sprintf(confname,"%s.conf",symbol);
    komodo_statefname(fname,symbol,confname);
    if ( (fp= fopen(fname,"rb")) != 0 )
    {
        port = _komodo_userpass(username,password,fp);
        sprintf(userpass,"%s:%s",username,password);
        if ( strcmp(symbol,ASSETCHAINS_SYMBOL) == 0 )
            strcpy(ASSETCHAINS_USERPASS,userpass);
        fclose(fp);
    }
    return(port);
}

uint32_t komodo_assetmagic(char *symbol,uint64_t supply,uint8_t *extraptr,int32_t extralen)
{
    uint8_t buf[512]; uint32_t crc0=0; int32_t len = 0; bits256 hash;
    if ( strcmp(symbol,"KMD") == 0 )
        return(0x8de4eef9);
    len = iguana_rwnum(1,&buf[len],sizeof(supply),(void *)&supply);
    strcpy((char *)&buf[len],symbol);
    len += strlen(symbol);
    if ( extraptr != 0 && extralen != 0 )
    {
        vcalc_sha256(0,hash.bytes,extraptr,extralen);
        crc0 = hash.uints[0];
    }
    return(calc_crc32(crc0,buf,len));
}

uint16_t komodo_assetport(uint32_t magic,int32_t extralen)
{
    if ( magic == 0x8de4eef9 )
        return(7770);
    else if ( extralen == 0 )
        return(8000 + (magic % 7777));
    else return(16000 + (magic % 49500));
}

uint16_t komodo_port(char *symbol,uint64_t supply,uint32_t *magicp,uint8_t *extraptr,int32_t extralen)
{
    if ( symbol == 0 || symbol[0] == 0 || strcmp("KMD",symbol) == 0 )
    {
        *magicp = 0x8de4eef9;
        return(7770);
    }
    *magicp = komodo_assetmagic(symbol,supply,extraptr,extralen);
    return(komodo_assetport(*magicp,extralen));
}

/*void komodo_ports(uint16_t ports[MAX_CURRENCIES])
{
    int32_t i; uint32_t magic;
    for (i=0; i<MAX_CURRENCIES; i++)
    {
        ports[i] = komodo_port(CURRENCIES[i],10,&magic);
        printf("%u ",ports[i]);
    }
    printf("ports\n");
}*/

char *iguanafmtstr = (char *)"curl --url \"http://127.0.0.1:7776\" --data \"{\\\"conf\\\":\\\"%s.conf\\\",\\\"path\\\":\\\"${HOME#\"/\"}/.komodo/%s\\\",\\\"unitval\\\":\\\"20\\\",\\\"zcash\\\":1,\\\"RELAY\\\":-1,\\\"VALIDATE\\\":0,\\\"prefetchlag\\\":-1,\\\"poll\\\":100,\\\"active\\\":1,\\\"agent\\\":\\\"iguana\\\",\\\"method\\\":\\\"addcoin\\\",\\\"startpend\\\":4,\\\"endpend\\\":4,\\\"services\\\":129,\\\"maxpeers\\\":8,\\\"newcoin\\\":\\\"%s\\\",\\\"name\\\":\\\"%s\\\",\\\"hasheaders\\\":1,\\\"useaddmultisig\\\":0,\\\"netmagic\\\":\\\"%s\\\",\\\"p2p\\\":%u,\\\"rpc\\\":%u,\\\"pubval\\\":60,\\\"p2shval\\\":85,\\\"wifval\\\":188,\\\"txfee_satoshis\\\":\\\"10000\\\",\\\"isPoS\\\":0,\\\"minoutput\\\":10000,\\\"minconfirms\\\":2,\\\"genesishash\\\":\\\"027e3758c3a65b12aa1046462b486d0a63bfa1beae327897f56c5cfb7daaae71\\\",\\\"protover\\\":170002,\\\"genesisblock\\\":\\\"0100000000000000000000000000000000000000000000000000000000000000000000003ba3edfd7a7b12b27ac72c3e67768f617fc81bc3888a51323a9fb8aa4b1e5e4a000000000000000000000000000000000000000000000000000000000000000029ab5f490f0f0f200b00000000000000000000000000000000000000000000000000000000000000fd4005000d5ba7cda5d473947263bf194285317179d2b0d307119c2e7cc4bd8ac456f0774bd52b0cd9249be9d40718b6397a4c7bbd8f2b3272fed2823cd2af4bd1632200ba4bf796727d6347b225f670f292343274cc35099466f5fb5f0cd1c105121b28213d15db2ed7bdba490b4cedc69742a57b7c25af24485e523aadbb77a0144fc76f79ef73bd8530d42b9f3b9bed1c135ad1fe152923fafe98f95f76f1615e64c4abb1137f4c31b218ba2782bc15534788dda2cc08a0ee2987c8b27ff41bd4e31cd5fb5643dfe862c9a02ca9f90c8c51a6671d681d04ad47e4b53b1518d4befafefe8cadfb912f3d03051b1efbf1dfe37b56e93a741d8dfd80d576ca250bee55fab1311fc7b3255977558cdda6f7d6f875306e43a14413facdaed2f46093e0ef1e8f8a963e1632dcbeebd8e49fd16b57d49b08f9762de89157c65233f60c8e38a1f503a48c555f8ec45dedecd574a37601323c27be597b956343107f8bd80f3a925afaf30811df83c402116bb9c1e5231c70fff899a7c82f73c902ba54da53cc459b7bf1113db65cc8f6914d3618560ea69abd13658fa7b6af92d374d6eca9529f8bd565166e4fcbf2a8dfb3c9b69539d4d2ee2e9321b85b331925df195915f2757637c2805e1d4131e1ad9ef9bc1bb1c732d8dba4738716d351ab30c996c8657bab39567ee3b29c6d054b711495c0d52e1cd5d8e55b4f0f0325b97369280755b46a02afd54be4ddd9f77c22272b8bbb17ff5118fedbae2564524e797bd28b5f74f7079d532ccc059807989f94d267f47e724b3f1ecfe00ec9e6541c961080d8891251b84b4480bc292f6a180bea089fef5bbda56e1e41390d7c0e85ba0ef530f7177413481a226465a36ef6afe1e2bca69d2078712b3912bba1a99b1fbff0d355d6ffe726d2bb6fbc103c4ac5756e5bee6e47e17424ebcbf1b63d8cb90ce2e40198b4f4198689daea254307e52a25562f4c1455340f0ffeb10f9d8e914775e37d0edca019fb1b9c6ef81255ed86bc51c5391e0591480f66e2d88c5f4fd7277697968656a9b113ab97f874fdd5f2465e5559533e01ba13ef4a8f7a21d02c30c8ded68e8c54603ab9c8084ef6d9eb4e92c75b078539e2ae786ebab6dab73a09e0aa9ac575bcefb29e930ae656e58bcb513f7e3c17e079dce4f05b5dbc18c2a872b22509740ebe6a3903e00ad1abc55076441862643f93606e3dc35e8d9f2caef3ee6be14d513b2e062b21d0061de3bd56881713a1a5c17f5ace05e1ec09da53f99442df175a49bd154aa96e4949decd52fed79ccf7ccbce32941419c314e374e4a396ac553e17b5340336a1a25c22f9e42a243ba5404450b650acfc826a6e432971ace776e15719515e1634ceb9a4a35061b668c74998d3dfb5827f6238ec015377e6f9c94f38108768cf6e5c8b132e0303fb5a200368f845ad9d46343035a6ff94031df8d8309415bb3f6cd5ede9c135fdabcc030599858d803c0f85be7661c88984d88faa3d26fb0e9aac0056a53f1b5d0baed713c853c4a2726869a0a124a8a5bbc0fc0ef80c8ae4cb53636aa02503b86a1eb9836fcc259823e2692d921d88e1ffc1e6cb2bde43939ceb3f32a611686f539f8f7c9f0bf00381f743607d40960f06d347d1cd8ac8a51969c25e37150efdf7aa4c2037a2fd0516fb444525ab157a0ed0a7412b2fa69b217fe397263153782c0f64351fbdf2678fa0dc8569912dcd8e3ccad38f34f23bbbce14c6a26ac24911b308b82c7e43062d180baeac4ba7153858365c72c63dcf5f6a5b08070b730adb017aeae925b7d0439979e2679f45ed2f25a7edcfd2fb77a8794630285ccb0a071f5cce410b46dbf9750b0354aae8b65574501cc69efb5b6a43444074fee116641bb29da56c2b4a7f456991fc92b2\\\",\\\"debug\\\":0,\\\"seedipaddr\\\":\\\"%s\\\"}\"";


int32_t komodo_whoami(char *pubkeystr,int32_t height,uint32_t timestamp)
{
    int32_t i,notaryid;
    for (i=0; i<33; i++)
        sprintf(&pubkeystr[i<<1],"%02x",NOTARY_PUBKEY33[i]);
    pubkeystr[66] = 0;
    komodo_chosennotary(&notaryid,height,NOTARY_PUBKEY33,timestamp);
    return(notaryid);
}

char *argv0suffix[] =
{
    (char *)"mnzd", (char *)"mnz-cli", (char *)"mnzd.exe", (char *)"mnz-cli.exe", (char *)"btchd", (char *)"btch-cli", (char *)"btchd.exe", (char *)"btch-cli.exe"
};

char *argv0names[] =
{
    (char *)"MNZ", (char *)"MNZ", (char *)"MNZ", (char *)"MNZ", (char *)"BTCH", (char *)"BTCH", (char *)"BTCH", (char *)"BTCH"
};

int64_t komodo_max_money()
{
    return komodo_current_supply(10000000);
}

uint64_t komodo_ac_block_subsidy(int nHeight)
{
    // we have to find our era, start from beginning reward, and determine current subsidy
    int64_t numerator, denominator, subsidy = 0;
    int64_t subsidyDifference;
    int32_t numhalvings, curEra = 0, sign = 1;
    static uint64_t cached_subsidy; static int32_t cached_numhalvings; static int cached_era;

    // check for backwards compat, older chains with no explicit rewards had 0.0001 block reward
    if ( ASSETCHAINS_ENDSUBSIDY[0] == 0 && ASSETCHAINS_REWARD[0] == 0 )
        subsidy = 10000;
    else if ( (ASSETCHAINS_ENDSUBSIDY[0] == 0 && ASSETCHAINS_REWARD[0] != 0) || ASSETCHAINS_ENDSUBSIDY[0] != 0 )
    {
        // if we have an end block in the first era, find our current era
        if ( ASSETCHAINS_ENDSUBSIDY[0] != 0 )
        {
            for ( curEra = 0; curEra <= ASSETCHAINS_LASTERA; curEra++ )
            {
                if ( ASSETCHAINS_ENDSUBSIDY[curEra] > nHeight || ASSETCHAINS_ENDSUBSIDY[curEra] == 0 )
                    break;
            }
        }
        if ( curEra <= ASSETCHAINS_LASTERA )
        {
            int64_t nStart = curEra ? ASSETCHAINS_ENDSUBSIDY[curEra - 1] : 0;
            subsidy = (int64_t)ASSETCHAINS_REWARD[curEra];
            if ( subsidy || (curEra != ASSETCHAINS_LASTERA && ASSETCHAINS_REWARD[curEra + 1] != 0) )
            {
                if ( ASSETCHAINS_HALVING[curEra] != 0 )
                {
                    if ( (numhalvings = ((nHeight - nStart) / ASSETCHAINS_HALVING[curEra])) > 0 )
                    {
                        if ( ASSETCHAINS_DECAY[curEra] == 0 )
                            subsidy >>= numhalvings;
                        else if ( ASSETCHAINS_DECAY[curEra] == 100000000 && ASSETCHAINS_ENDSUBSIDY[curEra] != 0 )
                        {
                            if ( curEra == ASSETCHAINS_LASTERA )
                            {
                                subsidyDifference = subsidy;
                            }
                            else
                            {    
                                // Ex: -ac_eras=3 -ac_reward=0,384,24 -ac_end=1440,260640,0 -ac_halving=1,1440,2103840 -ac_decay 100000000,97750000,0
                                subsidyDifference = subsidy - ASSETCHAINS_REWARD[curEra + 1];
                                if (subsidyDifference < 0)
                                {
                                    sign = -1;
                                    subsidyDifference *= sign;
                                }
                            }
                            denominator = ASSETCHAINS_ENDSUBSIDY[curEra] - nStart;
                            numerator = denominator - ((ASSETCHAINS_ENDSUBSIDY[curEra] - nHeight) + ((nHeight - nStart) % ASSETCHAINS_HALVING[curEra]));
                            subsidy = subsidy - sign * ((subsidyDifference * numerator) / denominator);
                        }
                        else
                        {
                            if ( cached_subsidy > 0 && cached_era == curEra && cached_numhalvings == numhalvings )
                                subsidy = cached_subsidy;
                            else
                            {
                                for (int i=0; i < numhalvings && subsidy != 0; i++)
                                    subsidy = (subsidy * ASSETCHAINS_DECAY[curEra]) / 100000000;
                                cached_subsidy = subsidy;
                                cached_numhalvings = numhalvings;
                                cached_era = curEra;
                            }
                        }
                    }
                }
            }
        }
    }
    if ( nHeight == 1 )
        if ( ASSETCHAINS_LASTERA == 0 )
            subsidy = ASSETCHAINS_SUPPLY * SATOSHIDEN + (ASSETCHAINS_MAGIC & 0xffffff);
        else
            subsidy += ASSETCHAINS_SUPPLY * SATOSHIDEN + (ASSETCHAINS_MAGIC & 0xffffff);

    return(subsidy);
}

void komodo_args(char *argv0)
{
    extern int64_t MAX_MONEY;
    extern const char *Notaries_elected1[][2];
    std::string name,addn; char *dirname,fname[512],arg0str[64],magicstr[9]; uint8_t magic[4],extrabuf[256],*extraptr=0; FILE *fp; uint64_t val; uint16_t port; int32_t i,baseid,len,n,extralen = 0;
    IS_KOMODO_NOTARY = GetBoolArg("-notary", false);
    if ( (KOMODO_EXCHANGEWALLET= GetBoolArg("-exchange", false)) != 0 )
        fprintf(stderr,"KOMODO_EXCHANGEWALLET mode active\n");
    DONATION_PUBKEY = GetArg("-donation", "");
    NOTARY_PUBKEY = GetArg("-pubkey", "");
    if ( strlen(NOTARY_PUBKEY.c_str()) == 66 )
    {
        USE_EXTERNAL_PUBKEY = 1;
        if ( IS_KOMODO_NOTARY == 0 )
        {
            for (i=0; i<64; i++)
                if ( strcmp(NOTARY_PUBKEY.c_str(),Notaries_elected1[i][1]) == 0 )
                {
                    IS_KOMODO_NOTARY = 1;
                    fprintf(stderr,"running as notary.%d %s\n",i,Notaries_elected1[i][0]);
                    break;
                }
        }
        //KOMODO_PAX = 1;
    } //else KOMODO_PAX = GetArg("-pax",0);
    name = GetArg("-ac_name","");
    if ( argv0 != 0 )
    {
        len = (int32_t)strlen(argv0);
        for (i=0; i<sizeof(argv0suffix)/sizeof(*argv0suffix); i++)
        {
            n = (int32_t)strlen(argv0suffix[i]);
            if ( strcmp(&argv0[len - n],argv0suffix[i]) == 0 )
            {
                //printf("ARGV0.(%s) -> matches suffix (%s) -> ac_name.(%s)\n",argv0,argv0suffix[i],argv0names[i]);
                name = argv0names[i];
                break;
            }
        }
    }
    KOMODO_STOPAT = GetArg("-stopat",0);
    ASSETCHAINS_CC = GetArg("-ac_cc",0);
    ASSETCHAINS_PUBLIC = GetArg("-ac_public",0);
    ASSETCHAINS_PRIVATE = GetArg("-ac_private",0);
    if ( (KOMODO_REWIND= GetArg("-rewind",0)) != 0 )
    {
        printf("KOMODO_REWIND %d\n",KOMODO_REWIND);
    }
    if ( name.c_str()[0] != 0 )
    {
<<<<<<< HEAD
        std::string selectedAlgo = GetArg("-ac_algo", std::string(ASSETCHAINS_ALGORITHMS[0]));

        for ( int i = 0; i < ASSETCHAINS_NUMALGOS; i++ )
=======
        MAX_BLOCK_SIGOPS = 60000;
        ASSETCHAINS_SUPPLY = GetArg("-ac_supply",10);
        ASSETCHAINS_ENDSUBSIDY = GetArg("-ac_end",0);
        ASSETCHAINS_REWARD = GetArg("-ac_reward",0);
        ASSETCHAINS_HALVING = GetArg("-ac_halving",0);
        ASSETCHAINS_DECAY = GetArg("-ac_decay",0);
        ASSETCHAINS_COMMISSION = GetArg("-ac_perc",0);
        ASSETCHAINS_OVERRIDE_PUBKEY = GetArg("-ac_pubkey","");
        if ( (ASSETCHAINS_STAKED= GetArg("-ac_staked",0)) > 100 )
            ASSETCHAINS_STAKED = 100;
        if ( ASSETCHAINS_STAKED != 0 && ASSETCHAINS_PRIVATE != 0 )
        {
            printf("-ac_private chains cant have any PoS\n");
            exit(0);
        }
        if ( ASSETCHAINS_HALVING != 0 && ASSETCHAINS_HALVING < 1440 )
>>>>>>> cbd0560d
        {
            if (std::string(ASSETCHAINS_ALGORITHMS[i]) == selectedAlgo)
            {
                ASSETCHAINS_ALGO = i;
                // only worth mentioning if it's not equihash
                if (ASSETCHAINS_ALGO != ASSETCHAINS_EQUIHASH)
                    printf("ASSETCHAINS_ALGO, algorithm set to %s\n", selectedAlgo.c_str());
                break;
            }
        }
        if (i == ASSETCHAINS_NUMALGOS)
        {
            printf("ASSETCHAINS_ALGO, %s not supported. using equihash\n", selectedAlgo.c_str());
        }

        ASSETCHAINS_LASTERA = GetArg("-ac_eras", 1);
        if ( ASSETCHAINS_LASTERA < 1 || ASSETCHAINS_LASTERA > ASSETCHAINS_MAX_ERAS )
        {
            ASSETCHAINS_LASTERA = 1;
            printf("ASSETCHAINS_LASTERA, if specified, must be between 1 and %u. ASSETCHAINS_LASTERA set to %u\n", ASSETCHAINS_MAX_ERAS, ASSETCHAINS_LASTERA);
        }
<<<<<<< HEAD
        ASSETCHAINS_LASTERA -= 1;

        ASSETCHAINS_TIMELOCKGTE = GetArg("-ac_timelockgte", _ASSETCHAINS_TIMELOCKOFF);
        ASSETCHAINS_TIMEUNLOCKFROM = GetArg("-ac_timeunlockfrom", 0);
        ASSETCHAINS_TIMEUNLOCKTO = GetArg("-ac_timeunlockto", 0);
        if ( ASSETCHAINS_TIMEUNLOCKFROM > ASSETCHAINS_TIMEUNLOCKTO )
        {
            printf("ASSETCHAINS_TIMELOCKGTE - must specify valid ac_timeunlockfrom and ac_timeunlockto\n");
            ASSETCHAINS_TIMELOCKGTE = _ASSETCHAINS_TIMELOCKOFF;
            ASSETCHAINS_TIMEUNLOCKFROM = ASSETCHAINS_TIMEUNLOCKTO = 0;
        }

        Split(GetArg("-ac_end",""),  ASSETCHAINS_ENDSUBSIDY, 0);
        Split(GetArg("-ac_reward",""),  ASSETCHAINS_REWARD, 0);
        Split(GetArg("-ac_halving",""),  ASSETCHAINS_HALVING, 0);
        Split(GetArg("-ac_decay",""),  ASSETCHAINS_DECAY, 0);

        for ( int i = 0; i < ASSETCHAINS_MAX_ERAS; i++ )
        {
            if ( ASSETCHAINS_DECAY[i] == 100000000 && ASSETCHAINS_ENDSUBSIDY == 0 )
            {
                ASSETCHAINS_DECAY[i] = 0;
                printf("ERA%u: ASSETCHAINS_DECAY of 100000000 means linear and that needs ASSETCHAINS_ENDSUBSIDY\n", i);
            }
            else if ( ASSETCHAINS_DECAY[i] > 100000000 )
            {
                ASSETCHAINS_DECAY[i] = 0;
                printf("ERA%u: ASSETCHAINS_DECAY cant be more than 100000000\n", i);
            }
        }

        MAX_BLOCK_SIGOPS = 60000;
        ASSETCHAINS_SUPPLY = GetArg("-ac_supply",10);
        ASSETCHAINS_COMMISSION = GetArg("-ac_perc",0);
        ASSETCHAINS_OVERRIDE_PUBKEY = GetArg("-ac_pubkey","");
        if ( (ASSETCHAINS_STAKED= GetArg("-ac_staked",0)) > 100 )
            ASSETCHAINS_STAKED = 100;
        if ( (ASSETCHAINS_LWMAPOS = GetArg("-ac_veruspos",0)) > 100 )
            ASSETCHAINS_LWMAPOS = 100;

        if ( strlen(ASSETCHAINS_OVERRIDE_PUBKEY.c_str()) == 66 && ASSETCHAINS_COMMISSION > 0 && ASSETCHAINS_COMMISSION <= 100000000 )
=======
        if ( strlen(ASSETCHAINS_OVERRIDE_PUBKEY.c_str()) == 66 )
>>>>>>> cbd0560d
            decode_hex(ASSETCHAINS_OVERRIDE_PUBKEY33,33,(char *)ASSETCHAINS_OVERRIDE_PUBKEY.c_str());
        else if ( ASSETCHAINS_COMMISSION != 0 )
        {
            ASSETCHAINS_COMMISSION = 0;
            printf("ASSETCHAINS_COMMISSION needs an ASSETCHAINS_OVERRIDE_PUBKEY and cant be more than 100000000 (100%%)\n");
        }
<<<<<<< HEAD

        if ( ASSETCHAINS_ENDSUBSIDY[0] != 0 || ASSETCHAINS_REWARD[0] != 0 || ASSETCHAINS_HALVING[0] != 0 || ASSETCHAINS_DECAY[0] != 0 || ASSETCHAINS_COMMISSION != 0 )
=======
        if ( ASSETCHAINS_ENDSUBSIDY != 0 || ASSETCHAINS_REWARD != 0 || ASSETCHAINS_HALVING != 0 || ASSETCHAINS_DECAY != 0 || ASSETCHAINS_COMMISSION != 0 || ASSETCHAINS_PUBLIC != 0 || ASSETCHAINS_PRIVATE != 0 )
>>>>>>> cbd0560d
        {
            printf("perc.%llu\n",(long long)ASSETCHAINS_COMMISSION);

            extraptr = extrabuf;
            memcpy(extraptr,ASSETCHAINS_OVERRIDE_PUBKEY33,33), extralen = 33;
<<<<<<< HEAD

            // if we have one era, this should create the same data structure as it used to, same if we increase _MAX_ERAS
            for ( int i = 0; i <= ASSETCHAINS_LASTERA; i++ )
            {
                printf("ERA%u: end.%llu reward.%llu halving.%llu decay.%llu\n", i,
                       (long long)ASSETCHAINS_ENDSUBSIDY[i],
                       (long long)ASSETCHAINS_REWARD[i],
                       (long long)ASSETCHAINS_HALVING[i],
                       (long long)ASSETCHAINS_DECAY[i]);

                // TODO: Verify that we don't overrun extrabuf here, which is a 256 byte buffer
                extralen += iguana_rwnum(1,&extraptr[extralen],sizeof(ASSETCHAINS_ENDSUBSIDY[i]),(void *)&ASSETCHAINS_ENDSUBSIDY[i]);
                extralen += iguana_rwnum(1,&extraptr[extralen],sizeof(ASSETCHAINS_REWARD[i]),(void *)&ASSETCHAINS_REWARD[i]);
                extralen += iguana_rwnum(1,&extraptr[extralen],sizeof(ASSETCHAINS_HALVING[i]),(void *)&ASSETCHAINS_HALVING[i]);
                extralen += iguana_rwnum(1,&extraptr[extralen],sizeof(ASSETCHAINS_DECAY[i]),(void *)&ASSETCHAINS_DECAY[i]);
            }

            if (ASSETCHAINS_LASTERA > 0)
            {
                extralen += iguana_rwnum(1,&extraptr[extralen],sizeof(ASSETCHAINS_LASTERA),(void *)&ASSETCHAINS_LASTERA);
            }

            // hash in lock above for time locked coinbase transactions above a certain reward value only if the lock above
            // param was specified, otherwise, for compatibility, do nothing
            if ( ASSETCHAINS_TIMELOCKGTE != _ASSETCHAINS_TIMELOCKOFF )
            {
                extralen += iguana_rwnum(1,&extraptr[extralen],sizeof(ASSETCHAINS_TIMELOCKGTE),(void *)&ASSETCHAINS_TIMELOCKGTE);
                extralen += iguana_rwnum(1,&extraptr[extralen],sizeof(ASSETCHAINS_TIMEUNLOCKFROM),(void *)&ASSETCHAINS_TIMEUNLOCKFROM);
                extralen += iguana_rwnum(1,&extraptr[extralen],sizeof(ASSETCHAINS_TIMEUNLOCKTO),(void *)&ASSETCHAINS_TIMEUNLOCKTO);
            }

            if ( ASSETCHAINS_ALGO != ASSETCHAINS_EQUIHASH )
            {
                extralen += iguana_rwnum(1,&extraptr[extralen],sizeof(ASSETCHAINS_ALGO),(void *)&ASSETCHAINS_ALGO);
            }

            if ( ASSETCHAINS_LWMAPOS != 0 )
            {
                extralen += iguana_rwnum(1,&extraptr[extralen],sizeof(ASSETCHAINS_LWMAPOS),(void *)&ASSETCHAINS_LWMAPOS);
            }

            val = ASSETCHAINS_COMMISSION | (((uint64_t)ASSETCHAINS_STAKED & 0xff) << 32) | (((uint64_t)ASSETCHAINS_CC & 0xffffff) << 40);
=======
            extralen += iguana_rwnum(1,&extraptr[extralen],sizeof(ASSETCHAINS_ENDSUBSIDY),(void *)&ASSETCHAINS_ENDSUBSIDY);
            extralen += iguana_rwnum(1,&extraptr[extralen],sizeof(ASSETCHAINS_REWARD),(void *)&ASSETCHAINS_REWARD);
            extralen += iguana_rwnum(1,&extraptr[extralen],sizeof(ASSETCHAINS_HALVING),(void *)&ASSETCHAINS_HALVING);
            extralen += iguana_rwnum(1,&extraptr[extralen],sizeof(ASSETCHAINS_DECAY),(void *)&ASSETCHAINS_DECAY);
            val = ASSETCHAINS_COMMISSION | (((uint64_t)ASSETCHAINS_STAKED & 0xff) << 32) | (((uint64_t)ASSETCHAINS_CC & 0xffff) << 40) | ((ASSETCHAINS_PUBLIC != 0) << 7) | ((ASSETCHAINS_PRIVATE != 0) << 6);
>>>>>>> cbd0560d
            extralen += iguana_rwnum(1,&extraptr[extralen],sizeof(val),(void *)&val);
        }

        addn = GetArg("-seednode","");
        if ( strlen(addn.c_str()) > 0 )
            ASSETCHAINS_SEED = 1;
<<<<<<< HEAD
        strncpy(ASSETCHAINS_SYMBOL,name.c_str(),sizeof(ASSETCHAINS_SYMBOL)-1);

        MAX_MONEY = komodo_max_money();

=======
        strncpy(ASSETCHAINS_SYMBOL,name.c_str(),64);
        if ( (baseid= komodo_baseid(ASSETCHAINS_SYMBOL)) >= 0 && baseid < 32 )
            MAX_MONEY = komodo_maxallowed(baseid);
        else if ( ASSETCHAINS_REWARD == 0 )
            MAX_MONEY = (ASSETCHAINS_SUPPLY+100) * SATOSHIDEN;
        else MAX_MONEY = (ASSETCHAINS_SUPPLY+100) * SATOSHIDEN + ASSETCHAINS_REWARD * (ASSETCHAINS_ENDSUBSIDY==0 ? 10000000 : ASSETCHAINS_ENDSUBSIDY);
        MAX_MONEY += (MAX_MONEY * ASSETCHAINS_COMMISSION) / SATOSHIDEN;
>>>>>>> cbd0560d
        //printf("baseid.%d MAX_MONEY.%s %.8f\n",baseid,ASSETCHAINS_SYMBOL,(double)MAX_MONEY/SATOSHIDEN);
        ASSETCHAINS_P2PPORT = komodo_port(ASSETCHAINS_SYMBOL,ASSETCHAINS_SUPPLY,&ASSETCHAINS_MAGIC,extraptr,extralen);
        while ( (dirname= (char *)GetDataDir(false).string().c_str()) == 0 || dirname[0] == 0 )
        {
            fprintf(stderr,"waiting for datadir\n");
						#ifndef _WIN32
            sleep(3);
						#else
						boost::this_thread::sleep(boost::posix_time::milliseconds(3000));
						#endif
        }
        //fprintf(stderr,"Got datadir.(%s)\n",dirname);
        if ( ASSETCHAINS_SYMBOL[0] != 0 )
        {
            int32_t komodo_baseid(char *origbase);
            extern int COINBASE_MATURITY;
            if ( (port= komodo_userpass(ASSETCHAINS_USERPASS,ASSETCHAINS_SYMBOL)) != 0 )
                ASSETCHAINS_RPCPORT = port;
            else komodo_configfile(ASSETCHAINS_SYMBOL,ASSETCHAINS_P2PPORT + 1);
            if (ASSETCHAINS_LASTERA == 0 && ASSETCHAINS_REWARD[0] == 0)
                COINBASE_MATURITY = 1;
            //fprintf(stderr,"ASSETCHAINS_RPCPORT (%s) %u\n",ASSETCHAINS_SYMBOL,ASSETCHAINS_RPCPORT);
        }
        if ( ASSETCHAINS_RPCPORT == 0 )
            ASSETCHAINS_RPCPORT = ASSETCHAINS_P2PPORT + 1;
        //ASSETCHAINS_NOTARIES = GetArg("-ac_notaries","");
        //komodo_assetchain_pubkeys((char *)ASSETCHAINS_NOTARIES.c_str());
        iguana_rwnum(1,magic,sizeof(ASSETCHAINS_MAGIC),(void *)&ASSETCHAINS_MAGIC);
        for (i=0; i<4; i++)
            sprintf(&magicstr[i<<1],"%02x",magic[i]);
        magicstr[8] = 0;
#ifndef FROM_CLI
        sprintf(fname,"%s_7776",ASSETCHAINS_SYMBOL);
        if ( (fp= fopen(fname,"wb")) != 0 )
        {
            fprintf(fp,iguanafmtstr,name.c_str(),name.c_str(),name.c_str(),name.c_str(),magicstr,ASSETCHAINS_P2PPORT,ASSETCHAINS_RPCPORT,"78.47.196.146");
            fclose(fp);
            //printf("created (%s)\n",fname);
        } else printf("error creating (%s)\n",fname);
#endif
    }
    else
    {
        char fname[512],username[512],password[4096]; int32_t iter; FILE *fp;
        ASSETCHAINS_P2PPORT = 7770;
        ASSETCHAINS_RPCPORT = 7771;
        for (iter=0; iter<2; iter++)
        {
            strcpy(fname,GetDataDir().string().c_str());
#ifdef _WIN32
            while ( fname[strlen(fname)-1] != '\\' )
                fname[strlen(fname)-1] = 0;
            if ( iter == 0 )
                strcat(fname,"Komodo\\komodo.conf");
            else strcat(fname,"Bitcoin\\bitcoin.conf");
#else
            while ( fname[strlen(fname)-1] != '/' )
                fname[strlen(fname)-1] = 0;
#ifdef __APPLE__
            if ( iter == 0 )
                strcat(fname,"Komodo/Komodo.conf");
            else strcat(fname,"Bitcoin/Bitcoin.conf");
#else
            if ( iter == 0 )
                strcat(fname,".komodo/komodo.conf");
            else strcat(fname,".bitcoin/bitcoin.conf");
#endif
#endif
            if ( (fp= fopen(fname,"rb")) != 0 )
            {
                _komodo_userpass(username,password,fp);
                sprintf(iter == 0 ? KMDUSERPASS : BTCUSERPASS,"%s:%s",username,password);
                fclose(fp);
                //printf("KOMODO.(%s) -> userpass.(%s)\n",fname,KMDUSERPASS);
            } //else printf("couldnt open.(%s)\n",fname);
            if ( IS_KOMODO_NOTARY == 0 )
                break;
        }
    }
    if ( ASSETCHAINS_SYMBOL[0] != 0 )
    {
        BITCOIND_RPCPORT = GetArg("-rpcport", ASSETCHAINS_RPCPORT);
        //fprintf(stderr,"(%s) port.%u chain params initialized\n",ASSETCHAINS_SYMBOL,BITCOIND_RPCPORT);
    } else BITCOIND_RPCPORT = GetArg("-rpcport", BaseParams().RPCPort());
}

void komodo_nameset(char *symbol,char *dest,char *source)
{
    if ( source[0] == 0 )
    {
        strcpy(symbol,(char *)"KMD");
        strcpy(dest,(char *)"BTC");
    }
    else
    {
        strcpy(symbol,source);
        strcpy(dest,(char *)"KMD");
    }
}

struct komodo_state *komodo_stateptrget(char *base)
{
    int32_t baseid;
    if ( base == 0 || base[0] == 0 || strcmp(base,(char *)"KMD") == 0 )
        return(&KOMODO_STATES[33]);
    else if ( (baseid= komodo_baseid(base)) >= 0 )
        return(&KOMODO_STATES[baseid+1]);
    else return(&KOMODO_STATES[0]);
}

struct komodo_state *komodo_stateptr(char *symbol,char *dest)
{
    int32_t baseid;
    komodo_nameset(symbol,dest,ASSETCHAINS_SYMBOL);
    return(komodo_stateptrget(symbol));
}

void komodo_prefetch(FILE *fp)
{
    long fsize,fpos; int32_t incr = 16*1024*1024;
    fpos = ftell(fp);
    fseek(fp,0,SEEK_END);
    fsize = ftell(fp);
    if ( fsize > incr )
    {
        char *ignore = (char *)malloc(incr);
        if ( ignore != 0 )
        {
            rewind(fp);
            while ( fread(ignore,1,incr,fp) == incr ) // prefetch
                fprintf(stderr,".");
            free(ignore);
        }
    }
    fseek(fp,fpos,SEEK_SET);
}
<|MERGE_RESOLUTION|>--- conflicted
+++ resolved
@@ -1693,28 +1693,9 @@
     }
     if ( name.c_str()[0] != 0 )
     {
-<<<<<<< HEAD
         std::string selectedAlgo = GetArg("-ac_algo", std::string(ASSETCHAINS_ALGORITHMS[0]));
 
         for ( int i = 0; i < ASSETCHAINS_NUMALGOS; i++ )
-=======
-        MAX_BLOCK_SIGOPS = 60000;
-        ASSETCHAINS_SUPPLY = GetArg("-ac_supply",10);
-        ASSETCHAINS_ENDSUBSIDY = GetArg("-ac_end",0);
-        ASSETCHAINS_REWARD = GetArg("-ac_reward",0);
-        ASSETCHAINS_HALVING = GetArg("-ac_halving",0);
-        ASSETCHAINS_DECAY = GetArg("-ac_decay",0);
-        ASSETCHAINS_COMMISSION = GetArg("-ac_perc",0);
-        ASSETCHAINS_OVERRIDE_PUBKEY = GetArg("-ac_pubkey","");
-        if ( (ASSETCHAINS_STAKED= GetArg("-ac_staked",0)) > 100 )
-            ASSETCHAINS_STAKED = 100;
-        if ( ASSETCHAINS_STAKED != 0 && ASSETCHAINS_PRIVATE != 0 )
-        {
-            printf("-ac_private chains cant have any PoS\n");
-            exit(0);
-        }
-        if ( ASSETCHAINS_HALVING != 0 && ASSETCHAINS_HALVING < 1440 )
->>>>>>> cbd0560d
         {
             if (std::string(ASSETCHAINS_ALGORITHMS[i]) == selectedAlgo)
             {
@@ -1736,7 +1717,6 @@
             ASSETCHAINS_LASTERA = 1;
             printf("ASSETCHAINS_LASTERA, if specified, must be between 1 and %u. ASSETCHAINS_LASTERA set to %u\n", ASSETCHAINS_MAX_ERAS, ASSETCHAINS_LASTERA);
         }
-<<<<<<< HEAD
         ASSETCHAINS_LASTERA -= 1;
 
         ASSETCHAINS_TIMELOCKGTE = GetArg("-ac_timelockgte", _ASSETCHAINS_TIMELOCKOFF);
@@ -1778,27 +1758,19 @@
             ASSETCHAINS_LWMAPOS = 100;
 
         if ( strlen(ASSETCHAINS_OVERRIDE_PUBKEY.c_str()) == 66 && ASSETCHAINS_COMMISSION > 0 && ASSETCHAINS_COMMISSION <= 100000000 )
-=======
-        if ( strlen(ASSETCHAINS_OVERRIDE_PUBKEY.c_str()) == 66 )
->>>>>>> cbd0560d
             decode_hex(ASSETCHAINS_OVERRIDE_PUBKEY33,33,(char *)ASSETCHAINS_OVERRIDE_PUBKEY.c_str());
         else if ( ASSETCHAINS_COMMISSION != 0 )
         {
             ASSETCHAINS_COMMISSION = 0;
             printf("ASSETCHAINS_COMMISSION needs an ASSETCHAINS_OVERRIDE_PUBKEY and cant be more than 100000000 (100%%)\n");
         }
-<<<<<<< HEAD
-
-        if ( ASSETCHAINS_ENDSUBSIDY[0] != 0 || ASSETCHAINS_REWARD[0] != 0 || ASSETCHAINS_HALVING[0] != 0 || ASSETCHAINS_DECAY[0] != 0 || ASSETCHAINS_COMMISSION != 0 )
-=======
-        if ( ASSETCHAINS_ENDSUBSIDY != 0 || ASSETCHAINS_REWARD != 0 || ASSETCHAINS_HALVING != 0 || ASSETCHAINS_DECAY != 0 || ASSETCHAINS_COMMISSION != 0 || ASSETCHAINS_PUBLIC != 0 || ASSETCHAINS_PRIVATE != 0 )
->>>>>>> cbd0560d
+
+        if ( ASSETCHAINS_ENDSUBSIDY[0] != 0 || ASSETCHAINS_REWARD[0] != 0 || ASSETCHAINS_HALVING[0] != 0 || ASSETCHAINS_DECAY[0] != 0 || ASSETCHAINS_COMMISSION != 0 || ASSETCHAINS_PUBLIC != 0 || ASSETCHAINS_PRIVATE != 0 )
         {
             printf("perc.%llu\n",(long long)ASSETCHAINS_COMMISSION);
 
             extraptr = extrabuf;
             memcpy(extraptr,ASSETCHAINS_OVERRIDE_PUBKEY33,33), extralen = 33;
-<<<<<<< HEAD
 
             // if we have one era, this should create the same data structure as it used to, same if we increase _MAX_ERAS
             for ( int i = 0; i <= ASSETCHAINS_LASTERA; i++ )
@@ -1840,34 +1812,17 @@
                 extralen += iguana_rwnum(1,&extraptr[extralen],sizeof(ASSETCHAINS_LWMAPOS),(void *)&ASSETCHAINS_LWMAPOS);
             }
 
-            val = ASSETCHAINS_COMMISSION | (((uint64_t)ASSETCHAINS_STAKED & 0xff) << 32) | (((uint64_t)ASSETCHAINS_CC & 0xffffff) << 40);
-=======
-            extralen += iguana_rwnum(1,&extraptr[extralen],sizeof(ASSETCHAINS_ENDSUBSIDY),(void *)&ASSETCHAINS_ENDSUBSIDY);
-            extralen += iguana_rwnum(1,&extraptr[extralen],sizeof(ASSETCHAINS_REWARD),(void *)&ASSETCHAINS_REWARD);
-            extralen += iguana_rwnum(1,&extraptr[extralen],sizeof(ASSETCHAINS_HALVING),(void *)&ASSETCHAINS_HALVING);
-            extralen += iguana_rwnum(1,&extraptr[extralen],sizeof(ASSETCHAINS_DECAY),(void *)&ASSETCHAINS_DECAY);
             val = ASSETCHAINS_COMMISSION | (((uint64_t)ASSETCHAINS_STAKED & 0xff) << 32) | (((uint64_t)ASSETCHAINS_CC & 0xffff) << 40) | ((ASSETCHAINS_PUBLIC != 0) << 7) | ((ASSETCHAINS_PRIVATE != 0) << 6);
->>>>>>> cbd0560d
             extralen += iguana_rwnum(1,&extraptr[extralen],sizeof(val),(void *)&val);
         }
 
         addn = GetArg("-seednode","");
         if ( strlen(addn.c_str()) > 0 )
             ASSETCHAINS_SEED = 1;
-<<<<<<< HEAD
         strncpy(ASSETCHAINS_SYMBOL,name.c_str(),sizeof(ASSETCHAINS_SYMBOL)-1);
 
         MAX_MONEY = komodo_max_money();
 
-=======
-        strncpy(ASSETCHAINS_SYMBOL,name.c_str(),64);
-        if ( (baseid= komodo_baseid(ASSETCHAINS_SYMBOL)) >= 0 && baseid < 32 )
-            MAX_MONEY = komodo_maxallowed(baseid);
-        else if ( ASSETCHAINS_REWARD == 0 )
-            MAX_MONEY = (ASSETCHAINS_SUPPLY+100) * SATOSHIDEN;
-        else MAX_MONEY = (ASSETCHAINS_SUPPLY+100) * SATOSHIDEN + ASSETCHAINS_REWARD * (ASSETCHAINS_ENDSUBSIDY==0 ? 10000000 : ASSETCHAINS_ENDSUBSIDY);
-        MAX_MONEY += (MAX_MONEY * ASSETCHAINS_COMMISSION) / SATOSHIDEN;
->>>>>>> cbd0560d
         //printf("baseid.%d MAX_MONEY.%s %.8f\n",baseid,ASSETCHAINS_SYMBOL,(double)MAX_MONEY/SATOSHIDEN);
         ASSETCHAINS_P2PPORT = komodo_port(ASSETCHAINS_SYMBOL,ASSETCHAINS_SUPPLY,&ASSETCHAINS_MAGIC,extraptr,extralen);
         while ( (dirname= (char *)GetDataDir(false).string().c_str()) == 0 || dirname[0] == 0 )
