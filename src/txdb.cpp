--- conflicted
+++ resolved
@@ -315,20 +315,16 @@
                 pindexNew->nStatus        = diskindex.nStatus;
                 pindexNew->nCachedBranchId = diskindex.nCachedBranchId;
                 pindexNew->nTx            = diskindex.nTx;
-<<<<<<< HEAD
-                uint8_t pubkey33[33];
-                komodo_index2pubkey33(pubkey33,pindexNew,pindexNew->nHeight);
-                if (!CheckProofOfWork(pindexNew->nHeight,pubkey33,pindexNew->GetBlockHash(), pindexNew->nBits, Params().GetConsensus()))
-=======
                 pindexNew->nSproutValue   = diskindex.nSproutValue;
-
+                
                 // Consistency checks
                 auto header = pindexNew->GetBlockHeader();
                 if (header.GetHash() != pindexNew->GetBlockHash())
                     return error("LoadBlockIndex(): block header inconsistency detected: on-disk = %s, in-memory = %s",
-                       diskindex.ToString(),  pindexNew->ToString());
-                if (!CheckProofOfWork(pindexNew->GetBlockHash(), pindexNew->nBits, Params().GetConsensus()))
->>>>>>> 4d6498b9
+                                 diskindex.ToString(),  pindexNew->ToString());
+                uint8_t pubkey33[33];
+                komodo_index2pubkey33(pubkey33,pindexNew,pindexNew->nHeight);
+                if (!CheckProofOfWork(pindexNew->nHeight,pubkey33,pindexNew->GetBlockHash(), pindexNew->nBits, Params().GetConsensus()))
                     return error("LoadBlockIndex(): CheckProofOfWork failed: %s", pindexNew->ToString());
                 pcursor->Next();
             } else {
