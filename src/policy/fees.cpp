// Copyright (c) 2009-2010 Satoshi Nakamoto
// Copyright (c) 2009-2015 The Bitcoin developers
// Distributed under the MIT software license, see the accompanying
// file COPYING or http://www.opensource.org/licenses/mit-license.php.

#include "policy/fees.h"

#include "amount.h"
#include "primitives/transaction.h"
#include "streams.h"
#include "txmempool.h"
#include "util.h"

void TxConfirmStats::Initialize(std::vector<double>& defaultBuckets,
                                unsigned int maxConfirms, double _decay, std::string _dataTypeString)
{
    decay = _decay;
    dataTypeString = _dataTypeString;
<<<<<<< HEAD
    //for (unsigned int i = 0; i < defaultBuckets.size(); i++) {
    //    buckets.push_back(defaultBuckets[i]);
    //    bucketMap[defaultBuckets[i]] = i;
    buckets.insert(buckets.end(), defaultBuckets.begin(), defaultBuckets.end());
    buckets.push_back(std::numeric_limits<double>::infinity());
=======

    buckets.insert(buckets.end(), defaultBuckets.begin(), defaultBuckets.end());
    buckets.push_back(std::numeric_limits<double>::infinity());

>>>>>>> 4d6498b9
    for (unsigned int i = 0; i < buckets.size(); i++) {
        bucketMap[buckets[i]] = i;
    }

    confAvg.resize(maxConfirms);
    curBlockConf.resize(maxConfirms);
    unconfTxs.resize(maxConfirms);
    for (unsigned int i = 0; i < maxConfirms; i++) {
        confAvg[i].resize(buckets.size());
        curBlockConf[i].resize(buckets.size());
        unconfTxs[i].resize(buckets.size());
    }

    oldUnconfTxs.resize(buckets.size());
    curBlockTxCt.resize(buckets.size());
    txCtAvg.resize(buckets.size());
    curBlockVal.resize(buckets.size());
    avg.resize(buckets.size());
}

// Zero out the data for the current block
void TxConfirmStats::ClearCurrent(unsigned int nBlockHeight)
{
    for (unsigned int j = 0; j < buckets.size(); j++) {
        oldUnconfTxs[j] += unconfTxs[nBlockHeight%unconfTxs.size()][j];
        unconfTxs[nBlockHeight%unconfTxs.size()][j] = 0;
        for (unsigned int i = 0; i < curBlockConf.size(); i++)
            curBlockConf[i][j] = 0;
        curBlockTxCt[j] = 0;
        curBlockVal[j] = 0;
    }
}

unsigned int TxConfirmStats::FindBucketIndex(double val)
{
<<<<<<< HEAD
    extern char ASSETCHAINS_SYMBOL[];
    auto it = bucketMap.lower_bound(val);
    //assert(it != bucketMap.end());
    if ( it != bucketMap.end() )
    {
        static uint32_t counter;
        if ( counter++ < 1 )
            fprintf(stderr,"%s FindBucketIndex violation: from val %f\n",ASSETCHAINS_SYMBOL,val);
    }
=======
    auto it = bucketMap.lower_bound(val);
    assert(it != bucketMap.end());
>>>>>>> 4d6498b9
    return it->second;
}

void TxConfirmStats::Record(int blocksToConfirm, double val)
{
    // blocksToConfirm is 1-based
    if (blocksToConfirm < 1)
        return;
<<<<<<< HEAD
    //unsigned int bucketindex = bucketMap.lower_bound(val)->second;
=======
>>>>>>> 4d6498b9
    unsigned int bucketindex = FindBucketIndex(val);
    for (size_t i = blocksToConfirm; i <= curBlockConf.size(); i++) {
        curBlockConf[i - 1][bucketindex]++;
    }
    curBlockTxCt[bucketindex]++;
    curBlockVal[bucketindex] += val;
}

void TxConfirmStats::UpdateMovingAverages()
{
    for (unsigned int j = 0; j < buckets.size(); j++) {
        for (unsigned int i = 0; i < confAvg.size(); i++)
            confAvg[i][j] = confAvg[i][j] * decay + curBlockConf[i][j];
        avg[j] = avg[j] * decay + curBlockVal[j];
        txCtAvg[j] = txCtAvg[j] * decay + curBlockTxCt[j];
    }
}

// returns -1 on error conditions
double TxConfirmStats::EstimateMedianVal(int confTarget, double sufficientTxVal,
                                         double successBreakPoint, bool requireGreater,
                                         unsigned int nBlockHeight)
{
    // Counters for a bucket (or range of buckets)
    double nConf = 0; // Number of tx's confirmed within the confTarget
    double totalNum = 0; // Total number of tx's that were ever confirmed
    int extraNum = 0;  // Number of tx's still in mempool for confTarget or longer

    int maxbucketindex = buckets.size() - 1;

    // requireGreater means we are looking for the lowest fee/priority such that all higher
    // values pass, so we start at maxbucketindex (highest fee) and look at succesively
    // smaller buckets until we reach failure.  Otherwise, we are looking for the highest
    // fee/priority such that all lower values fail, and we go in the opposite direction.
    unsigned int startbucket = requireGreater ? maxbucketindex : 0;
    int step = requireGreater ? -1 : 1;

    // We'll combine buckets until we have enough samples.
    // The near and far variables will define the range we've combined
    // The best variables are the last range we saw which still had a high
    // enough confirmation rate to count as success.
    // The cur variables are the current range we're counting.
    unsigned int curNearBucket = startbucket;
    unsigned int bestNearBucket = startbucket;
    unsigned int curFarBucket = startbucket;
    unsigned int bestFarBucket = startbucket;

    bool foundAnswer = false;
    unsigned int bins = unconfTxs.size();

    // Start counting from highest(default) or lowest fee/pri transactions
    for (int bucket = startbucket; bucket >= 0 && bucket <= maxbucketindex; bucket += step) {
        curFarBucket = bucket;
        nConf += confAvg[confTarget - 1][bucket];
        totalNum += txCtAvg[bucket];
        for (unsigned int confct = confTarget; confct < GetMaxConfirms(); confct++)
            extraNum += unconfTxs[(nBlockHeight - confct)%bins][bucket];
        extraNum += oldUnconfTxs[bucket];
        // If we have enough transaction data points in this range of buckets,
        // we can test for success
        // (Only count the confirmed data points, so that each confirmation count
        // will be looking at the same amount of data and same bucket breaks)
        if (totalNum >= sufficientTxVal / (1 - decay)) {
            double curPct = nConf / (totalNum + extraNum);

            // Check to see if we are no longer getting confirmed at the success rate
            if (requireGreater && curPct < successBreakPoint)
                break;
            if (!requireGreater && curPct > successBreakPoint)
                break;

            // Otherwise update the cumulative stats, and the bucket variables
            // and reset the counters
            else {
                foundAnswer = true;
                nConf = 0;
                totalNum = 0;
                extraNum = 0;
                bestNearBucket = curNearBucket;
                bestFarBucket = curFarBucket;
                curNearBucket = bucket + step;
            }
        }
    }

    double median = -1;
    double txSum = 0;

    // Calculate the "average" fee of the best bucket range that met success conditions
    // Find the bucket with the median transaction and then report the average fee from that bucket
    // This is a compromise between finding the median which we can't since we don't save all tx's
    // and reporting the average which is less accurate
    unsigned int minBucket = bestNearBucket < bestFarBucket ? bestNearBucket : bestFarBucket;
    unsigned int maxBucket = bestNearBucket > bestFarBucket ? bestNearBucket : bestFarBucket;
    for (unsigned int j = minBucket; j <= maxBucket; j++) {
        txSum += txCtAvg[j];
    }
    if (foundAnswer && txSum != 0) {
        txSum = txSum / 2;
        for (unsigned int j = minBucket; j <= maxBucket; j++) {
            if (txCtAvg[j] < txSum)
                txSum -= txCtAvg[j];
            else { // we're in the right bucket
                median = avg[j] / txCtAvg[j];
                break;
            }
        }
    }

    LogPrint("estimatefee", "%3d: For conf success %s %4.2f need %s %s: %12.5g from buckets %8g - %8g  Cur Bucket stats %6.2f%%  %8.1f/(%.1f+%d mempool)\n",
             confTarget, requireGreater ? ">" : "<", successBreakPoint, dataTypeString,
             requireGreater ? ">" : "<", median, buckets[minBucket], buckets[maxBucket],
             100 * nConf / (totalNum + extraNum), nConf, totalNum, extraNum);

    return median;
}

void TxConfirmStats::Write(CAutoFile& fileout)
{
    fileout << decay;
    fileout << buckets;
    fileout << avg;
    fileout << txCtAvg;
    fileout << confAvg;
}

void TxConfirmStats::Read(CAutoFile& filein)
{
    // Read data file into temporary variables and do some very basic sanity checking
    std::vector<double> fileBuckets;
    std::vector<double> fileAvg;
    std::vector<std::vector<double> > fileConfAvg;
    std::vector<double> fileTxCtAvg;
    double fileDecay;
    size_t maxConfirms;
    size_t numBuckets;

    filein >> fileDecay;
    if (fileDecay <= 0 || fileDecay >= 1)
        throw std::runtime_error("Corrupt estimates file. Decay must be between 0 and 1 (non-inclusive)");
    filein >> fileBuckets;
    numBuckets = fileBuckets.size();
    if (numBuckets <= 1 || numBuckets > 1000)
        throw std::runtime_error("Corrupt estimates file. Must have between 2 and 1000 fee/pri buckets");
    filein >> fileAvg;
    if (fileAvg.size() != numBuckets)
        throw std::runtime_error("Corrupt estimates file. Mismatch in fee/pri average bucket count");
    filein >> fileTxCtAvg;
    if (fileTxCtAvg.size() != numBuckets)
        throw std::runtime_error("Corrupt estimates file. Mismatch in tx count bucket count");
    filein >> fileConfAvg;
    maxConfirms = fileConfAvg.size();
    if (maxConfirms <= 0 || maxConfirms > 6 * 24 * 7) // one week
        throw std::runtime_error("Corrupt estimates file.  Must maintain estimates for between 1 and 1008 (one week) confirms");
    for (unsigned int i = 0; i < maxConfirms; i++) {
        if (fileConfAvg[i].size() != numBuckets)
            throw std::runtime_error("Corrupt estimates file. Mismatch in fee/pri conf average bucket count");
    }
    // Now that we've processed the entire fee estimate data file and not
    // thrown any errors, we can copy it to our data structures
    decay = fileDecay;
    buckets = fileBuckets;
    avg = fileAvg;
    confAvg = fileConfAvg;
    txCtAvg = fileTxCtAvg;
    bucketMap.clear();

    // Resize the current block variables which aren't stored in the data file
    // to match the number of confirms and buckets
    curBlockConf.resize(maxConfirms);
    for (unsigned int i = 0; i < maxConfirms; i++) {
        curBlockConf[i].resize(buckets.size());
    }
    curBlockTxCt.resize(buckets.size());
    curBlockVal.resize(buckets.size());

    unconfTxs.resize(maxConfirms);
    for (unsigned int i = 0; i < maxConfirms; i++) {
        unconfTxs[i].resize(buckets.size());
    }
    oldUnconfTxs.resize(buckets.size());

    for (unsigned int i = 0; i < buckets.size(); i++)
        bucketMap[buckets[i]] = i;

    LogPrint("estimatefee", "Reading estimates: %u %s buckets counting confirms up to %u blocks\n",
             numBuckets, dataTypeString, maxConfirms);
}

unsigned int TxConfirmStats::NewTx(unsigned int nBlockHeight, double val)
{
<<<<<<< HEAD
    //unsigned int bucketindex = bucketMap.lower_bound(val)->second;
=======
>>>>>>> 4d6498b9
    unsigned int bucketindex = FindBucketIndex(val);
    unsigned int blockIndex = nBlockHeight % unconfTxs.size();
    unconfTxs[blockIndex][bucketindex]++;
    LogPrint("estimatefee", "adding to %s", dataTypeString);
    return bucketindex;
}

void TxConfirmStats::removeTx(unsigned int entryHeight, unsigned int nBestSeenHeight, unsigned int bucketindex)
{
    //nBestSeenHeight is not updated yet for the new block
    int blocksAgo = nBestSeenHeight - entryHeight;
    if (nBestSeenHeight == 0)  // the BlockPolicyEstimator hasn't seen any blocks yet
        blocksAgo = 0;
    if (blocksAgo < 0) {
        LogPrint("estimatefee", "Blockpolicy error, blocks ago is negative for mempool tx\n");
        return;  //This can't happen because we call this with our best seen height, no entries can have higher
    }

    if (blocksAgo >= (int)unconfTxs.size()) {
        if (oldUnconfTxs[bucketindex] > 0)
            oldUnconfTxs[bucketindex]--;
        else
            LogPrint("estimatefee", "Blockpolicy error, mempool tx removed from >25 blocks,bucketIndex=%u already\n",
                     bucketindex);
    }
    else {
        unsigned int blockIndex = entryHeight % unconfTxs.size();
        if (unconfTxs[blockIndex][bucketindex] > 0)
            unconfTxs[blockIndex][bucketindex]--;
        else
            LogPrint("estimatefee", "Blockpolicy error, mempool tx removed from blockIndex=%u,bucketIndex=%u already\n",
                     blockIndex, bucketindex);
    }
}

void CBlockPolicyEstimator::removeTx(uint256 hash)
{
    std::map<uint256, TxStatsInfo>::iterator pos = mapMemPoolTxs.find(hash);
    if (pos == mapMemPoolTxs.end()) {
        LogPrint("estimatefee", "Blockpolicy error mempool tx %s not found for removeTx\n",
                 hash.ToString().c_str());
        return;
    }
    TxConfirmStats *stats = pos->second.stats;
    unsigned int entryHeight = pos->second.blockHeight;
    unsigned int bucketIndex = pos->second.bucketIndex;

    if (stats != NULL)
        stats->removeTx(entryHeight, nBestSeenHeight, bucketIndex);
    mapMemPoolTxs.erase(hash);
}

CBlockPolicyEstimator::CBlockPolicyEstimator(const CFeeRate& _minRelayFee)
    : nBestSeenHeight(0)
{
    minTrackedFee = _minRelayFee < CFeeRate(MIN_FEERATE) ? CFeeRate(MIN_FEERATE) : _minRelayFee;
    std::vector<double> vfeelist;
    for (double bucketBoundary = minTrackedFee.GetFeePerK(); bucketBoundary <= MAX_FEERATE; bucketBoundary *= FEE_SPACING) {
        vfeelist.push_back(bucketBoundary);
    }
<<<<<<< HEAD
    //vfeelist.push_back(INF_FEERATE);
=======
>>>>>>> 4d6498b9
    feeStats.Initialize(vfeelist, MAX_BLOCK_CONFIRMS, DEFAULT_DECAY, "FeeRate");

    minTrackedPriority = AllowFreeThreshold() < MIN_PRIORITY ? MIN_PRIORITY : AllowFreeThreshold();
    std::vector<double> vprilist;
    for (double bucketBoundary = minTrackedPriority; bucketBoundary <= MAX_PRIORITY; bucketBoundary *= PRI_SPACING) {
        vprilist.push_back(bucketBoundary);
    }
<<<<<<< HEAD
    //vprilist.push_back(INF_PRIORITY);
=======
>>>>>>> 4d6498b9
    priStats.Initialize(vprilist, MAX_BLOCK_CONFIRMS, DEFAULT_DECAY, "Priority");

    feeUnlikely = CFeeRate(0);
    feeLikely = CFeeRate(INF_FEERATE);
    priUnlikely = 0;
    priLikely = INF_PRIORITY;
}

bool CBlockPolicyEstimator::isFeeDataPoint(const CFeeRate &fee, double pri)
{
    if ((pri < minTrackedPriority && fee >= minTrackedFee) ||
        (pri < priUnlikely && fee > feeLikely)) {
        return true;
    }
    return false;
}

bool CBlockPolicyEstimator::isPriDataPoint(const CFeeRate &fee, double pri)
{
    if ((fee < minTrackedFee && pri >= minTrackedPriority) ||
        (fee < feeUnlikely && pri > priLikely)) {
        return true;
    }
    return false;
}

void CBlockPolicyEstimator::processTransaction(const CTxMemPoolEntry& entry, bool fCurrentEstimate)
{
    unsigned int txHeight = entry.GetHeight();
    uint256 hash = entry.GetTx().GetHash();
    if (mapMemPoolTxs[hash].stats != NULL) {
        LogPrint("estimatefee", "Blockpolicy error mempool tx %s already being tracked\n",
                 hash.ToString().c_str());
	return;
    }

    if (txHeight < nBestSeenHeight) {
        // Ignore side chains and re-orgs; assuming they are random they don't
        // affect the estimate.  We'll potentially double count transactions in 1-block reorgs.
        return;
    }

    // Only want to be updating estimates when our blockchain is synced,
    // otherwise we'll miscalculate how many blocks its taking to get included.
    if (!fCurrentEstimate)
        return;

    if (!entry.WasClearAtEntry()) {
        // This transaction depends on other transactions in the mempool to
        // be included in a block before it will be able to be included, so
        // we shouldn't include it in our calculations
        return;
    }

    // Fees are stored and reported as BTC-per-kb:
    CFeeRate feeRate(entry.GetFee(), entry.GetTxSize());

    // Want the priority of the tx at confirmation. However we don't know
    // what that will be and its too hard to continue updating it
    // so use starting priority as a proxy
    double curPri = entry.GetPriority(txHeight);
    mapMemPoolTxs[hash].blockHeight = txHeight;

    LogPrint("estimatefee", "Blockpolicy mempool tx %s ", hash.ToString().substr(0,10));
    // Record this as a priority estimate
    if (entry.GetFee() == 0 || isPriDataPoint(feeRate, curPri)) {
        mapMemPoolTxs[hash].stats = &priStats;
        mapMemPoolTxs[hash].bucketIndex =  priStats.NewTx(txHeight, curPri);
    }
    // Record this as a fee estimate
    else if (isFeeDataPoint(feeRate, curPri)) {
        mapMemPoolTxs[hash].stats = &feeStats;
        mapMemPoolTxs[hash].bucketIndex = feeStats.NewTx(txHeight, (double)feeRate.GetFeePerK());
    }
    else {
        LogPrint("estimatefee", "not adding");
    }
    LogPrint("estimatefee", "\n");
}

void CBlockPolicyEstimator::processBlockTx(unsigned int nBlockHeight, const CTxMemPoolEntry& entry)
{
    if (!entry.WasClearAtEntry()) {
        // This transaction depended on other transactions in the mempool to
        // be included in a block before it was able to be included, so
        // we shouldn't include it in our calculations
        return;
    }

    // How many blocks did it take for miners to include this transaction?
    // blocksToConfirm is 1-based, so a transaction included in the earliest
    // possible block has confirmation count of 1
    int blocksToConfirm = nBlockHeight - entry.GetHeight();
    if (blocksToConfirm <= 0) {
        // This can't happen because we don't process transactions from a block with a height
        // lower than our greatest seen height
        LogPrint("estimatefee", "Blockpolicy error Transaction had negative blocksToConfirm\n");
        return;
    }

    // Fees are stored and reported as BTC-per-kb:
    CFeeRate feeRate(entry.GetFee(), entry.GetTxSize());

    // Want the priority of the tx at confirmation.  The priority when it
    // entered the mempool could easily be very small and change quickly
    double curPri = entry.GetPriority(nBlockHeight);

    // Record this as a priority estimate
    if (entry.GetFee() == 0 || isPriDataPoint(feeRate, curPri)) {
        priStats.Record(blocksToConfirm, curPri);
    }
    // Record this as a fee estimate
    else if (isFeeDataPoint(feeRate, curPri)) {
        feeStats.Record(blocksToConfirm, (double)feeRate.GetFeePerK());
    }
}

void CBlockPolicyEstimator::processBlock(unsigned int nBlockHeight,
                                         std::vector<CTxMemPoolEntry>& entries, bool fCurrentEstimate)
{
    if (nBlockHeight <= nBestSeenHeight) {
        // Ignore side chains and re-orgs; assuming they are random
        // they don't affect the estimate.
        // And if an attacker can re-org the chain at will, then
        // you've got much bigger problems than "attacker can influence
        // transaction fees."
        return;
    }
    nBestSeenHeight = nBlockHeight;

    // Only want to be updating estimates when our blockchain is synced,
    // otherwise we'll miscalculate how many blocks its taking to get included.
    if (!fCurrentEstimate)
        return;

    // Update the dynamic cutoffs
    // a fee/priority is "likely" the reason your tx was included in a block if >85% of such tx's
    // were confirmed in 2 blocks and is "unlikely" if <50% were confirmed in 10 blocks
    LogPrint("estimatefee", "Blockpolicy recalculating dynamic cutoffs:\n");
    priLikely = priStats.EstimateMedianVal(2, SUFFICIENT_PRITXS, MIN_SUCCESS_PCT, true, nBlockHeight);
    if (priLikely == -1)
        priLikely = INF_PRIORITY;

    double feeLikelyEst = feeStats.EstimateMedianVal(2, SUFFICIENT_FEETXS, MIN_SUCCESS_PCT, true, nBlockHeight);
    if (feeLikelyEst == -1)
        feeLikely = CFeeRate(INF_FEERATE);
    else
        feeLikely = CFeeRate(feeLikelyEst);

    priUnlikely = priStats.EstimateMedianVal(10, SUFFICIENT_PRITXS, UNLIKELY_PCT, false, nBlockHeight);
    if (priUnlikely == -1)
        priUnlikely = 0;

    double feeUnlikelyEst = feeStats.EstimateMedianVal(10, SUFFICIENT_FEETXS, UNLIKELY_PCT, false, nBlockHeight);
    if (feeUnlikelyEst == -1)
        feeUnlikely = CFeeRate(0);
    else
        feeUnlikely = CFeeRate(feeUnlikelyEst);

    // Clear the current block states
    feeStats.ClearCurrent(nBlockHeight);
    priStats.ClearCurrent(nBlockHeight);

    // Repopulate the current block states
    for (unsigned int i = 0; i < entries.size(); i++)
        processBlockTx(nBlockHeight, entries[i]);

    // Update all exponential averages with the current block states
    feeStats.UpdateMovingAverages();
    priStats.UpdateMovingAverages();

    LogPrint("estimatefee", "Blockpolicy after updating estimates for %u confirmed entries, new mempool map size %u\n",
             entries.size(), mapMemPoolTxs.size());
}

CFeeRate CBlockPolicyEstimator::estimateFee(int confTarget)
{
    // Return failure if trying to analyze a target we're not tracking
    if (confTarget <= 0 || (unsigned int)confTarget > feeStats.GetMaxConfirms())
        return CFeeRate(0);

    double median = feeStats.EstimateMedianVal(confTarget, SUFFICIENT_FEETXS, MIN_SUCCESS_PCT, true, nBestSeenHeight);

    if (median < 0)
        return CFeeRate(0);

    return CFeeRate(median);
}

double CBlockPolicyEstimator::estimatePriority(int confTarget)
{
    // Return failure if trying to analyze a target we're not tracking
    if (confTarget <= 0 || (unsigned int)confTarget > priStats.GetMaxConfirms())
        return -1;

    return priStats.EstimateMedianVal(confTarget, SUFFICIENT_PRITXS, MIN_SUCCESS_PCT, true, nBestSeenHeight);
}

void CBlockPolicyEstimator::Write(CAutoFile& fileout)
{
    fileout << nBestSeenHeight;
    feeStats.Write(fileout);
    priStats.Write(fileout);
}

void CBlockPolicyEstimator::Read(CAutoFile& filein)
{
    int nFileBestSeenHeight;
    filein >> nFileBestSeenHeight;
    feeStats.Read(filein);
    priStats.Read(filein);
    nBestSeenHeight = nFileBestSeenHeight;
}<|MERGE_RESOLUTION|>--- conflicted
+++ resolved
@@ -16,18 +16,8 @@
 {
     decay = _decay;
     dataTypeString = _dataTypeString;
-<<<<<<< HEAD
-    //for (unsigned int i = 0; i < defaultBuckets.size(); i++) {
-    //    buckets.push_back(defaultBuckets[i]);
-    //    bucketMap[defaultBuckets[i]] = i;
     buckets.insert(buckets.end(), defaultBuckets.begin(), defaultBuckets.end());
     buckets.push_back(std::numeric_limits<double>::infinity());
-=======
-
-    buckets.insert(buckets.end(), defaultBuckets.begin(), defaultBuckets.end());
-    buckets.push_back(std::numeric_limits<double>::infinity());
-
->>>>>>> 4d6498b9
     for (unsigned int i = 0; i < buckets.size(); i++) {
         bucketMap[buckets[i]] = i;
     }
@@ -63,20 +53,14 @@
 
 unsigned int TxConfirmStats::FindBucketIndex(double val)
 {
-<<<<<<< HEAD
     extern char ASSETCHAINS_SYMBOL[];
     auto it = bucketMap.lower_bound(val);
-    //assert(it != bucketMap.end());
     if ( it != bucketMap.end() )
     {
         static uint32_t counter;
         if ( counter++ < 1 )
             fprintf(stderr,"%s FindBucketIndex violation: from val %f\n",ASSETCHAINS_SYMBOL,val);
     }
-=======
-    auto it = bucketMap.lower_bound(val);
-    assert(it != bucketMap.end());
->>>>>>> 4d6498b9
     return it->second;
 }
 
@@ -85,10 +69,6 @@
     // blocksToConfirm is 1-based
     if (blocksToConfirm < 1)
         return;
-<<<<<<< HEAD
-    //unsigned int bucketindex = bucketMap.lower_bound(val)->second;
-=======
->>>>>>> 4d6498b9
     unsigned int bucketindex = FindBucketIndex(val);
     for (size_t i = blocksToConfirm; i <= curBlockConf.size(); i++) {
         curBlockConf[i - 1][bucketindex]++;
@@ -280,10 +260,6 @@
 
 unsigned int TxConfirmStats::NewTx(unsigned int nBlockHeight, double val)
 {
-<<<<<<< HEAD
-    //unsigned int bucketindex = bucketMap.lower_bound(val)->second;
-=======
->>>>>>> 4d6498b9
     unsigned int bucketindex = FindBucketIndex(val);
     unsigned int blockIndex = nBlockHeight % unconfTxs.size();
     unconfTxs[blockIndex][bucketindex]++;
@@ -344,10 +320,6 @@
     for (double bucketBoundary = minTrackedFee.GetFeePerK(); bucketBoundary <= MAX_FEERATE; bucketBoundary *= FEE_SPACING) {
         vfeelist.push_back(bucketBoundary);
     }
-<<<<<<< HEAD
-    //vfeelist.push_back(INF_FEERATE);
-=======
->>>>>>> 4d6498b9
     feeStats.Initialize(vfeelist, MAX_BLOCK_CONFIRMS, DEFAULT_DECAY, "FeeRate");
 
     minTrackedPriority = AllowFreeThreshold() < MIN_PRIORITY ? MIN_PRIORITY : AllowFreeThreshold();
@@ -355,10 +327,6 @@
     for (double bucketBoundary = minTrackedPriority; bucketBoundary <= MAX_PRIORITY; bucketBoundary *= PRI_SPACING) {
         vprilist.push_back(bucketBoundary);
     }
-<<<<<<< HEAD
-    //vprilist.push_back(INF_PRIORITY);
-=======
->>>>>>> 4d6498b9
     priStats.Initialize(vprilist, MAX_BLOCK_CONFIRMS, DEFAULT_DECAY, "Priority");
 
     feeUnlikely = CFeeRate(0);
