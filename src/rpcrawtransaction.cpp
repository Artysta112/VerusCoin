// Copyright (c) 2010 Satoshi Nakamoto
// Copyright (c) 2009-2015 The Bitcoin Core developers
// Distributed under the MIT software license, see the accompanying
// file COPYING or http://www.opensource.org/licenses/mit-license.php.

#include "base58.h"
#include "consensus/validation.h"
#include "core_io.h"
#include "init.h"
#include "keystore.h"
#include "main.h"
#include "merkleblock.h"
#include "net.h"
#include "primitives/transaction.h"
#include "rpcserver.h"
#include "script/script.h"
#include "script/script_error.h"
#include "script/sign.h"
#include "script/standard.h"
#include "uint256.h"
#ifdef ENABLE_WALLET
#include "wallet/wallet.h"
#endif

#include <stdint.h>

#include <boost/assign/list_of.hpp>

#include <univalue.h>

using namespace std;

void ScriptPubKeyToJSON(const CScript& scriptPubKey, UniValue& out, bool fIncludeHex)
{
    txnouttype type;
    vector<CTxDestination> addresses;
    int nRequired;

    out.push_back(Pair("asm", scriptPubKey.ToString()));
    if (fIncludeHex)
        out.push_back(Pair("hex", HexStr(scriptPubKey.begin(), scriptPubKey.end())));

    if (!ExtractDestinations(scriptPubKey, type, addresses, nRequired)) {
        out.push_back(Pair("type", GetTxnOutputType(type)));
        return;
    }

    out.push_back(Pair("reqSigs", nRequired));
    out.push_back(Pair("type", GetTxnOutputType(type)));

    UniValue a(UniValue::VARR);
    BOOST_FOREACH(const CTxDestination& addr, addresses)
        a.push_back(CBitcoinAddress(addr).ToString());
    out.push_back(Pair("addresses", a));
}


UniValue TxJoinSplitToJSON(const CTransaction& tx) {
    UniValue vjoinsplit(UniValue::VARR);
    for (unsigned int i = 0; i < tx.vjoinsplit.size(); i++) {
        const JSDescription& jsdescription = tx.vjoinsplit[i];
        UniValue joinsplit(UniValue::VOBJ);

        joinsplit.push_back(Pair("vpub_old", ValueFromAmount(jsdescription.vpub_old)));
        joinsplit.push_back(Pair("vpub_new", ValueFromAmount(jsdescription.vpub_new)));

        joinsplit.push_back(Pair("anchor", jsdescription.anchor.GetHex()));

        {
            UniValue nullifiers(UniValue::VARR);
            BOOST_FOREACH(const uint256 nf, jsdescription.nullifiers) {
                nullifiers.push_back(nf.GetHex());
            }
            joinsplit.push_back(Pair("nullifiers", nullifiers));
        }

        {
            UniValue commitments(UniValue::VARR);
            BOOST_FOREACH(const uint256 commitment, jsdescription.commitments) {
                commitments.push_back(commitment.GetHex());
            }
            joinsplit.push_back(Pair("commitments", commitments));
        }

        joinsplit.push_back(Pair("onetimePubKey", jsdescription.ephemeralKey.GetHex()));
        joinsplit.push_back(Pair("randomSeed", jsdescription.randomSeed.GetHex()));

        {
            UniValue macs(UniValue::VARR);
            BOOST_FOREACH(const uint256 mac, jsdescription.macs) {
                macs.push_back(mac.GetHex());
            }
            joinsplit.push_back(Pair("macs", macs));
        }

        CDataStream ssProof(SER_NETWORK, PROTOCOL_VERSION);
        ssProof << jsdescription.proof;
        joinsplit.push_back(Pair("proof", HexStr(ssProof.begin(), ssProof.end())));

        {
            UniValue ciphertexts(UniValue::VARR);
            for (const ZCNoteEncryption::Ciphertext ct : jsdescription.ciphertexts) {
                ciphertexts.push_back(HexStr(ct.begin(), ct.end()));
            }
            joinsplit.push_back(Pair("ciphertexts", ciphertexts));
        }

        vjoinsplit.push_back(joinsplit);
    }
    return vjoinsplit;
}

<<<<<<< HEAD
uint64_t komodo_interest(int32_t txheight,uint64_t nValue,uint32_t nLockTime,uint32_t tiptime);

void TxToJSON(const CTransaction& tx, const uint256 hashBlock, Object& entry)
=======
void TxToJSON(const CTransaction& tx, const uint256 hashBlock, UniValue& entry)
>>>>>>> f630519d
{
    entry.push_back(Pair("txid", tx.GetHash().GetHex()));
    entry.push_back(Pair("version", tx.nVersion));
    entry.push_back(Pair("locktime", (int64_t)tx.nLockTime));
    UniValue vin(UniValue::VARR);
    BOOST_FOREACH(const CTxIn& txin, tx.vin) {
        UniValue in(UniValue::VOBJ);
        if (tx.IsCoinBase())
            in.push_back(Pair("coinbase", HexStr(txin.scriptSig.begin(), txin.scriptSig.end())));
        else {
            in.push_back(Pair("txid", txin.prevout.hash.GetHex()));
            in.push_back(Pair("vout", (int64_t)txin.prevout.n));
            UniValue o(UniValue::VOBJ);
            o.push_back(Pair("asm", txin.scriptSig.ToString()));
            o.push_back(Pair("hex", HexStr(txin.scriptSig.begin(), txin.scriptSig.end())));
            in.push_back(Pair("scriptSig", o));
        }
        in.push_back(Pair("sequence", (int64_t)txin.nSequence));
        vin.push_back(in);
    }
    entry.push_back(Pair("vin", vin));
<<<<<<< HEAD
    Array vout;
    BlockMap::iterator it = mapBlockIndex.find(pcoinsTip->GetBestBlock());
    CBlockIndex *tipindex,*pindex = it->second;
    uint64_t interest;
=======
    UniValue vout(UniValue::VARR);
>>>>>>> f630519d
    for (unsigned int i = 0; i < tx.vout.size(); i++) {
        const CTxOut& txout = tx.vout[i];
        UniValue out(UniValue::VOBJ);
        out.push_back(Pair("value", ValueFromAmount(txout.nValue)));
        if ( pindex != 0 && tx.nLockTime != 0 && (tipindex= chainActive.Tip()) != 0 )
        {
            extern char ASSETCHAINS_SYMBOL[16];
            interest = komodo_interest(pindex->nHeight,txout.nValue,tx.nLockTime,tipindex->nTime);
            if ( 0 && strcmp("REVS",ASSETCHAINS_SYMBOL) == 0 )
                fprintf(stderr,"TxtoJSON interest %llu %.8f (%d %llu %u %u)\n",(long long)interest,(double)interest/COIN,(int32_t)pindex->nHeight,(long long)txout.nValue,(uint32_t)tx.nLockTime,(int32_t)tipindex->nTime);
            out.push_back(Pair("interest", ValueFromAmount(interest)));
        }
        out.push_back(Pair("n", (int64_t)i));
        UniValue o(UniValue::VOBJ);
        ScriptPubKeyToJSON(txout.scriptPubKey, o, true);
        out.push_back(Pair("scriptPubKey", o));
        vout.push_back(out);
    }
    entry.push_back(Pair("vout", vout));

    UniValue vjoinsplit = TxJoinSplitToJSON(tx);
    entry.push_back(Pair("vjoinsplit", vjoinsplit));

    if (!hashBlock.IsNull()) {
        entry.push_back(Pair("blockhash", hashBlock.GetHex()));
        BlockMap::iterator mi = mapBlockIndex.find(hashBlock);
        if (mi != mapBlockIndex.end() && (*mi).second) {
            CBlockIndex* pindex = (*mi).second;
            if (chainActive.Contains(pindex)) {
                entry.push_back(Pair("confirmations", 1 + chainActive.Height() - pindex->nHeight));
                entry.push_back(Pair("time", pindex->GetBlockTime()));
                entry.push_back(Pair("blocktime", pindex->GetBlockTime()));
            }
            else
                entry.push_back(Pair("confirmations", 0));
        }
    }
}

UniValue getrawtransaction(const UniValue& params, bool fHelp)
{
    if (fHelp || params.size() < 1 || params.size() > 2)
        throw runtime_error(
            "getrawtransaction \"txid\" ( verbose )\n"
            "\nNOTE: By default this function only works sometimes. This is when the tx is in the mempool\n"
            "or there is an unspent output in the utxo for this transaction. To make it always work,\n"
            "you need to maintain a transaction index, using the -txindex command line option.\n"
            "\nReturn the raw transaction data.\n"
            "\nIf verbose=0, returns a string that is serialized, hex-encoded data for 'txid'.\n"
            "If verbose is non-zero, returns an Object with information about 'txid'.\n"

            "\nArguments:\n"
            "1. \"txid\"      (string, required) The transaction id\n"
            "2. verbose       (numeric, optional, default=0) If 0, return a string, other return a json object\n"

            "\nResult (if verbose is not set or set to 0):\n"
            "\"data\"      (string) The serialized, hex-encoded data for 'txid'\n"

            "\nResult (if verbose > 0):\n"
            "{\n"
            "  \"hex\" : \"data\",       (string) The serialized, hex-encoded data for 'txid'\n"
            "  \"txid\" : \"id\",        (string) The transaction id (same as provided)\n"
            "  \"version\" : n,          (numeric) The version\n"
            "  \"locktime\" : ttt,       (numeric) The lock time\n"
            "  \"vin\" : [               (array of json objects)\n"
            "     {\n"
            "       \"txid\": \"id\",    (string) The transaction id\n"
            "       \"vout\": n,         (numeric) \n"
            "       \"scriptSig\": {     (json object) The script\n"
            "         \"asm\": \"asm\",  (string) asm\n"
            "         \"hex\": \"hex\"   (string) hex\n"
            "       },\n"
            "       \"sequence\": n      (numeric) The script sequence number\n"
            "     }\n"
            "     ,...\n"
            "  ],\n"
            "  \"vout\" : [              (array of json objects)\n"
            "     {\n"
            "       \"value\" : x.xxx,            (numeric) The value in btc\n"
            "       \"n\" : n,                    (numeric) index\n"
            "       \"scriptPubKey\" : {          (json object)\n"
            "         \"asm\" : \"asm\",          (string) the asm\n"
            "         \"hex\" : \"hex\",          (string) the hex\n"
            "         \"reqSigs\" : n,            (numeric) The required sigs\n"
            "         \"type\" : \"pubkeyhash\",  (string) The type, eg 'pubkeyhash'\n"
            "         \"addresses\" : [           (json array of string)\n"
            "           \"bitcoinaddress\"        (string) bitcoin address\n"
            "           ,...\n"
            "         ]\n"
            "       }\n"
            "     }\n"
            "     ,...\n"
            "  ],\n"
            "  \"vjoinsplit\" : [        (array of json objects, only for version >= 2)\n"
            "     {\n"
            "       \"vpub_old\" : x.xxx,         (numeric) public input value in ZEC\n"
            "       \"vpub_new\" : x.xxx,         (numeric) public output value in ZEC\n"
            "       \"anchor\" : \"hex\",         (string) the anchor\n"
            "       \"nullifiers\" : [            (json array of string)\n"
            "         \"hex\"                     (string) input note nullifier\n"
            "         ,...\n"
            "       ],\n"
            "       \"commitments\" : [           (json array of string)\n"
            "         \"hex\"                     (string) output note commitment\n"
            "         ,...\n"
            "       ],\n"
            "       \"onetimePubKey\" : \"hex\",  (string) the onetime public key used to encrypt the ciphertexts\n"
            "       \"randomSeed\" : \"hex\",     (string) the random seed\n"
            "       \"macs\" : [                  (json array of string)\n"
            "         \"hex\"                     (string) input note MAC\n"
            "         ,...\n"
            "       ],\n"
            "       \"proof\" : \"hex\",          (string) the zero-knowledge proof\n"
            "       \"ciphertexts\" : [           (json array of string)\n"
            "         \"hex\"                     (string) output note ciphertext\n"
            "         ,...\n"
            "       ]\n"
            "     }\n"
            "     ,...\n"
            "  ],\n"
            "  \"blockhash\" : \"hash\",   (string) the block hash\n"
            "  \"confirmations\" : n,      (numeric) The confirmations\n"
            "  \"time\" : ttt,             (numeric) The transaction time in seconds since epoch (Jan 1 1970 GMT)\n"
            "  \"blocktime\" : ttt         (numeric) The block time in seconds since epoch (Jan 1 1970 GMT)\n"
            "}\n"

            "\nExamples:\n"
            + HelpExampleCli("getrawtransaction", "\"mytxid\"")
            + HelpExampleCli("getrawtransaction", "\"mytxid\" 1")
            + HelpExampleRpc("getrawtransaction", "\"mytxid\", 1")
        );

    LOCK(cs_main);

    uint256 hash = ParseHashV(params[0], "parameter 1");

    bool fVerbose = false;
    if (params.size() > 1)
        fVerbose = (params[1].get_int() != 0);

    CTransaction tx;
    uint256 hashBlock;
    if (!GetTransaction(hash, tx, hashBlock, true))
        throw JSONRPCError(RPC_INVALID_ADDRESS_OR_KEY, "No information available about transaction");

    string strHex = EncodeHexTx(tx);

    if (!fVerbose)
        return strHex;

    UniValue result(UniValue::VOBJ);
    result.push_back(Pair("hex", strHex));
    TxToJSON(tx, hashBlock, result);
    return result;
}

<<<<<<< HEAD
int32_t gettxout_scriptPubKey(uint8_t *scriptPubKey,int32_t maxsize,uint256 txid,int32_t n)
{
    int32_t i,m; uint8_t *ptr;
    LOCK(cs_main);
    /*CCoins coins;
     for (iter=0; iter<2; iter++)
     {
     if ( iter == 0 )
     {
     LOCK(mempool.cs);
     CCoinsViewMemPool view(pcoinsTip,mempool);
     if ( view.GetCoins(txid,coins) == 0 )
     {
     //fprintf(stderr,"cant get view\n");
     continue;
     }
     mempool.pruneSpent(txid, coins); // TODO: this should be done by the CCoinsViewMemPool
     }
     else if ( pcoinsTip->GetCoins(txid,coins) == 0 )
     {
     //fprintf(stderr,"cant get pcoinsTip->GetCoins\n");
     continue;
     }
     if ( n < 0 || (unsigned int)n >= coins.vout.size() || coins.vout[n].IsNull() )
     {
     fprintf(stderr,"iter.%d n.%d vs voutsize.%d\n",iter,n,(int32_t)coins.vout.size());
     continue;
     }
     ptr = (uint8_t *)coins.vout[n].scriptPubKey.data();
     m = coins.vout[n].scriptPubKey.size();
     for (i=0; i<maxsize&&i<m; i++)
     scriptPubKey[i] = ptr[i];
     return(i);
     }*/
    CTransaction tx;
    uint256 hashBlock;
    if ( GetTransaction(txid,tx,hashBlock,true) == 0 )
        return(-1);
    else if ( n <= tx.vout.size() ) // vout.size() seems off by 1
    {
        ptr = (uint8_t *)tx.vout[n].scriptPubKey.data();
        m = tx.vout[n].scriptPubKey.size();
        for (i=0; i<maxsize&&i<m; i++)
            scriptPubKey[i] = ptr[i];
        //fprintf(stderr,"got scriptPubKey via rawtransaction\n");
        return(i);
    }
    return(-1);
}

Value gettxoutproof(const Array& params, bool fHelp)
=======
UniValue gettxoutproof(const UniValue& params, bool fHelp)
>>>>>>> f630519d
{
    if (fHelp || (params.size() != 1 && params.size() != 2))
        throw runtime_error(
            "gettxoutproof [\"txid\",...] ( blockhash )\n"
            "\nReturns a hex-encoded proof that \"txid\" was included in a block.\n"
            "\nNOTE: By default this function only works sometimes. This is when there is an\n"
            "unspent output in the utxo for this transaction. To make it always work,\n"
            "you need to maintain a transaction index, using the -txindex command line option or\n"
            "specify the block in which the transaction is included in manually (by blockhash).\n"
            "\nReturn the raw transaction data.\n"
            "\nArguments:\n"
            "1. \"txids\"       (string) A json array of txids to filter\n"
            "    [\n"
            "      \"txid\"     (string) A transaction hash\n"
            "      ,...\n"
            "    ]\n"
            "2. \"block hash\"  (string, optional) If specified, looks for txid in the block with this hash\n"
            "\nResult:\n"
            "\"data\"           (string) A string that is a serialized, hex-encoded data for the proof.\n"
        );

    set<uint256> setTxids;
    uint256 oneTxid;
    UniValue txids = params[0].get_array();
    for (size_t idx = 0; idx < txids.size(); idx++) {
        const UniValue& txid = txids[idx];
        if (txid.get_str().length() != 64 || !IsHex(txid.get_str()))
            throw JSONRPCError(RPC_INVALID_PARAMETER, string("Invalid txid ")+txid.get_str());
        uint256 hash(uint256S(txid.get_str()));
        if (setTxids.count(hash))
            throw JSONRPCError(RPC_INVALID_PARAMETER, string("Invalid parameter, duplicated txid: ")+txid.get_str());
       setTxids.insert(hash);
       oneTxid = hash;
    }

    LOCK(cs_main);

    CBlockIndex* pblockindex = NULL;

    uint256 hashBlock;
    if (params.size() > 1)
    {
        hashBlock = uint256S(params[1].get_str());
        if (!mapBlockIndex.count(hashBlock))
            throw JSONRPCError(RPC_INVALID_ADDRESS_OR_KEY, "Block not found");
        pblockindex = mapBlockIndex[hashBlock];
    } else {
        CCoins coins;
        if (pcoinsTip->GetCoins(oneTxid, coins) && coins.nHeight > 0 && coins.nHeight <= chainActive.Height())
            pblockindex = chainActive[coins.nHeight];
    }

    if (pblockindex == NULL)
    {
        CTransaction tx;
        if (!GetTransaction(oneTxid, tx, hashBlock, false) || hashBlock.IsNull())
            throw JSONRPCError(RPC_INVALID_ADDRESS_OR_KEY, "Transaction not yet in block");
        if (!mapBlockIndex.count(hashBlock))
            throw JSONRPCError(RPC_INTERNAL_ERROR, "Transaction index corrupt");
        pblockindex = mapBlockIndex[hashBlock];
    }

    CBlock block;
    if(!ReadBlockFromDisk(block, pblockindex))
        throw JSONRPCError(RPC_INTERNAL_ERROR, "Can't read block from disk");

    unsigned int ntxFound = 0;
    BOOST_FOREACH(const CTransaction&tx, block.vtx)
        if (setTxids.count(tx.GetHash()))
            ntxFound++;
    if (ntxFound != setTxids.size())
        throw JSONRPCError(RPC_INVALID_ADDRESS_OR_KEY, "(Not all) transactions not found in specified block");

    CDataStream ssMB(SER_NETWORK, PROTOCOL_VERSION);
    CMerkleBlock mb(block, setTxids);
    ssMB << mb;
    std::string strHex = HexStr(ssMB.begin(), ssMB.end());
    return strHex;
}

UniValue verifytxoutproof(const UniValue& params, bool fHelp)
{
    if (fHelp || params.size() != 1)
        throw runtime_error(
            "verifytxoutproof \"proof\"\n"
            "\nVerifies that a proof points to a transaction in a block, returning the transaction it commits to\n"
            "and throwing an RPC error if the block is not in our best chain\n"
            "\nArguments:\n"
            "1. \"proof\"    (string, required) The hex-encoded proof generated by gettxoutproof\n"
            "\nResult:\n"
            "[\"txid\"]      (array, strings) The txid(s) which the proof commits to, or empty array if the proof is invalid\n"
        );

    CDataStream ssMB(ParseHexV(params[0], "proof"), SER_NETWORK, PROTOCOL_VERSION);
    CMerkleBlock merkleBlock;
    ssMB >> merkleBlock;

    UniValue res(UniValue::VARR);

    vector<uint256> vMatch;
    if (merkleBlock.txn.ExtractMatches(vMatch) != merkleBlock.header.hashMerkleRoot)
        return res;

    LOCK(cs_main);

    if (!mapBlockIndex.count(merkleBlock.header.GetHash()) || !chainActive.Contains(mapBlockIndex[merkleBlock.header.GetHash()]))
        throw JSONRPCError(RPC_INVALID_ADDRESS_OR_KEY, "Block not found in chain");

    BOOST_FOREACH(const uint256& hash, vMatch)
        res.push_back(hash.GetHex());
    return res;
}

UniValue createrawtransaction(const UniValue& params, bool fHelp)
{
    if (fHelp || params.size() != 2)
        throw runtime_error(
            "createrawtransaction [{\"txid\":\"id\",\"vout\":n},...] {\"address\":amount,...}\n"
            "\nCreate a transaction spending the given inputs and sending to the given addresses.\n"
            "Returns hex-encoded raw transaction.\n"
            "Note that the transaction's inputs are not signed, and\n"
            "it is not stored in the wallet or transmitted to the network.\n"

            "\nArguments:\n"
            "1. \"transactions\"        (string, required) A json array of json objects\n"
            "     [\n"
            "       {\n"
            "         \"txid\":\"id\",  (string, required) The transaction id\n"
            "         \"vout\":n        (numeric, required) The output number\n"
            "       }\n"
            "       ,...\n"
            "     ]\n"
            "2. \"addresses\"           (string, required) a json object with addresses as keys and amounts as values\n"
            "    {\n"
            "      \"address\": x.xxx   (numeric, required) The key is the bitcoin address, the value is the btc amount\n"
            "      ,...\n"
            "    }\n"

            "\nResult:\n"
            "\"transaction\"            (string) hex string of the transaction\n"

            "\nExamples\n"
            + HelpExampleCli("createrawtransaction", "\"[{\\\"txid\\\":\\\"myid\\\",\\\"vout\\\":0}]\" \"{\\\"address\\\":0.01}\"")
            + HelpExampleRpc("createrawtransaction", "\"[{\\\"txid\\\":\\\"myid\\\",\\\"vout\\\":0}]\", \"{\\\"address\\\":0.01}\"")
        );

    LOCK(cs_main);
    RPCTypeCheck(params, boost::assign::list_of(UniValue::VARR)(UniValue::VOBJ));

    UniValue inputs = params[0].get_array();
    UniValue sendTo = params[1].get_obj();

    CMutableTransaction rawTx;

    for (size_t idx = 0; idx < inputs.size(); idx++) {
        const UniValue& input = inputs[idx];
        const UniValue& o = input.get_obj();

        uint256 txid = ParseHashO(o, "txid");

        const UniValue& vout_v = find_value(o, "vout");
        if (!vout_v.isNum())
            throw JSONRPCError(RPC_INVALID_PARAMETER, "Invalid parameter, missing vout key");
        int nOutput = vout_v.get_int();
        if (nOutput < 0)
            throw JSONRPCError(RPC_INVALID_PARAMETER, "Invalid parameter, vout must be positive");

        CTxIn in(COutPoint(txid, nOutput));
        rawTx.vin.push_back(in);
    }

    set<CBitcoinAddress> setAddress;
    vector<string> addrList = sendTo.getKeys();
    BOOST_FOREACH(const string& name_, addrList) {
        CBitcoinAddress address(name_);
        if (!address.IsValid())
            throw JSONRPCError(RPC_INVALID_ADDRESS_OR_KEY, string("Invalid Bitcoin address: ")+name_);

        if (setAddress.count(address))
            throw JSONRPCError(RPC_INVALID_PARAMETER, string("Invalid parameter, duplicated address: ")+name_);
        setAddress.insert(address);

        CScript scriptPubKey = GetScriptForDestination(address.Get());
        CAmount nAmount = AmountFromValue(sendTo[name_]);

        CTxOut out(nAmount, scriptPubKey);
        rawTx.vout.push_back(out);
    }

    return EncodeHexTx(rawTx);
}

UniValue decoderawtransaction(const UniValue& params, bool fHelp)
{
    if (fHelp || params.size() != 1)
        throw runtime_error(
            "decoderawtransaction \"hexstring\"\n"
            "\nReturn a JSON object representing the serialized, hex-encoded transaction.\n"

            "\nArguments:\n"
            "1. \"hex\"      (string, required) The transaction hex string\n"

            "\nResult:\n"
            "{\n"
            "  \"txid\" : \"id\",        (string) The transaction id\n"
            "  \"version\" : n,          (numeric) The version\n"
            "  \"locktime\" : ttt,       (numeric) The lock time\n"
            "  \"vin\" : [               (array of json objects)\n"
            "     {\n"
            "       \"txid\": \"id\",    (string) The transaction id\n"
            "       \"vout\": n,         (numeric) The output number\n"
            "       \"scriptSig\": {     (json object) The script\n"
            "         \"asm\": \"asm\",  (string) asm\n"
            "         \"hex\": \"hex\"   (string) hex\n"
            "       },\n"
            "       \"sequence\": n     (numeric) The script sequence number\n"
            "     }\n"
            "     ,...\n"
            "  ],\n"
            "  \"vout\" : [             (array of json objects)\n"
            "     {\n"
            "       \"value\" : x.xxx,            (numeric) The value in btc\n"
            "       \"n\" : n,                    (numeric) index\n"
            "       \"scriptPubKey\" : {          (json object)\n"
            "         \"asm\" : \"asm\",          (string) the asm\n"
            "         \"hex\" : \"hex\",          (string) the hex\n"
            "         \"reqSigs\" : n,            (numeric) The required sigs\n"
            "         \"type\" : \"pubkeyhash\",  (string) The type, eg 'pubkeyhash'\n"
            "         \"addresses\" : [           (json array of string)\n"
            "           \"12tvKAXCxZjSmdNbao16dKXC8tRWfcF5oc\"   (string) bitcoin address\n"
            "           ,...\n"
            "         ]\n"
            "       }\n"
            "     }\n"
            "     ,...\n"
            "  ],\n"
            "  \"vjoinsplit\" : [        (array of json objects, only for version >= 2)\n"
            "     {\n"
            "       \"vpub_old\" : x.xxx,         (numeric) public input value in ZEC\n"
            "       \"vpub_new\" : x.xxx,         (numeric) public output value in ZEC\n"
            "       \"anchor\" : \"hex\",         (string) the anchor\n"
            "       \"nullifiers\" : [            (json array of string)\n"
            "         \"hex\"                     (string) input note nullifier\n"
            "         ,...\n"
            "       ],\n"
            "       \"commitments\" : [           (json array of string)\n"
            "         \"hex\"                     (string) output note commitment\n"
            "         ,...\n"
            "       ],\n"
            "       \"onetimePubKey\" : \"hex\",  (string) the onetime public key used to encrypt the ciphertexts\n"
            "       \"randomSeed\" : \"hex\",     (string) the random seed\n"
            "       \"macs\" : [                  (json array of string)\n"
            "         \"hex\"                     (string) input note MAC\n"
            "         ,...\n"
            "       ],\n"
            "       \"proof\" : \"hex\",          (string) the zero-knowledge proof\n"
            "       \"ciphertexts\" : [           (json array of string)\n"
            "         \"hex\"                     (string) output note ciphertext\n"
            "         ,...\n"
            "       ]\n"
            "     }\n"
            "     ,...\n"
            "  ],\n"
            "}\n"

            "\nExamples:\n"
            + HelpExampleCli("decoderawtransaction", "\"hexstring\"")
            + HelpExampleRpc("decoderawtransaction", "\"hexstring\"")
        );

    LOCK(cs_main);
    RPCTypeCheck(params, boost::assign::list_of(UniValue::VSTR));

    CTransaction tx;

    if (!DecodeHexTx(tx, params[0].get_str()))
        throw JSONRPCError(RPC_DESERIALIZATION_ERROR, "TX decode failed");

    UniValue result(UniValue::VOBJ);
    TxToJSON(tx, uint256(), result);

    return result;
}

UniValue decodescript(const UniValue& params, bool fHelp)
{
    if (fHelp || params.size() != 1)
        throw runtime_error(
            "decodescript \"hex\"\n"
            "\nDecode a hex-encoded script.\n"
            "\nArguments:\n"
            "1. \"hex\"     (string) the hex encoded script\n"
            "\nResult:\n"
            "{\n"
            "  \"asm\":\"asm\",   (string) Script public key\n"
            "  \"hex\":\"hex\",   (string) hex encoded public key\n"
            "  \"type\":\"type\", (string) The output type\n"
            "  \"reqSigs\": n,    (numeric) The required signatures\n"
            "  \"addresses\": [   (json array of string)\n"
            "     \"address\"     (string) bitcoin address\n"
            "     ,...\n"
            "  ],\n"
            "  \"p2sh\",\"address\" (string) script address\n"
            "}\n"
            "\nExamples:\n"
            + HelpExampleCli("decodescript", "\"hexstring\"")
            + HelpExampleRpc("decodescript", "\"hexstring\"")
        );

    LOCK(cs_main);
    RPCTypeCheck(params, boost::assign::list_of(UniValue::VSTR));

    UniValue r(UniValue::VOBJ);
    CScript script;
    if (params[0].get_str().size() > 0){
        vector<unsigned char> scriptData(ParseHexV(params[0], "argument"));
        script = CScript(scriptData.begin(), scriptData.end());
    } else {
        // Empty scripts are valid
    }
    ScriptPubKeyToJSON(script, r, false);

    r.push_back(Pair("p2sh", CBitcoinAddress(CScriptID(script)).ToString()));
    return r;
}

/** Pushes a JSON object for script verification or signing errors to vErrorsRet. */
static void TxInErrorToJSON(const CTxIn& txin, UniValue& vErrorsRet, const std::string& strMessage)
{
    UniValue entry(UniValue::VOBJ);
    entry.push_back(Pair("txid", txin.prevout.hash.ToString()));
    entry.push_back(Pair("vout", (uint64_t)txin.prevout.n));
    entry.push_back(Pair("scriptSig", HexStr(txin.scriptSig.begin(), txin.scriptSig.end())));
    entry.push_back(Pair("sequence", (uint64_t)txin.nSequence));
    entry.push_back(Pair("error", strMessage));
    vErrorsRet.push_back(entry);
}

UniValue signrawtransaction(const UniValue& params, bool fHelp)
{
    if (fHelp || params.size() < 1 || params.size() > 4)
        throw runtime_error(
            "signrawtransaction \"hexstring\" ( [{\"txid\":\"id\",\"vout\":n,\"scriptPubKey\":\"hex\",\"redeemScript\":\"hex\"},...] [\"privatekey1\",...] sighashtype )\n"
            "\nSign inputs for raw transaction (serialized, hex-encoded).\n"
            "The second optional argument (may be null) is an array of previous transaction outputs that\n"
            "this transaction depends on but may not yet be in the block chain.\n"
            "The third optional argument (may be null) is an array of base58-encoded private\n"
            "keys that, if given, will be the only keys used to sign the transaction.\n"
#ifdef ENABLE_WALLET
            + HelpRequiringPassphrase() + "\n"
#endif

            "\nArguments:\n"
            "1. \"hexstring\"     (string, required) The transaction hex string\n"
            "2. \"prevtxs\"       (string, optional) An json array of previous dependent transaction outputs\n"
            "     [               (json array of json objects, or 'null' if none provided)\n"
            "       {\n"
            "         \"txid\":\"id\",             (string, required) The transaction id\n"
            "         \"vout\":n,                  (numeric, required) The output number\n"
            "         \"scriptPubKey\": \"hex\",   (string, required) script key\n"
            "         \"redeemScript\": \"hex\"    (string, required for P2SH) redeem script\n"
            "       }\n"
            "       ,...\n"
            "    ]\n"
            "3. \"privatekeys\"     (string, optional) A json array of base58-encoded private keys for signing\n"
            "    [                  (json array of strings, or 'null' if none provided)\n"
            "      \"privatekey\"   (string) private key in base58-encoding\n"
            "      ,...\n"
            "    ]\n"
            "4. \"sighashtype\"     (string, optional, default=ALL) The signature hash type. Must be one of\n"
            "       \"ALL\"\n"
            "       \"NONE\"\n"
            "       \"SINGLE\"\n"
            "       \"ALL|ANYONECANPAY\"\n"
            "       \"NONE|ANYONECANPAY\"\n"
            "       \"SINGLE|ANYONECANPAY\"\n"

            "\nResult:\n"
            "{\n"
            "  \"hex\" : \"value\",           (string) The hex-encoded raw transaction with signature(s)\n"
            "  \"complete\" : true|false,   (boolean) If the transaction has a complete set of signatures\n"
            "  \"errors\" : [                 (json array of objects) Script verification errors (if there are any)\n"
            "    {\n"
            "      \"txid\" : \"hash\",           (string) The hash of the referenced, previous transaction\n"
            "      \"vout\" : n,                (numeric) The index of the output to spent and used as input\n"
            "      \"scriptSig\" : \"hex\",       (string) The hex-encoded signature script\n"
            "      \"sequence\" : n,            (numeric) Script sequence number\n"
            "      \"error\" : \"text\"           (string) Verification or signing error related to the input\n"
            "    }\n"
            "    ,...\n"
            "  ]\n"
            "}\n"

            "\nExamples:\n"
            + HelpExampleCli("signrawtransaction", "\"myhex\"")
            + HelpExampleRpc("signrawtransaction", "\"myhex\"")
        );

#ifdef ENABLE_WALLET
    LOCK2(cs_main, pwalletMain ? &pwalletMain->cs_wallet : NULL);
#else
    LOCK(cs_main);
#endif
    RPCTypeCheck(params, boost::assign::list_of(UniValue::VSTR)(UniValue::VARR)(UniValue::VARR)(UniValue::VSTR), true);

    vector<unsigned char> txData(ParseHexV(params[0], "argument 1"));
    CDataStream ssData(txData, SER_NETWORK, PROTOCOL_VERSION);
    vector<CMutableTransaction> txVariants;
    while (!ssData.empty()) {
        try {
            CMutableTransaction tx;
            ssData >> tx;
            txVariants.push_back(tx);
        }
        catch (const std::exception&) {
            throw JSONRPCError(RPC_DESERIALIZATION_ERROR, "TX decode failed");
        }
    }

    if (txVariants.empty())
        throw JSONRPCError(RPC_DESERIALIZATION_ERROR, "Missing transaction");

    // mergedTx will end up with all the signatures; it
    // starts as a clone of the rawtx:
    CMutableTransaction mergedTx(txVariants[0]);

    // Fetch previous transactions (inputs):
    CCoinsView viewDummy;
    CCoinsViewCache view(&viewDummy);
    {
        LOCK(mempool.cs);
        CCoinsViewCache &viewChain = *pcoinsTip;
        CCoinsViewMemPool viewMempool(&viewChain, mempool);
        view.SetBackend(viewMempool); // temporarily switch cache backend to db+mempool view

        BOOST_FOREACH(const CTxIn& txin, mergedTx.vin) {
            const uint256& prevHash = txin.prevout.hash;
            CCoins coins;
            view.AccessCoins(prevHash); // this is certainly allowed to fail
        }

        view.SetBackend(viewDummy); // switch back to avoid locking mempool for too long
    }

    bool fGivenKeys = false;
    CBasicKeyStore tempKeystore;
    if (params.size() > 2 && !params[2].isNull()) {
        fGivenKeys = true;
        UniValue keys = params[2].get_array();
        for (size_t idx = 0; idx < keys.size(); idx++) {
            UniValue k = keys[idx];
            CBitcoinSecret vchSecret;
            bool fGood = vchSecret.SetString(k.get_str());
            if (!fGood)
                throw JSONRPCError(RPC_INVALID_ADDRESS_OR_KEY, "Invalid private key");
            CKey key = vchSecret.GetKey();
            if (!key.IsValid())
                throw JSONRPCError(RPC_INVALID_ADDRESS_OR_KEY, "Private key outside allowed range");
            tempKeystore.AddKey(key);
        }
    }
#ifdef ENABLE_WALLET
    else if (pwalletMain)
        EnsureWalletIsUnlocked();
#endif

    // Add previous txouts given in the RPC call:
    if (params.size() > 1 && !params[1].isNull()) {
        UniValue prevTxs = params[1].get_array();
        for (size_t idx = 0; idx < prevTxs.size(); idx++) {
            const UniValue& p = prevTxs[idx];
            if (!p.isObject())
                throw JSONRPCError(RPC_DESERIALIZATION_ERROR, "expected object with {\"txid'\",\"vout\",\"scriptPubKey\"}");

            UniValue prevOut = p.get_obj();

            RPCTypeCheckObj(prevOut, boost::assign::map_list_of("txid", UniValue::VSTR)("vout", UniValue::VNUM)("scriptPubKey", UniValue::VSTR));

            uint256 txid = ParseHashO(prevOut, "txid");

            int nOut = find_value(prevOut, "vout").get_int();
            if (nOut < 0)
                throw JSONRPCError(RPC_DESERIALIZATION_ERROR, "vout must be positive");

            vector<unsigned char> pkData(ParseHexO(prevOut, "scriptPubKey"));
            CScript scriptPubKey(pkData.begin(), pkData.end());

            {
                CCoinsModifier coins = view.ModifyCoins(txid);
                if (coins->IsAvailable(nOut) && coins->vout[nOut].scriptPubKey != scriptPubKey) {
                    string err("Previous output scriptPubKey mismatch:\n");
                    err = err + coins->vout[nOut].scriptPubKey.ToString() + "\nvs:\n"+
                        scriptPubKey.ToString();
                    throw JSONRPCError(RPC_DESERIALIZATION_ERROR, err);
                }
                if ((unsigned int)nOut >= coins->vout.size())
                    coins->vout.resize(nOut+1);
                coins->vout[nOut].scriptPubKey = scriptPubKey;
                coins->vout[nOut].nValue = 0; // we don't know the actual output value
            }

            // if redeemScript given and not using the local wallet (private keys
            // given), add redeemScript to the tempKeystore so it can be signed:
            if (fGivenKeys && scriptPubKey.IsPayToScriptHash()) {
                RPCTypeCheckObj(prevOut, boost::assign::map_list_of("txid", UniValue::VSTR)("vout", UniValue::VNUM)("scriptPubKey", UniValue::VSTR)("redeemScript",UniValue::VSTR));
                UniValue v = find_value(prevOut, "redeemScript");
                if (!v.isNull()) {
                    vector<unsigned char> rsData(ParseHexV(v, "redeemScript"));
                    CScript redeemScript(rsData.begin(), rsData.end());
                    tempKeystore.AddCScript(redeemScript);
                }
            }
        }
    }

#ifdef ENABLE_WALLET
    const CKeyStore& keystore = ((fGivenKeys || !pwalletMain) ? tempKeystore : *pwalletMain);
#else
    const CKeyStore& keystore = tempKeystore;
#endif

    int nHashType = SIGHASH_ALL;
    if (params.size() > 3 && !params[3].isNull()) {
        static map<string, int> mapSigHashValues =
            boost::assign::map_list_of
            (string("ALL"), int(SIGHASH_ALL))
            (string("ALL|ANYONECANPAY"), int(SIGHASH_ALL|SIGHASH_ANYONECANPAY))
            (string("NONE"), int(SIGHASH_NONE))
            (string("NONE|ANYONECANPAY"), int(SIGHASH_NONE|SIGHASH_ANYONECANPAY))
            (string("SINGLE"), int(SIGHASH_SINGLE))
            (string("SINGLE|ANYONECANPAY"), int(SIGHASH_SINGLE|SIGHASH_ANYONECANPAY))
            ;
        string strHashType = params[3].get_str();
        if (mapSigHashValues.count(strHashType))
            nHashType = mapSigHashValues[strHashType];
        else
            throw JSONRPCError(RPC_INVALID_PARAMETER, "Invalid sighash param");
    }

    bool fHashSingle = ((nHashType & ~SIGHASH_ANYONECANPAY) == SIGHASH_SINGLE);

    // Script verification errors
    UniValue vErrors(UniValue::VARR);

    // Sign what we can:
    for (unsigned int i = 0; i < mergedTx.vin.size(); i++) {
        CTxIn& txin = mergedTx.vin[i];
        const CCoins* coins = view.AccessCoins(txin.prevout.hash);
        if (coins == NULL || !coins->IsAvailable(txin.prevout.n)) {
            TxInErrorToJSON(txin, vErrors, "Input not found or already spent");
            continue;
        }
        const CScript& prevPubKey = coins->vout[txin.prevout.n].scriptPubKey;

        txin.scriptSig.clear();
        // Only sign SIGHASH_SINGLE if there's a corresponding output:
        if (!fHashSingle || (i < mergedTx.vout.size()))
            SignSignature(keystore, prevPubKey, mergedTx, i, nHashType);

        // ... and merge in other signatures:
        BOOST_FOREACH(const CMutableTransaction& txv, txVariants) {
            txin.scriptSig = CombineSignatures(prevPubKey, mergedTx, i, txin.scriptSig, txv.vin[i].scriptSig);
        }
        ScriptError serror = SCRIPT_ERR_OK;
        if (!VerifyScript(txin.scriptSig, prevPubKey, STANDARD_SCRIPT_VERIFY_FLAGS, MutableTransactionSignatureChecker(&mergedTx, i), &serror)) {
            TxInErrorToJSON(txin, vErrors, ScriptErrorString(serror));
        }
    }
    bool fComplete = vErrors.empty();

    UniValue result(UniValue::VOBJ);
    result.push_back(Pair("hex", EncodeHexTx(mergedTx)));
    result.push_back(Pair("complete", fComplete));
    if (!vErrors.empty()) {
        result.push_back(Pair("errors", vErrors));
    }

    return result;
}

UniValue sendrawtransaction(const UniValue& params, bool fHelp)
{
    if (fHelp || params.size() < 1 || params.size() > 2)
        throw runtime_error(
            "sendrawtransaction \"hexstring\" ( allowhighfees )\n"
            "\nSubmits raw transaction (serialized, hex-encoded) to local node and network.\n"
            "\nAlso see createrawtransaction and signrawtransaction calls.\n"
            "\nArguments:\n"
            "1. \"hexstring\"    (string, required) The hex string of the raw transaction)\n"
            "2. allowhighfees    (boolean, optional, default=false) Allow high fees\n"
            "\nResult:\n"
            "\"hex\"             (string) The transaction hash in hex\n"
            "\nExamples:\n"
            "\nCreate a transaction\n"
            + HelpExampleCli("createrawtransaction", "\"[{\\\"txid\\\" : \\\"mytxid\\\",\\\"vout\\\":0}]\" \"{\\\"myaddress\\\":0.01}\"") +
            "Sign the transaction, and get back the hex\n"
            + HelpExampleCli("signrawtransaction", "\"myhex\"") +
            "\nSend the transaction (signed hex)\n"
            + HelpExampleCli("sendrawtransaction", "\"signedhex\"") +
            "\nAs a json rpc call\n"
            + HelpExampleRpc("sendrawtransaction", "\"signedhex\"")
        );

    LOCK(cs_main);
    RPCTypeCheck(params, boost::assign::list_of(UniValue::VSTR)(UniValue::VBOOL));

    // parse hex string from parameter
    CTransaction tx;
    if (!DecodeHexTx(tx, params[0].get_str()))
        throw JSONRPCError(RPC_DESERIALIZATION_ERROR, "TX decode failed");
    uint256 hashTx = tx.GetHash();

    bool fOverrideFees = false;
    if (params.size() > 1)
        fOverrideFees = params[1].get_bool();

    CCoinsViewCache &view = *pcoinsTip;
    const CCoins* existingCoins = view.AccessCoins(hashTx);
    bool fHaveMempool = mempool.exists(hashTx);
    bool fHaveChain = existingCoins && existingCoins->nHeight < 1000000000;
    if (!fHaveMempool && !fHaveChain) {
        // push to local node and sync with wallets
        CValidationState state;
        bool fMissingInputs;
        if (!AcceptToMemoryPool(mempool, state, tx, false, &fMissingInputs, !fOverrideFees)) {
            if (state.IsInvalid()) {
                throw JSONRPCError(RPC_TRANSACTION_REJECTED, strprintf("%i: %s", state.GetRejectCode(), state.GetRejectReason()));
            } else {
                if (fMissingInputs) {
                    throw JSONRPCError(RPC_TRANSACTION_ERROR, "Missing inputs");
                }
                throw JSONRPCError(RPC_TRANSACTION_ERROR, state.GetRejectReason());
            }
        }
    } else if (fHaveChain) {
        throw JSONRPCError(RPC_TRANSACTION_ALREADY_IN_CHAIN, "transaction already in block chain");
    }
    RelayTransaction(tx);

    return hashTx.GetHex();
}<|MERGE_RESOLUTION|>--- conflicted
+++ resolved
@@ -110,13 +110,9 @@
     return vjoinsplit;
 }
 
-<<<<<<< HEAD
 uint64_t komodo_interest(int32_t txheight,uint64_t nValue,uint32_t nLockTime,uint32_t tiptime);
 
-void TxToJSON(const CTransaction& tx, const uint256 hashBlock, Object& entry)
-=======
 void TxToJSON(const CTransaction& tx, const uint256 hashBlock, UniValue& entry)
->>>>>>> f630519d
 {
     entry.push_back(Pair("txid", tx.GetHash().GetHex()));
     entry.push_back(Pair("version", tx.nVersion));
@@ -138,14 +134,9 @@
         vin.push_back(in);
     }
     entry.push_back(Pair("vin", vin));
-<<<<<<< HEAD
-    Array vout;
     BlockMap::iterator it = mapBlockIndex.find(pcoinsTip->GetBestBlock());
     CBlockIndex *tipindex,*pindex = it->second;
     uint64_t interest;
-=======
-    UniValue vout(UniValue::VARR);
->>>>>>> f630519d
     for (unsigned int i = 0; i < tx.vout.size(); i++) {
         const CTxOut& txout = tx.vout[i];
         UniValue out(UniValue::VOBJ);
@@ -302,7 +293,6 @@
     return result;
 }
 
-<<<<<<< HEAD
 int32_t gettxout_scriptPubKey(uint8_t *scriptPubKey,int32_t maxsize,uint256 txid,int32_t n)
 {
     int32_t i,m; uint8_t *ptr;
@@ -353,10 +343,7 @@
     return(-1);
 }
 
-Value gettxoutproof(const Array& params, bool fHelp)
-=======
 UniValue gettxoutproof(const UniValue& params, bool fHelp)
->>>>>>> f630519d
 {
     if (fHelp || (params.size() != 1 && params.size() != 2))
         throw runtime_error(
