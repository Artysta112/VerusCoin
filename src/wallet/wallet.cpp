--- conflicted
+++ resolved
@@ -44,12 +44,9 @@
 
 extern int32_t KOMODO_EXCHANGEWALLET;
 extern char ASSETCHAINS_SYMBOL[KOMODO_ASSETCHAIN_MAXLEN];
-<<<<<<< HEAD
 extern int32_t VERUS_MIN_STAKEAGE;
 CBlockIndex *komodo_chainactive(int32_t height);
-=======
 extern std::string DONATION_PUBKEY;
->>>>>>> cbd0560d
 
 /**
  * Fees smaller than this (in satoshi) are considered zero fee (for transaction creation)
