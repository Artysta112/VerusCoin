--- conflicted
+++ resolved
@@ -4836,13 +4836,9 @@
     if ( NOTARY_PUBKEY33[0] == 0 )
         return(-1);
     else if ( GetBoolArg("-addressindex", DEFAULT_ADDRESSINDEX) == 0 )
-<<<<<<< HEAD
-        return(-2);
-=======
         return(-1);
     else if ( GetBoolArg("-spentindex", DEFAULT_SPENTINDEX) == 0 )
         return(-1);
->>>>>>> 81915d9f
     else return(0);
 }
 
