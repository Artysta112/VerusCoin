--- conflicted
+++ resolved
@@ -10,11 +10,7 @@
 #include "crosschain.h"
 #include "base58.h"
 #include "consensus/validation.h"
-<<<<<<< HEAD
-#include "cc/betprotocol.h"
-=======
 #include "cc/eval.h"
->>>>>>> bf109a68
 #include "main.h"
 #include "primitives/transaction.h"
 #include "rpcserver.h"
@@ -789,20 +785,12 @@
 #define KOMODO_KVDURATION 1440
 #define KOMODO_KVBINARY 2
 extern char ASSETCHAINS_SYMBOL[KOMODO_ASSETCHAIN_MAXLEN];
-<<<<<<< HEAD
-uint64_t komodo_interest(int32_t txheight,uint64_t nValue,uint32_t nLockTime,uint32_t tiptime);
-=======
->>>>>>> bf109a68
 uint64_t komodo_paxprice(uint64_t *seedp,int32_t height,char *base,char *rel,uint64_t basevolume);
 int32_t komodo_paxprices(int32_t *heights,uint64_t *prices,int32_t max,char *base,char *rel);
 int32_t komodo_notaries(uint8_t pubkeys[64][33],int32_t height,uint32_t timestamp);
 char *bitcoin_address(char *coinaddr,uint8_t addrtype,uint8_t *pubkey_or_rmd160,int32_t len);
 int32_t komodo_minerids(uint8_t *minerids,int32_t height,int32_t width);
 int32_t komodo_kvsearch(uint256 *refpubkeyp,int32_t current_height,uint32_t *flagsp,int32_t *heightp,uint8_t value[IGUANA_MAXSCRIPTSIZE],uint8_t *key,int32_t keylen);
-<<<<<<< HEAD
-int32_t komodo_MoM(int32_t *notarized_htp,uint256 *MoMp,uint256 *kmdtxidp,int32_t nHeight,uint256 *MoMoMp,int32_t *MoMoMoffsetp,int32_t *MoMoMdepthp,int32_t *kmdstartip,int32_t *kmdendip);
-=======
->>>>>>> bf109a68
 
 UniValue kvsearch(const UniValue& params, bool fHelp)
 {
@@ -860,136 +848,6 @@
     return ret;
 }
 
-/*
-UniValue height_MoM(const UniValue& params, bool fHelp)
-{
-    int32_t height,depth,notarized_height,MoMoMdepth,MoMoMoffset,kmdstarti,kmdendi; uint256 MoM,MoMoM,kmdtxid; uint32_t timestamp = 0; UniValue ret(UniValue::VOBJ); UniValue a(UniValue::VARR);
-    if ( fHelp || params.size() != 1 )
-        throw runtime_error("height_MoM height\n");
-    LOCK(cs_main);
-    height = atoi(params[0].get_str().c_str());
-    if ( height <= 0 )
-    {
-        if ( chainActive.Tip() == 0 )
-        {
-            ret.push_back(Pair("error",(char *)"no active chain yet"));
-            return(ret);
-        }
-        height = chainActive.Tip()->nHeight;
-    }
-    //fprintf(stderr,"height_MoM height.%d\n",height);
-    depth = komodo_MoM(&notarized_height,&MoM,&kmdtxid,height,&MoMoM,&MoMoMoffset,&MoMoMdepth,&kmdstarti,&kmdendi);
-    ret.push_back(Pair("coin",(char *)(ASSETCHAINS_SYMBOL[0] == 0 ? "KMD" : ASSETCHAINS_SYMBOL)));
-    ret.push_back(Pair("height",height));
-    ret.push_back(Pair("timestamp",(uint64_t)timestamp));
-    if ( depth > 0 )
-    {
-        ret.push_back(Pair("depth",depth));
-        ret.push_back(Pair("notarized_height",notarized_height));
-        ret.push_back(Pair("MoM",MoM.GetHex()));
-        ret.push_back(Pair("kmdtxid",kmdtxid.GetHex()));
-        if ( ASSETCHAINS_SYMBOL[0] != 0 )
-        {
-            ret.push_back(Pair("MoMoM",MoMoM.GetHex()));
-            ret.push_back(Pair("MoMoMoffset",MoMoMoffset));
-            ret.push_back(Pair("MoMoMdepth",MoMoMdepth));
-            ret.push_back(Pair("kmdstarti",kmdstarti));
-            ret.push_back(Pair("kmdendi",kmdendi));
-        }
-    } else ret.push_back(Pair("error",(char *)"no MoM for height"));
-    
-    return ret;
-}
-
-UniValue txMoMproof(const UniValue& params, bool fHelp)
-{
-    uint256 hash, notarisationHash, MoM,MoMoM; int32_t notarisedHeight, depth; CBlockIndex* blockIndex;
-    std::vector<uint256> branch;
-    int nIndex,MoMoMdepth,MoMoMoffset,kmdstarti,kmdendi;
-
-    // parse params and get notarisation data for tx
-    {
-        if ( fHelp || params.size() != 1)
-            throw runtime_error("txMoMproof needs a txid");
-
-        hash = uint256S(params[0].get_str());
-
-        uint256 blockHash;
-        CTransaction tx;
-        if (!GetTransaction(hash, tx, blockHash, true))
-            throw runtime_error("cannot find transaction");
-
-        blockIndex = mapBlockIndex[blockHash];
-
-        depth = komodo_MoM(&notarisedHeight, &MoM, &notarisationHash, blockIndex->nHeight,&MoMoM,&MoMoMoffset,&MoMoMdepth,&kmdstarti,&kmdendi);
-
-        if (!depth)
-            throw runtime_error("notarisation not found");
-        
-        // index of block in MoM leaves
-        nIndex = notarisedHeight - blockIndex->nHeight;
-    }
-
-    // build merkle chain from blocks to MoM
-    {
-        // since the merkle branch code is tied up in a block class
-        // and we want to make a merkle branch for something that isnt transactions
-        CBlock fakeBlock;
-        for (int i=0; i<depth; i++) {
-            uint256 mRoot = chainActive[notarisedHeight - i]->hashMerkleRoot;
-            CTransaction fakeTx;
-            // first value in CTransaction memory is it's hash
-            memcpy((void*)&fakeTx, mRoot.begin(), 32);
-            fakeBlock.vtx.push_back(fakeTx);
-        }
-        branch = fakeBlock.GetMerkleBranch(nIndex);
-
-        // Check branch
-        if (MoM != CBlock::CheckMerkleBranch(blockIndex->hashMerkleRoot, branch, nIndex))
-            throw JSONRPCError(RPC_INTERNAL_ERROR, "Failed merkle block->MoM");
-    }
-
-    // Now get the tx merkle branch
-    {
-        CBlock block;
-
-        if (fHavePruned && !(blockIndex->nStatus & BLOCK_HAVE_DATA) && blockIndex->nTx > 0)
-            throw JSONRPCError(RPC_INTERNAL_ERROR, "Block not available (pruned data)");
-
-        if(!ReadBlockFromDisk(block, blockIndex))
-            throw JSONRPCError(RPC_INTERNAL_ERROR, "Can't read block from disk");
-
-        // Locate the transaction in the block
-        int nTxIndex;
-        for (nTxIndex = 0; nTxIndex < (int)block.vtx.size(); nTxIndex++)
-            if (block.vtx[nTxIndex].GetHash() == hash)
-                break;
-
-        if (nTxIndex == (int)block.vtx.size())
-            throw JSONRPCError(RPC_INTERNAL_ERROR, "Error locating tx in block");
-
-        std::vector<uint256> txBranch = block.GetMerkleBranch(nTxIndex);
-
-        // Check branch
-        if (block.hashMerkleRoot != CBlock::CheckMerkleBranch(hash, txBranch, nTxIndex))
-            throw JSONRPCError(RPC_INTERNAL_ERROR, "Failed merkle tx->block");
-
-        // concatenate branches
-        nIndex = (nIndex << txBranch.size()) + nTxIndex;
-        branch.insert(branch.begin(), txBranch.begin(), txBranch.end());
-    }
-
-    // Check the proof
-    if (MoM != CBlock::CheckMerkleBranch(hash, branch, nIndex)) 
-        throw JSONRPCError(RPC_INTERNAL_ERROR, "Failed validating MoM");
-
-    // Encode and return
-    CDataStream ssProof(SER_NETWORK, PROTOCOL_VERSION);
-    ssProof << MoMProof(nIndex, branch, notarisationHash);
-    return HexStr(ssProof.begin(), ssProof.end());
-}
-*/
-
 UniValue minerids(const UniValue& params, bool fHelp)
 {
     uint32_t timestamp = 0; UniValue ret(UniValue::VOBJ); UniValue a(UniValue::VARR); uint8_t minerids[2000],pubkeys[65][33]; int32_t i,j,n,numnotaries,tally[129];
@@ -1235,13 +1093,8 @@
             "     \"hex\" : \"hex\",        (string) \n"
             "     \"reqSigs\" : n,          (numeric) Number of required signatures\n"
             "     \"type\" : \"pubkeyhash\", (string) The type, eg pubkeyhash\n"
-<<<<<<< HEAD
-            "     \"addresses\" : [          (array of string) array of Zcash addresses\n"
-            "        \"zcashaddress\"        (string) Zcash address\n"
-=======
             "     \"addresses\" : [          (array of string) array of Komodo addresses\n"
             "        \"komodoaddress\"        (string) Komodo address\n"
->>>>>>> bf109a68
             "        ,...\n"
             "     ]\n"
             "  },\n"
@@ -1460,11 +1313,7 @@
     obj.push_back(Pair("commitments",           tree.size()));
     #endif
 
-<<<<<<< HEAD
-    CBlockIndex* tip = chainActive.Tip();
-=======
     CBlockIndex* tip = chainActive.LastTip();
->>>>>>> bf109a68
     UniValue valuePools(UniValue::VARR);
     valuePools.push_back(ValuePoolDesc("sprout", tip->nChainSproutValue, boost::none));
     obj.push_back(Pair("valuePools",            valuePools));
