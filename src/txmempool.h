--- conflicted
+++ resolved
@@ -148,8 +148,7 @@
     > indexed_transaction_set;
 
     mutable CCriticalSection cs;
-<<<<<<< HEAD
-    std::map<uint256, CTxMemPoolEntry> mapTx;
+    indexed_transaction_set mapTx;
 
 private:
     typedef std::map<CMempoolAddressDeltaKey, CMempoolAddressDelta, CMempoolAddressDeltaKeyCompare> addressDeltaMap;
@@ -165,9 +164,6 @@
     mapSpentIndexInserted mapSpentInserted;
 
 public:
-=======
-    indexed_transaction_set mapTx;
->>>>>>> b012e5ed
     std::map<COutPoint, CInPoint> mapNextTx;
     std::map<uint256, const CTransaction*> mapNullifiers;
     std::map<uint256, std::pair<double, CAmount> > mapDeltas;
