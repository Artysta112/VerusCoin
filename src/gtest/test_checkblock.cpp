#include <gtest/gtest.h>
#include <gmock/gmock.h>

#include "consensus/validation.h"
#include "main.h"
#include "zcash/Proof.hpp"

class MockCValidationState : public CValidationState {
public:
    MOCK_METHOD5(DoS, bool(int level, bool ret,
             unsigned char chRejectCodeIn, std::string strRejectReasonIn,
             bool corruptionIn));
    MOCK_METHOD3(Invalid, bool(bool ret,
                 unsigned char _chRejectCode, std::string _strRejectReason));
    MOCK_METHOD1(Error, bool(std::string strRejectReasonIn));
    MOCK_CONST_METHOD0(IsValid, bool());
    MOCK_CONST_METHOD0(IsInvalid, bool());
    MOCK_CONST_METHOD0(IsError, bool());
    MOCK_CONST_METHOD1(IsInvalid, bool(int &nDoSOut));
    MOCK_CONST_METHOD0(CorruptionPossible, bool());
    MOCK_CONST_METHOD0(GetRejectCode, unsigned char());
    MOCK_CONST_METHOD0(GetRejectReason, std::string());
};

TEST(CheckBlock, VersionTooLow) {
    auto verifier = libzcash::ProofVerifier::Strict();

    CBlock block;
    block.nVersion = 1;

    MockCValidationState state;
    EXPECT_CALL(state, DoS(100, false, REJECT_INVALID, "version-too-low", false)).Times(1);
<<<<<<< HEAD
    EXPECT_FALSE(CheckBlock(0,0,block, state, false, false));
=======
    EXPECT_FALSE(CheckBlock(block, state, verifier, false, false));
>>>>>>> ee6d9935
}

TEST(ContextualCheckBlock, BadCoinbaseHeight) {
    SelectParams(CBaseChainParams::MAIN);

    // Create a block with no height in scriptSig
    CMutableTransaction mtx;
    mtx.vin.resize(1);
    mtx.vin[0].prevout.SetNull();
    mtx.vin[0].scriptSig = CScript() << OP_0;
    mtx.vout.resize(1);
    mtx.vout[0].scriptPubKey = CScript() << OP_TRUE;
    mtx.vout[0].nValue = 0;
    CTransaction tx {mtx};
    CBlock block;
    block.vtx.push_back(tx);

    // Treating block as genesis should pass
    MockCValidationState state;
    EXPECT_TRUE(ContextualCheckBlock(block, state, NULL));

    // Treating block as non-genesis should fail
    mtx.vout.push_back(CTxOut(GetBlockSubsidy(1, Params().GetConsensus())/5, Params().GetFoundersRewardScriptAtHeight(1)));
    CTransaction tx2 {mtx};
    block.vtx[0] = tx2;
    CBlock prev;
    CBlockIndex indexPrev {prev};
    indexPrev.nHeight = 0;
    EXPECT_CALL(state, DoS(100, false, REJECT_INVALID, "bad-cb-height", false)).Times(1);
    EXPECT_FALSE(ContextualCheckBlock(block, state, &indexPrev));

    // Setting to an incorrect height should fail
    mtx.vin[0].scriptSig = CScript() << 2 << OP_0;
    CTransaction tx3 {mtx};
    block.vtx[0] = tx3;
    EXPECT_CALL(state, DoS(100, false, REJECT_INVALID, "bad-cb-height", false)).Times(1);
    EXPECT_FALSE(ContextualCheckBlock(block, state, &indexPrev));

    // After correcting the scriptSig, should pass
    mtx.vin[0].scriptSig = CScript() << 1 << OP_0;
    CTransaction tx4 {mtx};
    block.vtx[0] = tx4;
    EXPECT_TRUE(ContextualCheckBlock(block, state, &indexPrev));
}<|MERGE_RESOLUTION|>--- conflicted
+++ resolved
@@ -30,11 +30,7 @@
 
     MockCValidationState state;
     EXPECT_CALL(state, DoS(100, false, REJECT_INVALID, "version-too-low", false)).Times(1);
-<<<<<<< HEAD
-    EXPECT_FALSE(CheckBlock(0,0,block, state, false, false));
-=======
-    EXPECT_FALSE(CheckBlock(block, state, verifier, false, false));
->>>>>>> ee6d9935
+    EXPECT_FALSE(CheckBlock(0,0,block, state, verifier, false, false));
 }
 
 TEST(ContextualCheckBlock, BadCoinbaseHeight) {
