#include <gtest/gtest.h>
#include <gmock/gmock.h>

#include "consensus/validation.h"
#include "main.h"

class MockCValidationState : public CValidationState {
public:
    MOCK_METHOD5(DoS, bool(int level, bool ret,
             unsigned char chRejectCodeIn, std::string strRejectReasonIn,
             bool corruptionIn));
    MOCK_METHOD3(Invalid, bool(bool ret,
                 unsigned char _chRejectCode, std::string _strRejectReason));
    MOCK_METHOD1(Error, bool(std::string strRejectReasonIn));
    MOCK_CONST_METHOD0(IsValid, bool());
    MOCK_CONST_METHOD0(IsInvalid, bool());
    MOCK_CONST_METHOD0(IsError, bool());
    MOCK_CONST_METHOD1(IsInvalid, bool(int &nDoSOut));
    MOCK_CONST_METHOD0(CorruptionPossible, bool());
    MOCK_CONST_METHOD0(GetRejectCode, unsigned char());
    MOCK_CONST_METHOD0(GetRejectReason, std::string());
};

TEST(CheckBlock, VersionTooLow) {
    CBlock block;
    block.nVersion = 1;

    MockCValidationState state;
    EXPECT_CALL(state, DoS(100, false, REJECT_INVALID, "version-too-low", false)).Times(1);
<<<<<<< HEAD
    EXPECT_FALSE(CheckBlock(0,0,block, state, false, false));
=======
    EXPECT_FALSE(CheckBlock(block, state, false, false));
}

TEST(ContextualCheckBlock, BadCoinbaseHeight) {
    SelectParams(CBaseChainParams::MAIN);

    // Create a block with no height in scriptSig
    CMutableTransaction mtx;
    mtx.vin.resize(1);
    mtx.vin[0].prevout.SetNull();
    mtx.vin[0].scriptSig = CScript() << OP_0;
    mtx.vout.resize(1);
    mtx.vout[0].scriptPubKey = CScript() << OP_TRUE;
    mtx.vout[0].nValue = 0;
    CTransaction tx {mtx};
    CBlock block;
    block.vtx.push_back(tx);

    // Treating block as genesis should pass
    MockCValidationState state;
    EXPECT_TRUE(ContextualCheckBlock(block, state, NULL));

    // Treating block as non-genesis should fail
    mtx.vout.push_back(CTxOut(GetBlockSubsidy(1, Params().GetConsensus())/5, Params().GetFoundersRewardScriptAtHeight(1)));
    CTransaction tx2 {mtx};
    block.vtx[0] = tx2;
    CBlock prev;
    CBlockIndex indexPrev {prev};
    indexPrev.nHeight = 0;
    EXPECT_CALL(state, DoS(100, false, REJECT_INVALID, "bad-cb-height", false)).Times(1);
    EXPECT_FALSE(ContextualCheckBlock(block, state, &indexPrev));

    // Setting to an incorrect height should fail
    mtx.vin[0].scriptSig = CScript() << 2 << OP_0;
    CTransaction tx3 {mtx};
    block.vtx[0] = tx3;
    EXPECT_CALL(state, DoS(100, false, REJECT_INVALID, "bad-cb-height", false)).Times(1);
    EXPECT_FALSE(ContextualCheckBlock(block, state, &indexPrev));

    // After correcting the scriptSig, should pass
    mtx.vin[0].scriptSig = CScript() << 1 << OP_0;
    CTransaction tx4 {mtx};
    block.vtx[0] = tx4;
    EXPECT_TRUE(ContextualCheckBlock(block, state, &indexPrev));
>>>>>>> 9f7bc6cb
}<|MERGE_RESOLUTION|>--- conflicted
+++ resolved
@@ -27,10 +27,7 @@
 
     MockCValidationState state;
     EXPECT_CALL(state, DoS(100, false, REJECT_INVALID, "version-too-low", false)).Times(1);
-<<<<<<< HEAD
     EXPECT_FALSE(CheckBlock(0,0,block, state, false, false));
-=======
-    EXPECT_FALSE(CheckBlock(block, state, false, false));
 }
 
 TEST(ContextualCheckBlock, BadCoinbaseHeight) {
@@ -74,5 +71,4 @@
     CTransaction tx4 {mtx};
     block.vtx[0] = tx4;
     EXPECT_TRUE(ContextualCheckBlock(block, state, &indexPrev));
->>>>>>> 9f7bc6cb
 }