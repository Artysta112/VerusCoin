--- conflicted
+++ resolved
@@ -61,11 +61,7 @@
 #ifdef ENABLE_MINING
     // Generate coins in the background
     if (pwalletMain || !GetArg("-mineraddress", "").empty())
-<<<<<<< HEAD
-        GenerateBitcoins(GetBoolArg("-gen", false), pwalletMain, GetArg("-genproclimit", 1));
-=======
         GenerateBitcoins(GetBoolArg("-gen", false), pwalletMain, GetArg("-genproclimit", 0));
->>>>>>> bf109a68
 #endif    
 }
 
