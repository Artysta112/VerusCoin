--- conflicted
+++ resolved
@@ -106,13 +106,8 @@
         assert(maxUint/UintToArith256(consensus.powLimit) >= consensus.nPowAveragingWindow);
         consensus.nPowMaxAdjustDown = 32; // 32% adjustment down
         consensus.nPowMaxAdjustUp = 16; // 16% adjustment up
-<<<<<<< HEAD
         consensus.nPowTargetSpacing = 1 * 60;
-        consensus.fPowAllowMinDifficultyBlocks = true; //false;
-=======
-        consensus.nPowTargetSpacing = 2.5 * 60;
         consensus.nPowAllowMinDifficultyBlocksAfterHeight = boost::none;
->>>>>>> 72f6925d
         consensus.vUpgrades[Consensus::BASE_SPROUT].nProtocolVersion = 170002;
         consensus.vUpgrades[Consensus::BASE_SPROUT].nActivationHeight =
             Consensus::NetworkUpgrade::ALWAYS_ACTIVE;
@@ -508,7 +503,6 @@
         // The best chain should have at least this much work.
         consensus.nMinimumChainWork = uint256S("0x00000000000000000000000000000000000000000000000000000001d0c4d9cd");
 
-        consensus.fPowAllowMinDifficultyBlocks = true;
         pchMessageStart[0] = 0x5A;
         pchMessageStart[1] = 0x1F;
         pchMessageStart[2] = 0x7E;
