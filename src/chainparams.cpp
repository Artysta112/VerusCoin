--- conflicted
+++ resolved
@@ -103,11 +103,8 @@
         assert(maxUint/UintToArith256(consensus.powLimit) >= consensus.nPowAveragingWindow);
         consensus.nPowMaxAdjustDown = 32; // 32% adjustment down
         consensus.nPowMaxAdjustUp = 16; // 16% adjustment up
-<<<<<<< HEAD
         consensus.nPowTargetSpacing = 1 * 60;
         consensus.fPowAllowMinDifficultyBlocks = true; //false;
-=======
-        consensus.nPowTargetSpacing = 2.5 * 60;
         consensus.vUpgrades[Consensus::BASE_SPROUT].nProtocolVersion = 170002;
         consensus.vUpgrades[Consensus::BASE_SPROUT].nActivationHeight =
             Consensus::NetworkUpgrade::ALWAYS_ACTIVE;
@@ -118,13 +115,11 @@
         consensus.vUpgrades[Consensus::UPGRADE_OVERWINTER].nActivationHeight =
             Consensus::NetworkUpgrade::NO_ACTIVATION_HEIGHT;
 
->>>>>>> 4d6498b9
         /**
          * The message start string is designed to be unlikely to occur in normal data.
          * The characters are rarely used upper ASCII, not valid as UTF-8, and produce
          * a large 32-bit integer with any alignment.
          */
-<<<<<<< HEAD
         pchMessageStart[0] = 0xf9;
         pchMessageStart[1] = 0xee;
         pchMessageStart[2] = 0xe4;
@@ -132,21 +127,13 @@
         vAlertPubKey = ParseHex("020e46e79a2a8d12b9b5d12c7a91adb4e454edfae43c0a0cb805427d2ac7613fd9");
         nDefaultPort = 7770;
         nMinerThreads = 0;
-=======
-        pchMessageStart[0] = 0x24;
-        pchMessageStart[1] = 0xe9;
-        pchMessageStart[2] = 0x27;
-        pchMessageStart[3] = 0x64;
-        vAlertPubKey = ParseHex("04b7ecf0baa90495ceb4e4090f6b2fd37eec1e9c85fac68a487f3ce11589692e4a317479316ee814e066638e1db54e37a10689b70286e6315b1087b6615d179264");
-        nDefaultPort = 8233;
->>>>>>> 4d6498b9
         nMaxTipAge = 24 * 60 * 60;
         nPruneAfterHeight = 100000;
         const size_t N = 200, K = 9;
         BOOST_STATIC_ASSERT(equihash_parameters_acceptable(N, K));
         nEquihashN = N;
         nEquihashK = K;
-<<<<<<< HEAD
+
         const char* pszTimestamp = "The Times 03/Jan/2009 Chancellor on brink of second bailout for banks";
         CMutableTransaction txNew;
         txNew.vin.resize(1);
@@ -163,20 +150,19 @@
         genesis.nNonce   = uint256S("0x000000000000000000000000000000000000000000000000000000000000000b");
         genesis.nSolution = ParseHex("000d5ba7cda5d473947263bf194285317179d2b0d307119c2e7cc4bd8ac456f0774bd52b0cd9249be9d40718b6397a4c7bbd8f2b3272fed2823cd2af4bd1632200ba4bf796727d6347b225f670f292343274cc35099466f5fb5f0cd1c105121b28213d15db2ed7bdba490b4cedc69742a57b7c25af24485e523aadbb77a0144fc76f79ef73bd8530d42b9f3b9bed1c135ad1fe152923fafe98f95f76f1615e64c4abb1137f4c31b218ba2782bc15534788dda2cc08a0ee2987c8b27ff41bd4e31cd5fb5643dfe862c9a02ca9f90c8c51a6671d681d04ad47e4b53b1518d4befafefe8cadfb912f3d03051b1efbf1dfe37b56e93a741d8dfd80d576ca250bee55fab1311fc7b3255977558cdda6f7d6f875306e43a14413facdaed2f46093e0ef1e8f8a963e1632dcbeebd8e49fd16b57d49b08f9762de89157c65233f60c8e38a1f503a48c555f8ec45dedecd574a37601323c27be597b956343107f8bd80f3a925afaf30811df83c402116bb9c1e5231c70fff899a7c82f73c902ba54da53cc459b7bf1113db65cc8f6914d3618560ea69abd13658fa7b6af92d374d6eca9529f8bd565166e4fcbf2a8dfb3c9b69539d4d2ee2e9321b85b331925df195915f2757637c2805e1d4131e1ad9ef9bc1bb1c732d8dba4738716d351ab30c996c8657bab39567ee3b29c6d054b711495c0d52e1cd5d8e55b4f0f0325b97369280755b46a02afd54be4ddd9f77c22272b8bbb17ff5118fedbae2564524e797bd28b5f74f7079d532ccc059807989f94d267f47e724b3f1ecfe00ec9e6541c961080d8891251b84b4480bc292f6a180bea089fef5bbda56e1e41390d7c0e85ba0ef530f7177413481a226465a36ef6afe1e2bca69d2078712b3912bba1a99b1fbff0d355d6ffe726d2bb6fbc103c4ac5756e5bee6e47e17424ebcbf1b63d8cb90ce2e40198b4f4198689daea254307e52a25562f4c1455340f0ffeb10f9d8e914775e37d0edca019fb1b9c6ef81255ed86bc51c5391e0591480f66e2d88c5f4fd7277697968656a9b113ab97f874fdd5f2465e5559533e01ba13ef4a8f7a21d02c30c8ded68e8c54603ab9c8084ef6d9eb4e92c75b078539e2ae786ebab6dab73a09e0aa9ac575bcefb29e930ae656e58bcb513f7e3c17e079dce4f05b5dbc18c2a872b22509740ebe6a3903e00ad1abc55076441862643f93606e3dc35e8d9f2caef3ee6be14d513b2e062b21d0061de3bd56881713a1a5c17f5ace05e1ec09da53f99442df175a49bd154aa96e4949decd52fed79ccf7ccbce32941419c314e374e4a396ac553e17b5340336a1a25c22f9e42a243ba5404450b650acfc826a6e432971ace776e15719515e1634ceb9a4a35061b668c74998d3dfb5827f6238ec015377e6f9c94f38108768cf6e5c8b132e0303fb5a200368f845ad9d46343035a6ff94031df8d8309415bb3f6cd5ede9c135fdabcc030599858d803c0f85be7661c88984d88faa3d26fb0e9aac0056a53f1b5d0baed713c853c4a2726869a0a124a8a5bbc0fc0ef80c8ae4cb53636aa02503b86a1eb9836fcc259823e2692d921d88e1ffc1e6cb2bde43939ceb3f32a611686f539f8f7c9f0bf00381f743607d40960f06d347d1cd8ac8a51969c25e37150efdf7aa4c2037a2fd0516fb444525ab157a0ed0a7412b2fa69b217fe397263153782c0f64351fbdf2678fa0dc8569912dcd8e3ccad38f34f23bbbce14c6a26ac24911b308b82c7e43062d180baeac4ba7153858365c72c63dcf5f6a5b08070b730adb017aeae925b7d0439979e2679f45ed2f25a7edcfd2fb77a8794630285ccb0a071f5cce410b46dbf9750b0354aae8b65574501cc69efb5b6a43444074fee116641bb29da56c2b4a7f456991fc92b2");
 
-=======
-
-        genesis = CreateGenesisBlock(
+
+        /*genesis = CreateGenesisBlock(
             1477641360,
             uint256S("0x0000000000000000000000000000000000000000000000000000000000001257"),
             ParseHex("000a889f00854b8665cd555f4656f68179d31ccadc1b1f7fb0952726313b16941da348284d67add4686121d4e3d930160c1348d8191c25f12b267a6a9c131b5031cbf8af1f79c9d513076a216ec87ed045fa966e01214ed83ca02dc1797270a454720d3206ac7d931a0a680c5c5e099057592570ca9bdf6058343958b31901fce1a15a4f38fd347750912e14004c73dfe588b903b6c03166582eeaf30529b14072a7b3079e3a684601b9b3024054201f7440b0ee9eb1a7120ff43f713735494aa27b1f8bab60d7f398bca14f6abb2adbf29b04099121438a7974b078a11635b594e9170f1086140b4173822dd697894483e1c6b4e8b8dcd5cb12ca4903bc61e108871d4d915a9093c18ac9b02b6716ce1013ca2c1174e319c1a570215bc9ab5f7564765f7be20524dc3fdf8aa356fd94d445e05ab165ad8bb4a0db096c097618c81098f91443c719416d39837af6de85015dca0de89462b1d8386758b2cf8a99e00953b308032ae44c35e05eb71842922eb69797f68813b59caf266cb6c213569ae3280505421a7e3a0a37fdf8e2ea354fc5422816655394a9454bac542a9298f176e211020d63dee6852c40de02267e2fc9d5e1ff2ad9309506f02a1a71a0501b16d0d36f70cdfd8de78116c0c506ee0b8ddfdeb561acadf31746b5a9dd32c21930884397fb1682164cb565cc14e089d66635a32618f7eb05fe05082b8a3fae620571660a6b89886eac53dec109d7cbb6930ca698a168f301a950be152da1be2b9e07516995e20baceebecb5579d7cdbc16d09f3a50cb3c7dffe33f26686d4ff3f8946ee6475e98cf7b3cf9062b6966e838f865ff3de5fb064a37a21da7bb8dfd2501a29e184f207caaba364f36f2329a77515dcb710e29ffbf73e2bbd773fab1f9a6b005567affff605c132e4e4dd69f36bd201005458cfbd2c658701eb2a700251cefd886b1e674ae816d3f719bac64be649c172ba27a4fd55947d95d53ba4cbc73de97b8af5ed4840b659370c556e7376457f51e5ebb66018849923db82c1c9a819f173cccdb8f3324b239609a300018d0fb094adf5bd7cbb3834c69e6d0b3798065c525b20f040e965e1a161af78ff7561cd874f5f1b75aa0bc77f720589e1b810f831eac5073e6dd46d00a2793f70f7427f0f798f2f53a67e615e65d356e66fe40609a958a05edb4c175bcc383ea0530e67ddbe479a898943c6e3074c6fcc252d6014de3a3d292b03f0d88d312fe221be7be7e3c59d07fa0f2f4029e364f1f355c5d01fa53770d0cd76d82bf7e60f6903bc1beb772e6fde4a70be51d9c7e03c8d6d8dfb361a234ba47c470fe630820bbd920715621b9fbedb49fcee165ead0875e6c2b1af16f50b5d6140cc981122fcbcf7c5a4e3772b3661b628e08380abc545957e59f634705b1bbde2f0b4e055a5ec5676d859be77e20962b645e051a880fddb0180b4555789e1f9344a436a84dc5579e2553f1e5fb0a599c137be36cabbed0319831fea3fddf94ddc7971e4bcf02cdc93294a9aab3e3b13e3b058235b4f4ec06ba4ceaa49d675b4ba80716f3bc6976b1fbf9c8bf1f3e3a4dc1cd83ef9cf816667fb94f1e923ff63fef072e6a19321e4812f96cb0ffa864da50ad74deb76917a336f31dce03ed5f0303aad5e6a83634f9fcc371096f8288b8f02ddded5ff1bb9d49331e4a84dbe1543164438fde9ad71dab024779dcdde0b6602b5ae0a6265c14b94edd83b37403f4b78fcd2ed555b596402c28ee81d87a909c4e8722b30c71ecdd861b05f61f8b1231795c76adba2fdefa451b283a5d527955b9f3de1b9828e7b2e74123dd47062ddcc09b05e7fa13cb2212a6fdbc65d7e852cec463ec6fd929f5b8483cf3052113b13dac91b69f49d1b7d1aec01c4a68e41ce157"),
-            0x1f07ffff, 4, 0);
->>>>>>> 4d6498b9
+            0x1f07ffff, 4, 0);*/
+
         consensus.hashGenesisBlock = genesis.GetHash();
         assert(consensus.hashGenesisBlock == uint256S("0x027e3758c3a65b12aa1046462b486d0a63bfa1beae327897f56c5cfb7daaae71"));
         assert(genesis.hashMerkleRoot == uint256S("0x4a5e1e4baab89f3a32518a88c31bc87f618f76673e2cc77ab2127b7afdeda33b"));
         vFixedSeeds.clear();
         vSeeds.clear();
-<<<<<<< HEAD
+
         vSeeds.push_back(CDNSSeedData("komodoplatform.com", "seeds.komodoplatform.com")); // @kolo
         vSeeds.push_back(CDNSSeedData("komodo.mewhub.com", "seeds.komodo.mewhub.com")); // @kolo
         // TODO: set up bootstrapping for mainnet
@@ -189,27 +175,6 @@
         base58Prefixes[ZCPAYMENT_ADDRRESS] = {22,154};
         // guarantees the first two characters, when base58 encoded, are "SK"
         base58Prefixes[ZCSPENDING_KEY] = {171,54};
-=======
-        vSeeds.push_back(CDNSSeedData("z.cash", "dnsseed.z.cash")); // Zcash
-        vSeeds.push_back(CDNSSeedData("str4d.xyz", "dnsseed.str4d.xyz")); // @str4d
-        vSeeds.push_back(CDNSSeedData("znodes.org", "dnsseed.znodes.org")); // @bitcartel
-
-        // guarantees the first 2 characters, when base58 encoded, are "t1"
-        base58Prefixes[PUBKEY_ADDRESS]     = {0x1C,0xB8};
-        // guarantees the first 2 characters, when base58 encoded, are "t3"
-        base58Prefixes[SCRIPT_ADDRESS]     = {0x1C,0xBD};
-        // the first character, when base58 encoded, is "5" or "K" or "L" (as in Bitcoin)
-        base58Prefixes[SECRET_KEY]         = {0x80};
-        // do not rely on these BIP32 prefixes; they are not specified and may change
-        base58Prefixes[EXT_PUBLIC_KEY]     = {0x04,0x88,0xB2,0x1E};
-        base58Prefixes[EXT_SECRET_KEY]     = {0x04,0x88,0xAD,0xE4};
-        // guarantees the first 2 characters, when base58 encoded, are "zc"
-        base58Prefixes[ZCPAYMENT_ADDRRESS] = {0x16,0x9A};
-        // guarantees the first 4 characters, when base58 encoded, are "ZiVK"
-        base58Prefixes[ZCVIEWING_KEY]      = {0xA8,0xAB,0xD3};
-        // guarantees the first 2 characters, when base58 encoded, are "SK"
-        base58Prefixes[ZCSPENDING_KEY]     = {0xAB,0x36};
->>>>>>> 4d6498b9
 
         vFixedSeeds = std::vector<SeedSpec6>(pnSeed6_main, pnSeed6_main + ARRAYLEN(pnSeed6_main));
 
@@ -218,26 +183,6 @@
         fRequireStandard = true;
         fMineBlocksOnDemand = false;
         fTestnetToBeDeprecatedFieldRPC = false;
-<<<<<<< HEAD
-/*
-        checkpointData = (Checkpoints::CCheckpointData)
-        {
-=======
-
-        checkpointData = (CCheckpointData) {
->>>>>>> 4d6498b9
-            boost::assign::map_list_of
-            (0, consensus.hashGenesisBlock),
-            //(2500, uint256S("0x0e6a3d5a46eba97c4e7618d66a39f115729e1176433c98481124c2bf733aa54e"))
-            //(15000, uint256S("0x00f0bd236790e903321a2d22f85bd6bf8a505f6ef4eddb20458a65d37e14d142")),
-            //(100000, uint256S("0x0f02eb1f3a4b89df9909fec81a4bd7d023e32e24e1f5262d9fc2cc36a715be6f")),
-            1481120910,     // * UNIX timestamp of last checkpoint block
-            110415,         // * total number of transactions between genesis and last checkpoint
-                            //   (the tx=... number in the SetBestChain debug.log lines)
-            2777            // * estimated number of transactions per day after checkpoint
-                            //   total number of tx / (checkpoint block height / (24 * 24))
-        };
-*/
 
 //        LogPrintf(">>>>>>>> ac_name = %u\n",GetArg("-ac_name","").c_str());
 
@@ -472,16 +417,10 @@
         consensus.powLimit = uint256S("07ffffffffffffffffffffffffffffffffffffffffffffffffffffffffffffff");
         consensus.nPowAveragingWindow = 17;
         assert(maxUint/UintToArith256(consensus.powLimit) >= consensus.nPowAveragingWindow);
-<<<<<<< HEAD
-        consensus.fPowAllowMinDifficultyBlocks = true;
-        pchMessageStart[0] = 0x5A;
-        pchMessageStart[1] = 0x1F;
-        pchMessageStart[2] = 0x7E;
-        pchMessageStart[3] = 0x62;
+
         vAlertPubKey = ParseHex("00");
         nDefaultPort = 17770;
         nMinerThreads = 0;
-=======
         consensus.nPowMaxAdjustDown = 32; // 32% adjustment down
         consensus.nPowMaxAdjustUp = 16; // 16% adjustment up
         consensus.nPowTargetSpacing = 2.5 * 60;
@@ -494,21 +433,20 @@
         consensus.vUpgrades[Consensus::UPGRADE_OVERWINTER].nProtocolVersion = 170003;
         consensus.vUpgrades[Consensus::UPGRADE_OVERWINTER].nActivationHeight = 207500;
 
-        pchMessageStart[0] = 0xfa;
-        pchMessageStart[1] = 0x1a;
-        pchMessageStart[2] = 0xf9;
-        pchMessageStart[3] = 0xbf;
-        vAlertPubKey = ParseHex("044e7a1553392325c871c5ace5d6ad73501c66f4c185d6b0453cf45dec5a1322e705c672ac1a27ef7cdaf588c10effdf50ed5f95f85f2f54a5f6159fca394ed0c6");
-        nDefaultPort = 18233;
+        consensus.fPowAllowMinDifficultyBlocks = true;
+        pchMessageStart[0] = 0x5A;
+        pchMessageStart[1] = 0x1F;
+        pchMessageStart[2] = 0x7E;
+        pchMessageStart[3] = 0x62;
+        vAlertPubKey = ParseHex("020e46e79a2a8d12b9b5d12c7a91adb4e454edfae43c0a0cb805427d2ac7613fd9");
         nMaxTipAge = 24 * 60 * 60;
->>>>>>> 4d6498b9
+
         nPruneAfterHeight = 1000;
         const size_t N = 200, K = 9;
         BOOST_STATIC_ASSERT(equihash_parameters_acceptable(N, K));
         nEquihashN = N;
         nEquihashK = K;
 
-<<<<<<< HEAD
         //! Modify the testnet genesis block so the timestamp is valid for a later start.
         genesis.nTime = 1296688602;
         genesis.nBits = KOMODO_MINDIFF_NBITS;
@@ -528,36 +466,6 @@
         base58Prefixes[EXT_SECRET_KEY] = boost::assign::list_of(0x04)(0x35)(0x83)(0x94).convert_to_container<std::vector<unsigned char> >();
         base58Prefixes[ZCPAYMENT_ADDRRESS] = {20,81};
         base58Prefixes[ZCSPENDING_KEY] = {177,235};
-=======
-        genesis = CreateGenesisBlock(
-            1477648033,
-            uint256S("0x0000000000000000000000000000000000000000000000000000000000000006"),
-            ParseHex("00a6a51259c3f6732481e2d035197218b7a69504461d04335503cd69759b2d02bd2b53a9653f42cb33c608511c953673fa9da76170958115fe92157ad3bb5720d927f18e09459bf5c6072973e143e20f9bdf0584058c96b7c2234c7565f100d5eea083ba5d3dbaff9f0681799a113e7beff4a611d2b49590563109962baa149b628aae869af791f2f70bb041bd7ebfa658570917f6654a142b05e7ec0289a4f46470be7be5f693b90173eaaa6e84907170f32602204f1f4e1c04b1830116ffd0c54f0b1caa9a5698357bd8aa1f5ac8fc93b405265d824ba0e49f69dab5446653927298e6b7bdc61ee86ff31c07bde86331b4e500d42e4e50417e285502684b7966184505b885b42819a88469d1e9cf55072d7f3510f85580db689302eab377e4e11b14a91fdd0df7627efc048934f0aff8e7eb77eb17b3a95de13678004f2512293891d8baf8dde0ef69be520a58bbd6038ce899c9594cf3e30b8c3d9c7ecc832d4c19a6212747b50724e6f70f6451f78fd27b58ce43ca33b1641304a916186cfbe7dbca224f55d08530ba851e4df22baf7ab7078e9cbea46c0798b35a750f54103b0cdd08c81a6505c4932f6bfbd492a9fced31d54e98b6370d4c96600552fcf5b37780ed18c8787d03200963600db297a8f05dfa551321d17b9917edadcda51e274830749d133ad226f8bb6b94f13b4f77e67b35b71f52112ce9ba5da706ad9573584a2570a4ff25d29ab9761a06bdcf2c33638bf9baf2054825037881c14adf3816ba0cbd0fca689aad3ce16f2fe362c98f48134a9221765d939f0b49677d1c2447e56b46859f1810e2cf23e82a53e0d44f34dae932581b3b7f49eaec59af872cf9de757a964f7b33d143a36c270189508fcafe19398e4d2966948164d40556b05b7ff532f66f5d1edc41334ef742f78221dfe0c7ae2275bb3f24c89ae35f00afeea4e6ed187b866b209dc6e83b660593fce7c40e143beb07ac86c56f39e895385924667efe3a3f031938753c7764a2dbeb0a643fd359c46e614873fd0424e435fa7fac083b9a41a9d6bf7e284eee537ea7c50dd239f359941a43dc982745184bf3ee31a8dc850316aa9c6b66d6985acee814373be3458550659e1a06287c3b3b76a185c5cb93e38c1eebcf34ff072894b6430aed8d34122dafd925c46a515cca79b0269c92b301890ca6b0dc8b679cdac0f23318c105de73d7a46d16d2dad988d49c22e9963c117960bdc70ef0db6b091cf09445a516176b7f6d58ec29539166cc8a38bbff387acefffab2ea5faad0e8bb70625716ef0edf61940733c25993ea3de9f0be23d36e7cb8da10505f9dc426cd0e6e5b173ab4fff8c37e1f1fb56d1ea372013d075e0934c6919393cfc21395eea20718fad03542a4162a9ded66c814ad8320b2d7c2da3ecaf206da34c502db2096d1c46699a91dd1c432f019ad434e2c1ce507f91104f66f491fed37b225b8e0b2888c37276cfa0468fc13b8d593fd9a2675f0f5b20b8a15f8fa7558176a530d6865738ddb25d3426dab905221681cf9da0e0200eea5b2eba3ad3a5237d2a391f9074bf1779a2005cee43eec2b058511532635e0fea61664f531ac2b356f40db5c5d275a4cf5c82d468976455af4e3362cc8f71aa95e71d394aff3ead6f7101279f95bcd8a0fedce1d21cb3c9f6dd3b182fce0db5d6712981b651f29178a24119968b14783cafa713bc5f2a65205a42e4ce9dc7ba462bdb1f3e4553afc15f5f39998fdb53e7e231e3e520a46943734a007c2daa1eda9f495791657eefcac5c32833936e568d06187857ed04d7b97167ae207c5c5ae54e528c36016a984235e9c5b2f0718d7b3aa93c7822ccc772580b6599671b3c02ece8a21399abd33cfd3028790133167d0a97e7de53dc8ff"),
-            0x2007ffff, 4, 0);
-        consensus.hashGenesisBlock = genesis.GetHash();
-        assert(consensus.hashGenesisBlock == uint256S("0x05a60a92d99d85997cce3b87616c089f6124d7342af37106edc76126334a2c38"));
-        assert(genesis.hashMerkleRoot == uint256S("0xc4eaa58879081de3c24a7b117ed2b28300e7ec4c4c1dff1d3f1268b7857a4ddb"));
-
-        vFixedSeeds.clear();
-        vSeeds.clear();
-        vSeeds.push_back(CDNSSeedData("z.cash", "dnsseed.testnet.z.cash")); // Zcash
-
-        // guarantees the first 2 characters, when base58 encoded, are "tm"
-        base58Prefixes[PUBKEY_ADDRESS]     = {0x1D,0x25};
-        // guarantees the first 2 characters, when base58 encoded, are "t2"
-        base58Prefixes[SCRIPT_ADDRESS]     = {0x1C,0xBA};
-        // the first character, when base58 encoded, is "9" or "c" (as in Bitcoin)
-        base58Prefixes[SECRET_KEY]         = {0xEF};
-        // do not rely on these BIP32 prefixes; they are not specified and may change
-        base58Prefixes[EXT_PUBLIC_KEY]     = {0x04,0x35,0x87,0xCF};
-        base58Prefixes[EXT_SECRET_KEY]     = {0x04,0x35,0x83,0x94};
-        // guarantees the first 2 characters, when base58 encoded, are "zt"
-        base58Prefixes[ZCPAYMENT_ADDRRESS] = {0x16,0xB6};
-        // guarantees the first 4 characters, when base58 encoded, are "ZiVt"
-        base58Prefixes[ZCVIEWING_KEY]      = {0xA8,0xAC,0x0C};
-        // guarantees the first 2 characters, when base58 encoded, are "ST"
-        base58Prefixes[ZCSPENDING_KEY]     = {0xAC,0x08};
->>>>>>> 4d6498b9
 
         vFixedSeeds = std::vector<SeedSpec6>(pnSeed6_test, pnSeed6_test + ARRAYLEN(pnSeed6_test));
 
@@ -612,24 +520,16 @@
             Consensus::NetworkUpgrade::NO_ACTIVATION_HEIGHT;
 
         pchMessageStart[0] = 0xaa;
-<<<<<<< HEAD
         pchMessageStart[1] = 0x8e;
         pchMessageStart[2] = 0xf3;
         pchMessageStart[3] = 0xf5;
         nMinerThreads = 1;
-=======
-        pchMessageStart[1] = 0xe8;
-        pchMessageStart[2] = 0x3f;
-        pchMessageStart[3] = 0x5f;
-        nDefaultPort = 18344;
->>>>>>> 4d6498b9
         nMaxTipAge = 24 * 60 * 60;
         nPruneAfterHeight = 1000;
         const size_t N = 48, K = 5;
         BOOST_STATIC_ASSERT(equihash_parameters_acceptable(N, K));
         nEquihashN = N;
         nEquihashK = K;
-<<<<<<< HEAD
         genesis.nTime = 1296688602;
         genesis.nBits = KOMODO_MINDIFF_NBITS;
         genesis.nNonce = uint256S("0x0000000000000000000000000000000000000000000000000000000000000021");
@@ -638,17 +538,6 @@
         nDefaultPort = 17779;
         assert(consensus.hashGenesisBlock == uint256S("0x00a215b4fe36f5d2f829d43e587bf10e89e64f9f48a5b6ce18559089e8fd643d"));
         nPruneAfterHeight = 1000;
-=======
-
-        genesis = CreateGenesisBlock(
-            1296688602,
-            uint256S("0x0000000000000000000000000000000000000000000000000000000000000009"),
-            ParseHex("01936b7db1eb4ac39f151b8704642d0a8bda13ec547d54cd5e43ba142fc6d8877cab07b3"),
-            0x200f0f0f, 4, 0);
-        consensus.hashGenesisBlock = genesis.GetHash();
-        assert(consensus.hashGenesisBlock == uint256S("0x029f11d80ef9765602235e1bc9727e3eb6ba20839319f761fee920d63401e327"));
-        assert(genesis.hashMerkleRoot == uint256S("0xc4eaa58879081de3c24a7b117ed2b28300e7ec4c4c1dff1d3f1268b7857a4ddb"));
->>>>>>> 4d6498b9
 
         vFixedSeeds.clear(); //! Regtest mode doesn't have any fixed seeds.
         vSeeds.clear();  //! Regtest mode doesn't have any DNS seeds.
