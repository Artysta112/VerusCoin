--- conflicted
+++ resolved
@@ -162,15 +162,9 @@
         assert(genesis.hashMerkleRoot == uint256S("0x4a5e1e4baab89f3a32518a88c31bc87f618f76673e2cc77ab2127b7afdeda33b"));
         vFixedSeeds.clear();
         vSeeds.clear();
-<<<<<<< HEAD
-
-        vSeeds.push_back(CDNSSeedData("komodoplatform.com", "seeds.komodoplatform.com")); // @kolo
-        vSeeds.push_back(CDNSSeedData("komodo.mewhub.com", "seeds.komodo.mewhub.com")); // @kolo
-=======
         vSeeds.push_back(CDNSSeedData("komodoplatform.com", "seeds.komodoplatform.com")); // @kolo - old static dns seeds
         vSeeds.push_back(CDNSSeedData("kolo.supernet.org", "static.kolo.supernet.org")); // @kolo - new static dns seeds ToDo
         vSeeds.push_back(CDNSSeedData("kolo.supernet.org", "dynamic.kolo.supernet.org")); // @kolo - crawler seeds ToDo
->>>>>>> 2f8ffc34
         // TODO: set up bootstrapping for mainnet
         base58Prefixes[PUBKEY_ADDRESS] = std::vector<unsigned char>(1,60);
         base58Prefixes[SCRIPT_ADDRESS] = std::vector<unsigned char>(1,85);
