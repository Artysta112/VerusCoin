--- conflicted
+++ resolved
@@ -21,7 +21,7 @@
 #endif // ENABLE_RUST
 uint32_t komodo_chainactive_timestamp();
 
-extern uint32_t ASSETCHAINS_ALGO, ASSETCHAINS_EQUIHASH;
+extern uint32_t ASSETCHAINS_ALGO, ASSETCHAINS_EQUIHASH, ASSETCHAINS_STAKED;
 extern char ASSETCHAINS_SYMBOL[65];
 extern int32_t VERUS_BLOCK_POSUNITS, VERUS_CONSECUTIVE_POS_THRESHOLD, VERUS_NOPOS_THRESHHOLD;
 unsigned int lwmaGetNextWorkRequired(const CBlockIndex* pindexLast, const CBlockHeader *pblock, const Consensus::Params& params);
@@ -411,15 +411,11 @@
     arith_uint256 bnLimit = (height <= 1 || ASSETCHAINS_ALGO == ASSETCHAINS_EQUIHASH) ? UintToArith256(params.powLimit) : UintToArith256(params.powAlternate);
     if (fNegative || bnTarget == 0 || fOverflow || bnTarget > bnLimit)
         return error("CheckProofOfWork(): nBits below minimum work");
-<<<<<<< HEAD
-
-=======
-    if (  ASSETCHAINS_STAKED != 0 )
+    if ( ASSETCHAINS_STAKED != 0 )
     {
         arith_uint256 bnMaxPoSdiff;
         bnTarget.SetCompact(KOMODO_MINDIFF_NBITS,&fNegative,&fOverflow);
     }
->>>>>>> cbd0560d
     // Check proof of work matches claimed amount
     if ( UintToArith256(hash = blkHeader.GetHash()) > bnTarget && !blkHeader.IsVerusPOSBlock() )
     {
