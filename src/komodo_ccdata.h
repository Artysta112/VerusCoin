/******************************************************************************
 * Copyright © 2014-2018 The SuperNET Developers.                             *
 *                                                                            *
 * See the AUTHORS, DEVELOPER-AGREEMENT and LICENSE files at                  *
 * the top-level directory of this distribution for the individual copyright  *
 * holder information and the developer policies on copyright and licensing.  *
 *                                                                            *
 * Unless otherwise agreed in a custom licensing agreement, no part of the    *
 * SuperNET software, including this file may be copied, modified, propagated *
 * or distributed except according to the terms contained in the LICENSE file *
 *                                                                            *
 * Removal or modification of this copyright notice is prohibited.            *
 *                                                                            *
 ******************************************************************************/

#ifndef H_KOMODOCCDATA_H
#define H_KOMODOCCDATA_H

struct komodo_ccdata *CC_data;
int32_t CC_firstheight;

uint256 BuildMerkleTree(bool* fMutated, const std::vector<uint256> leaves, std::vector<uint256> &vMerkleTree);

uint256 komodo_calcMoM(int32_t height,int32_t MoMdepth)
{
<<<<<<< HEAD
    static uint256 zero; CBlockIndex *pindex; int32_t i; std::vector<uint256> tree, leaves;
    bool fMutated;
=======
    static uint256 zero; bits256 MoM,*tree; CBlockIndex *pindex; int32_t i;
    MoMdepth &= 0xffff;
>>>>>>> 5e193eea
    if ( MoMdepth >= height )
        return(zero);
    for (i=0; i<MoMdepth; i++)
    {
        if ( (pindex= komodo_chainactive(height - i)) != 0 )
            leaves.push_back(pindex->hashMerkleRoot);
        else
            return(zero);
    }
    return BuildMerkleTree(&fMutated, leaves, tree);
}

struct komodo_ccdata_entry *komodo_allMoMs(int32_t *nump,uint256 *MoMoMp,int32_t kmdstarti,int32_t kmdendi)
{
    struct komodo_ccdata_entry *allMoMs=0; struct komodo_ccdata *ccdata,*tmpptr; int32_t i,num,max;
    bool fMutated; std::vector<uint256> tree, leaves;
    num = max = 0;
    portable_mutex_lock(&KOMODO_CC_mutex);
    DL_FOREACH_SAFE(CC_data,ccdata,tmpptr)
    {
        if ( ccdata->MoMdata.height <= kmdendi && ccdata->MoMdata.height >= kmdstarti )
        {
            if ( num >= max )
            {
                max += 100;
                allMoMs = (struct komodo_ccdata_entry *)realloc(allMoMs,max * sizeof(*allMoMs));
            }
            allMoMs[num].MoM = ccdata->MoMdata.MoM;
            allMoMs[num].notarized_height = ccdata->MoMdata.notarized_height;
            allMoMs[num].kmdheight = ccdata->MoMdata.height;
            allMoMs[num].txi = ccdata->MoMdata.txi;
            strcpy(allMoMs[num].symbol,ccdata->symbol);
            num++;
        }
        if ( ccdata->MoMdata.height < kmdstarti )
            break;
    }
    portable_mutex_unlock(&KOMODO_CC_mutex);
    if ( (*nump= num) > 0 )
    {
        for (i=0; i<num; i++)
            leaves.push_back(allMoMs[i].MoM);
        *MoMoMp = BuildMerkleTree(&fMutated, leaves, tree);
    }
    else
    {
        free(allMoMs);
        allMoMs = 0;
    }
    return(allMoMs);
}

int32_t komodo_addpair(struct komodo_ccdataMoMoM *mdata,int32_t notarized_height,int32_t offset,int32_t maxpairs)
{
    if ( maxpairs >= 0) {
        if ( mdata->numpairs >= maxpairs )
        {
            maxpairs += 100;
            mdata->pairs = (struct komodo_ccdatapair *)realloc(mdata->pairs,sizeof(*mdata->pairs)*maxpairs);
            //fprintf(stderr,"pairs reallocated to %p num.%d\n",mdata->pairs,mdata->numpairs);
        }
    } else {
        fprintf(stderr,"komodo_addpair.maxpairs %d must be >= 0\n",(int32_t)maxpairs);
        return(-1);
    }
    mdata->pairs[mdata->numpairs].notarized_height = notarized_height;
    mdata->pairs[mdata->numpairs].MoMoMoffset = offset;
    mdata->numpairs++;
    return(maxpairs);
}

int32_t komodo_MoMoMdata(char *hexstr,int32_t hexsize,struct komodo_ccdataMoMoM *mdata,char *symbol,int32_t kmdheight,int32_t notarized_height)
{
    uint8_t hexdata[8192]; struct komodo_ccdata *ccdata,*tmpptr; int32_t len,maxpairs,i,retval=-1,depth,starti,endi,CCid=0; struct komodo_ccdata_entry *allMoMs;
    starti = endi = depth = len = maxpairs = 0;
    hexstr[0] = 0;
    if ( sizeof(hexdata)*2+1 > hexsize )
    {
        fprintf(stderr,"hexsize.%d too small for %d\n",hexsize,(int32_t)sizeof(hexdata));
        return(-1);
    }
    memset(mdata,0,sizeof(*mdata));
    portable_mutex_lock(&KOMODO_CC_mutex);
    DL_FOREACH_SAFE(CC_data,ccdata,tmpptr)
    {
        if ( ccdata->MoMdata.height < kmdheight )
        {
            //fprintf(stderr,"%s notarized.%d kmd.%d\n",ccdata->symbol,ccdata->MoMdata.notarized_height,ccdata->MoMdata.height);
            if ( strcmp(ccdata->symbol,symbol) == 0 )
            {
                if ( endi == 0 )
                {
                    endi = ccdata->MoMdata.height;
                    CCid = ccdata->CCid;
                }
                if ( (mdata->numpairs == 1 && notarized_height == 0) || ccdata->MoMdata.notarized_height <= notarized_height )
                {
                    starti = ccdata->MoMdata.height + 1;
                    if ( notarized_height == 0 )
                        notarized_height = ccdata->MoMdata.notarized_height;
                    break;
                }
            }
            starti = ccdata->MoMdata.height;
        }
    }
    portable_mutex_unlock(&KOMODO_CC_mutex);
    mdata->kmdstarti = starti;
    mdata->kmdendi = endi;
    if ( starti != 0 && endi != 0 && endi >= starti )
    {
        if ( (allMoMs= komodo_allMoMs(&depth,&mdata->MoMoM,starti,endi)) != 0 )
        {
            mdata->MoMoMdepth = depth;
            for (i=0; i<depth; i++)
            {
                if ( strcmp(symbol,allMoMs[i].symbol) == 0 )
                    maxpairs = komodo_addpair(mdata,allMoMs[i].notarized_height,i,maxpairs);
            }
            if ( mdata->numpairs > 0 )
            {
                len += iguana_rwnum(1,&hexdata[len],sizeof(CCid),(uint8_t *)&CCid);
                len += iguana_rwnum(1,&hexdata[len],sizeof(uint32_t),(uint8_t *)&mdata->kmdstarti);
                len += iguana_rwnum(1,&hexdata[len],sizeof(uint32_t),(uint8_t *)&mdata->kmdendi);
                len += iguana_rwbignum(1,&hexdata[len],sizeof(mdata->MoMoM),(uint8_t *)&mdata->MoMoM);
                len += iguana_rwnum(1,&hexdata[len],sizeof(uint32_t),(uint8_t *)&mdata->MoMoMdepth);
                len += iguana_rwnum(1,&hexdata[len],sizeof(uint32_t),(uint8_t *)&mdata->numpairs);
                for (i=0; i<mdata->numpairs; i++)
                {
                    if ( len + sizeof(uint32_t)*2 > sizeof(hexdata) )
                    {
                        fprintf(stderr,"%s %d %d i.%d of %d exceeds hexdata.%d\n",symbol,kmdheight,notarized_height,i,mdata->numpairs,(int32_t)sizeof(hexdata));
                        break;
                    }
                    len += iguana_rwnum(1,&hexdata[len],sizeof(uint32_t),(uint8_t *)&mdata->pairs[i].notarized_height);
                    len += iguana_rwnum(1,&hexdata[len],sizeof(uint32_t),(uint8_t *)&mdata->pairs[i].MoMoMoffset);
                }
                if ( i == mdata->numpairs && len*2+1 < hexsize )
                {
                    init_hexbytes_noT(hexstr,hexdata,len);
                    //fprintf(stderr,"hexstr.(%s)\n",hexstr);
                    retval = 0;
                } else fprintf(stderr,"%s %d %d too much hexdata[%d] for hexstr[%d]\n",symbol,kmdheight,notarized_height,len,hexsize);
            }
            free(allMoMs);
        }
    }
    return(retval);
}

void komodo_purge_ccdata(int32_t height)
{
    struct komodo_ccdata *ccdata,*tmpptr;
    if ( ASSETCHAINS_SYMBOL[0] == 0 )
    {
        portable_mutex_lock(&KOMODO_CC_mutex);
        DL_FOREACH_SAFE(CC_data,ccdata,tmpptr)
        {
            if ( ccdata->MoMdata.height >= height )
            {
                printf("PURGE %s notarized.%d\n",ccdata->symbol,ccdata->MoMdata.notarized_height);
                DL_DELETE(CC_data,ccdata);
                free(ccdata);
            } else break;
        }
        portable_mutex_unlock(&KOMODO_CC_mutex);
    }
    else
    {
        // purge notarized data
    }
}

// this is just a demo of ccdata processing to create example data for the MoMoM and allMoMs calls
int32_t komodo_rwccdata(char *thischain,int32_t rwflag,struct komodo_ccdata *ccdata,struct komodo_ccdataMoMoM *MoMoMdata)
{
    uint256 hash,zero; bits256 tmp; int32_t i,nonz; struct komodo_ccdata *ptr; struct notarized_checkpoint *np;
    return(0); // disable this path as libscott method is much better
    if ( rwflag == 0 )
    {
        // load from disk
    }
    else
    {
        // write to disk
    }
    if ( ccdata->MoMdata.height > 0 && (CC_firstheight == 0 || ccdata->MoMdata.height < CC_firstheight) )
        CC_firstheight = ccdata->MoMdata.height;
    for (nonz=i=0; i<32; i++)
    {
        if ( (tmp.bytes[i]= ((uint8_t *)&ccdata->MoMdata.MoM)[31-i]) != 0 )
            nonz++;
    }
    if ( nonz == 0 )
        return(0);
    memcpy(&hash,&tmp,sizeof(hash));
    //fprintf(stderr,"[%s] ccdata.%s id.%d notarized_ht.%d MoM.%s height.%d/t%d\n",ASSETCHAINS_SYMBOL,ccdata->symbol,ccdata->CCid,ccdata->MoMdata.notarized_height,hash.ToString().c_str(),ccdata->MoMdata.height,ccdata->MoMdata.txi);
    if ( ASSETCHAINS_SYMBOL[0] == 0 )
    {
        if ( CC_data != 0 && (CC_data->MoMdata.height > ccdata->MoMdata.height || (CC_data->MoMdata.height == ccdata->MoMdata.height && CC_data->MoMdata.txi >= ccdata->MoMdata.txi)) )
        {
            printf("out of order detected? SKIP CC_data ht.%d/txi.%d vs ht.%d/txi.%d\n",CC_data->MoMdata.height,CC_data->MoMdata.txi,ccdata->MoMdata.height,ccdata->MoMdata.txi);
        }
        else
        {
            ptr = (struct komodo_ccdata *)calloc(1,sizeof(*ptr));
            *ptr = *ccdata;
            portable_mutex_lock(&KOMODO_CC_mutex);
            DL_PREPEND(CC_data,ptr);
            portable_mutex_unlock(&KOMODO_CC_mutex);
        }
    }
    else
    {
        if ( MoMoMdata != 0 && MoMoMdata->pairs != 0 )
        {
            for (i=0; i<MoMoMdata->numpairs; i++)
            {
                if ( (np= komodo_npptr(MoMoMdata->pairs[i].notarized_height)) != 0 )
                {
                    memset(&zero,0,sizeof(zero));
                    if ( memcmp(&np->MoMoM,&zero,sizeof(np->MoMoM)) == 0 )
                    {
                        np->MoMoM = MoMoMdata->MoMoM;
                        np->MoMoMdepth = MoMoMdata->MoMoMdepth;
                        np->MoMoMoffset = MoMoMdata->MoMoMoffset;
                        np->kmdstarti = MoMoMdata->kmdstarti;
                        np->kmdendi = MoMoMdata->kmdendi;
                    }
                    else if ( memcmp(&np->MoMoM,&MoMoMdata->MoMoM,sizeof(np->MoMoM)) != 0 || np->MoMoMdepth != MoMoMdata->MoMoMdepth || np->MoMoMoffset != MoMoMdata->MoMoMoffset || np->kmdstarti != MoMoMdata->kmdstarti || np->kmdendi != MoMoMdata->kmdendi )
                    {
                        fprintf(stderr,"preexisting MoMoM mismatch: %s (%d %d %d %d) vs %s (%d %d %d %d)\n",np->MoMoM.ToString().c_str(),np->MoMoMdepth,np->MoMoMoffset,np->kmdstarti,np->kmdendi,MoMoMdata->MoMoM.ToString().c_str(),MoMoMdata->MoMoMdepth,MoMoMdata->MoMoMoffset,MoMoMdata->kmdstarti,MoMoMdata->kmdendi);
                    }
                }
            }
        }
    }
    return(1);
}

#endif<|MERGE_RESOLUTION|>--- conflicted
+++ resolved
@@ -23,13 +23,9 @@
 
 uint256 komodo_calcMoM(int32_t height,int32_t MoMdepth)
 {
-<<<<<<< HEAD
     static uint256 zero; CBlockIndex *pindex; int32_t i; std::vector<uint256> tree, leaves;
     bool fMutated;
-=======
-    static uint256 zero; bits256 MoM,*tree; CBlockIndex *pindex; int32_t i;
     MoMdepth &= 0xffff;
->>>>>>> 5e193eea
     if ( MoMdepth >= height )
         return(zero);
     for (i=0; i<MoMdepth; i++)
