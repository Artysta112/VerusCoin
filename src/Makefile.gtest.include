--- conflicted
+++ resolved
@@ -1,26 +1,14 @@
 TESTS += komodo-gtest
 bin_PROGRAMS += komodo-gtest
 
-<<<<<<< HEAD
 # tool for generating our public parameters
 komodo_gtest_SOURCES = \
-=======
-# tool for generating our public parameters.
-# test_checktransaction.cpp MUST be before
-# any test that calls SelectParams().
-zcash_gtest_SOURCES = \
->>>>>>> 9f7bc6cb
 	gtest/main.cpp \
 	gtest/utils.cpp \
 	gtest/test_checktransaction.cpp \
 	gtest/json_test_vectors.cpp \
-<<<<<<< HEAD
         gtest/json_test_vectors.h \
 	# gtest/test_foundersreward.cpp \
-=======
-	gtest/json_test_vectors.h \
-	gtest/test_foundersreward.cpp \
->>>>>>> 9f7bc6cb
 	gtest/test_wallet_zkeys.cpp \
 	gtest/test_jsonspirit.cpp \
 	gtest/test_tautology.cpp \
