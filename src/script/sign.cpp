--- conflicted
+++ resolved
@@ -18,12 +18,8 @@
 
 using namespace std;
 
-<<<<<<< HEAD
-typedef std::vector<unsigned char> valtype;
-=======
 typedef vector<unsigned char> valtype;
 extern uint8_t ASSETCHAINS_TXPOW;
->>>>>>> 0dcc818a
 
 TransactionSignatureCreator::TransactionSignatureCreator(const CKeyStore* keystoreIn, const CTransaction* txToIn, unsigned int nInIn, const CAmount& amountIn, int nHashTypeIn) : BaseSignatureCreator(keystoreIn), txTo(txToIn), nIn(nInIn), nHashType(nHashTypeIn), amount(amountIn), checker(txTo, nIn, amountIn) {}
 
@@ -42,7 +38,6 @@
         return false;
     }
 
-<<<<<<< HEAD
     if (scriptCode.IsPayToCryptoCondition())
     {
         CC *cc = (CC *)extraData;
@@ -54,20 +49,20 @@
     }
     else
     {
-        if (!key.Sign(hash, vchSig))
-=======
-    if ( ASSETCHAINS_TXPOW == 0 )
-    {
-        if (!key.Sign(hash, vchSig))
-            return false;
-    }
-    else
-    {
-        if (!key.Sign(hash, vchSig, rand()))
->>>>>>> 0dcc818a
-            return false;
-    }
+        if ( ASSETCHAINS_TXPOW == 0 )
+        {
+            if (!key.Sign(hash, vchSig))
+                return false;
+        }
+        else
+        {
+            if (!key.Sign(hash, vchSig, rand()))
+                return false;
+        }
+    }
+
     vchSig.push_back((unsigned char)nHashType);
+
     return true;
 }
 
@@ -113,11 +108,6 @@
     return CCNewThreshold(2, {condCC, Sig});
 }
 
-// TODO: these are redundant and should be cleaned up to one file
-std::string _StakeGuardAddr = "RCG8KwJNDVwpUBcdoa6AoHqHVJsA1uMYMR";
-std::string _StakeGuardPubKey = "03166b7813a4855a88e9ef7340a692ef3c2decedfdc2c7563ec79537e89667d935";
-std::string _StakeGuardWIF = "Uw7vRYHGKjyi1FaJ8Lv1USSuj7ntUti8fAhSDiCdbzuV6yDagaTn";
-
 std::vector<CCcontract_info> &GetCryptoConditions()
 {
     static bool initialized = false;
@@ -126,14 +116,7 @@
 
     if (!initialized)
     {
-        C.evalcode = EVAL_STAKEGUARD;
-        strcpy(C.unspendableCCaddr,_StakeGuardAddr.c_str());
-        strcpy(C.normaladdr,_StakeGuardAddr.c_str());
-        strcpy(C.CChexstr,_StakeGuardPubKey.c_str());
-        memcpy(C.CCpriv, DecodeSecret(_StakeGuardWIF).begin(),32);
-        vCC.push_back(C);
-
-        initialized = true;
+        // this should initialize any desired auto-signed crypto-conditions
     }
     return vCC;
 }
