--- conflicted
+++ resolved
@@ -186,8 +186,4 @@
     const BaseSignatureChecker& checker,
     uint32_t consensusBranchId,
     ScriptError* serror = NULL);
-<<<<<<< HEAD
-
-=======
->>>>>>> bf109a68
 #endif // BITCOIN_SCRIPT_INTERPRETER_H