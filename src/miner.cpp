// Copyright (c) 2009-2010 Satoshi Nakamoto
// Copyright (c) 2009-2014 The Bitcoin Core developers
// Distributed under the MIT software license, see the accompanying
// file COPYING or https://www.opensource.org/licenses/mit-license.php .

#include "miner.h"
#ifdef ENABLE_MINING
#include "pow/tromp/equi_miner.h"
#endif

#include "amount.h"
#include "chainparams.h"
#include "cc/StakeGuard.h"
#include "importcoin.h"
#include "consensus/consensus.h"
#include "consensus/upgrades.h"
#include "consensus/validation.h"
#ifdef ENABLE_MINING
#include "crypto/equihash.h"
#include "crypto/verus_hash.h"
#endif
#include "hash.h"
#include "key_io.h"
#include "main.h"
#include "metrics.h"
#include "net.h"
#include "pow.h"
#include "primitives/transaction.h"
#include "random.h"
#include "timedata.h"
#include "ui_interface.h"
#include "util.h"
#include "utilmoneystr.h"
#include "validationinterface.h"

#include "zcash/Address.hpp"
#include "transaction_builder.h"

#include "sodium.h"

#include <boost/thread.hpp>
#include <boost/tuple/tuple.hpp>
#ifdef ENABLE_MINING
#include <functional>
#endif
#include <mutex>

#include "pbaas/pbaas.h"
#include "pbaas/notarization.h"
#include "rpc/pbaasrpc.h"
#include "transaction_builder.h"

using namespace std;

//////////////////////////////////////////////////////////////////////////////
//
// BitcoinMiner
//

//
// Unconfirmed transactions in the memory pool often depend on other
// transactions in the memory pool. When we select transactions from the
// pool, we select by highest priority or fee rate, so we might consider
// transactions that depend on transactions that aren't yet in the block.
// The COrphan class keeps track of these 'temporary orphans' while
// CreateBlock is figuring out which transactions to include.
//
class COrphan
{
public:
    const CTransaction* ptx;
    set<uint256> setDependsOn;
    CFeeRate feeRate;
    double dPriority;
    
    COrphan(const CTransaction* ptxIn) : ptx(ptxIn), feeRate(0), dPriority(0)
    {
    }
};

uint64_t nLastBlockTx = 0;
uint64_t nLastBlockSize = 0;

// We want to sort transactions by priority and fee rate, so:
typedef boost::tuple<double, CFeeRate, const CTransaction*> TxPriority;
class TxPriorityCompare
{
    bool byFee;
    
public:
    TxPriorityCompare(bool _byFee) : byFee(_byFee) { }
    
    bool operator()(const TxPriority& a, const TxPriority& b)
    {
        if (byFee)
        {
            if (a.get<1>() == b.get<1>())
                return a.get<0>() < b.get<0>();
            return a.get<1>() < b.get<1>();
        }
        else
        {
            if (a.get<0>() == b.get<0>())
                return a.get<1>() < b.get<1>();
            return a.get<0>() < b.get<0>();
        }
    }
};

void UpdateTime(CBlockHeader* pblock, const Consensus::Params& consensusParams, const CBlockIndex* pindexPrev)
{
    pblock->nTime = std::max(pindexPrev->GetMedianTimePast()+1, GetAdjustedTime());

    // Updating time can change work required on testnet:
    if (consensusParams.nPowAllowMinDifficultyBlocksAfterHeight != boost::none) {
        pblock->nBits = GetNextWorkRequired(pindexPrev, pblock, consensusParams);
    }
}

<<<<<<< HEAD
#include "komodo_defs.h"

extern CCriticalSection cs_metrics;
extern int32_t KOMODO_MININGTHREADS,KOMODO_LONGESTCHAIN,ASSETCHAINS_SEED,IS_KOMODO_NOTARY,USE_EXTERNAL_PUBKEY,KOMODO_CHOSEN_ONE,ASSETCHAIN_INIT,KOMODO_INITDONE,KOMODO_ON_DEMAND,KOMODO_INITDONE,KOMODO_PASSPORT_INITDONE;
extern uint64_t ASSETCHAINS_COMMISSION, ASSETCHAINS_STAKED;
extern bool VERUS_MINTBLOCKS;
extern uint64_t ASSETCHAINS_REWARD[ASSETCHAINS_MAX_ERAS], ASSETCHAINS_TIMELOCKGTE, ASSETCHAINS_NONCEMASK[];
extern const char *ASSETCHAINS_ALGORITHMS[];
extern int32_t VERUS_MIN_STAKEAGE, ASSETCHAINS_ALGO, ASSETCHAINS_EQUIHASH, ASSETCHAINS_VERUSHASH, ASSETCHAINS_LASTERA, ASSETCHAINS_LWMAPOS, ASSETCHAINS_NONCESHIFT[], ASSETCHAINS_HASHESPERROUND[];
extern char ASSETCHAINS_SYMBOL[KOMODO_ASSETCHAIN_MAXLEN];
extern uint160 ASSETCHAINS_CHAINID;
extern uint160 VERUS_CHAINID;
extern std::string VERUS_CHAINNAME;
extern int32_t PBAAS_STARTBLOCK, PBAAS_ENDBLOCK;
extern string PBAAS_HOST, PBAAS_USERPASS, ASSETCHAINS_RPCHOST, ASSETCHAINS_RPCCREDENTIALS;;
extern int32_t PBAAS_PORT;
extern uint16_t ASSETCHAINS_RPCPORT;
extern std::string NOTARY_PUBKEY,ASSETCHAINS_OVERRIDE_PUBKEY;
void vcalc_sha256(char deprecated[(256 >> 3) * 2 + 1],uint8_t hash[256 >> 3],uint8_t *src,int32_t len);

extern uint8_t NOTARY_PUBKEY33[33],ASSETCHAINS_OVERRIDE_PUBKEY33[33];
uint32_t Mining_start,Mining_height;
int32_t My_notaryid = -1;
int32_t komodo_chosennotary(int32_t *notaryidp,int32_t height,uint8_t *pubkey33,uint32_t timestamp);
int32_t komodo_pax_opreturn(int32_t height,uint8_t *opret,int32_t maxsize);
int32_t komodo_baseid(char *origbase);
int32_t komodo_validate_interest(const CTransaction &tx,int32_t txheight,uint32_t nTime,int32_t dispflag);
int64_t komodo_block_unlocktime(uint32_t nHeight);
uint64_t komodo_commission(const CBlock *block);
int32_t komodo_staked(CMutableTransaction &txNew,uint32_t nBits,uint32_t *blocktimep,uint32_t *txtimep,uint256 *utxotxidp,int32_t *utxovoutp,uint64_t *utxovaluep,uint8_t *utxosig);
int32_t verus_staked(CBlock *pBlock, CMutableTransaction &txNew, uint32_t &nBits, arith_uint256 &hashResult, uint8_t *utxosig, CPubKey &pk);
int32_t komodo_notaryvin(CMutableTransaction &txNew,uint8_t *notarypub33);

void IncrementExtraNonce(CBlock* pblock, CBlockIndex* pindexPrev, unsigned int &nExtraNonce, bool buildMerkle, uint32_t *pSaveBits)
{
    // Update nExtraNonce
    static uint256 hashPrevBlock;
    if (hashPrevBlock != pblock->hashPrevBlock)
    {
        nExtraNonce = 0;
        hashPrevBlock = pblock->hashPrevBlock;
    }
    ++nExtraNonce;

    if (pSaveBits)
    {
        *pSaveBits = pblock->nBits;
    }

    int32_t nHeight = pindexPrev->GetHeight() + 1;

    if (CConstVerusSolutionVector::activationHeight.ActiveVersion(nHeight) >= CConstVerusSolutionVector::activationHeight.SOLUTION_VERUSV3)
    {
        // coinbase should already be finalized in the new version
        if (buildMerkle)
        {
            pblock->hashMerkleRoot = pblock->BuildMerkleTree();
        }

        UpdateTime(pblock, Params().GetConsensus(), pindexPrev);

        uint256 mmvRoot;
        {
            LOCK(cs_main);
            // set the PBaaS header
            ChainMerkleMountainView mmv = chainActive.GetMMV();
            mmvRoot = mmv.GetRoot();
        }

        pblock->AddUpdatePBaaSHeader(mmvRoot);

        // POS blocks have already had their solution space filled, and there is no actual extra nonce, extradata is used
        // for POS proof, so don't modify it
        if (!pblock->IsVerusPOSBlock())
        {
            uint8_t dummy;
            // clear extra data to allow adding more PBaaS headers
            pblock->SetExtraData(&dummy, 0);

            // combine blocks and set compact difficulty if necessary
            uint32_t savebits;
            if ((savebits = ConnectedChains.CombineBlocks(*pblock)) && pSaveBits)
            {
                arith_uint256 ours, merged;
                ours.SetCompact(pblock->nBits);
                merged.SetCompact(savebits);
                if (merged > ours)
                {
                    *pSaveBits = savebits;
                }
            }

            // extra nonce is kept in the header, not in the coinbase any longer
            // this allows instant spend transactions to use coinbase funds for
            // inputs by ensuring that once final, the coinbase transaction hash
            // will not continue to change
            CDataStream s(SER_NETWORK, PROTOCOL_VERSION);
            s << nExtraNonce;
            std::vector<unsigned char> vENonce(s.begin(), s.end());

            assert(pblock->ExtraDataLen() >= vENonce.size());
            pblock->SetExtraData(vENonce.data(), vENonce.size());
        }
    }
    else
    {
        // finalize input of coinbase
        CMutableTransaction txcb(pblock->vtx[0]);
        txcb.vin[0].scriptSig = (CScript() << nHeight << CScriptNum(nExtraNonce)) + COINBASE_FLAGS;
        assert(txcb.vin[0].scriptSig.size() <= 100);
        pblock->vtx[0] = txcb;
        if (buildMerkle)
        {
            pblock->hashMerkleRoot = pblock->BuildMerkleTree();
        }

        UpdateTime(pblock, Params().GetConsensus(), pindexPrev);
    }
}

CBlockTemplate* CreateNewBlock(const CScript& _scriptPubKeyIn, int32_t gpucount, bool isStake)
{
    CScript scriptPubKeyIn(_scriptPubKeyIn);

    // instead of one scriptPubKeyIn, we take a vector of them along with relative weight. each is assigned a percentage of the block subsidy and
    // mining reward based on its weight relative to the total
    std::vector<pair<int, CScript>> minerOutputs = scriptPubKeyIn.size() ? std::vector<pair<int, CScript>>({make_pair((int)1, scriptPubKeyIn)}) : std::vector<pair<int, CScript>>();

    // TODO: when we accept a parameter of the minerOutputs vector, remove this comment but not the check
    CTxDestination firstDestination;
    if (!(scriptPubKeyIn.size() && ConnectedChains.SetLatestMiningOutputs(minerOutputs, firstDestination) || isStake))
    {
        fprintf(stderr,"%s: Must have valid miner outputs, including script with valid PK or PKH destination.\n", __func__);
        return NULL;
    }

    if (minerOutputs.size())
    {
        int64_t shareCheck = 0;
        for (auto output : minerOutputs)
        {
            shareCheck += output.first;
            if (shareCheck < 0 || shareCheck > INT_MAX)
            {
                fprintf(stderr,"Invalid miner outputs share specifications\n");
                return NULL;
            }
        }
    }

    CPubKey pk = boost::apply_visitor<GetPubKeyForPubKey>(GetPubKeyForPubKey(), firstDestination);

    uint64_t deposits; int32_t isrealtime,kmdheight; uint32_t blocktime; const CChainParams& chainparams = Params();
    //fprintf(stderr,"create new block\n");
=======
CBlockTemplate* CreateNewBlock(const CChainParams& chainparams, const CScript& scriptPubKeyIn)
{
>>>>>>> e3983afc
    // Create new block
    if ( gpucount < 0 )
        gpucount = KOMODO_MAXGPUCOUNT;
    std::unique_ptr<CBlockTemplate> pblocktemplate(new CBlockTemplate());
    if(!pblocktemplate.get())
    {
        fprintf(stderr,"pblocktemplate.get() failure\n");
        return NULL;
    }
    CBlock *pblock = &pblocktemplate->block; // pointer for convenience

    // set version according to the current tip height, add solution if it is
    // VerusHash
    if (ASSETCHAINS_ALGO == ASSETCHAINS_VERUSHASH)
    {
        pblock->nSolution.resize(Eh200_9.SolutionWidth);
    }
    else
    {
        pblock->nSolution.clear();
    }
    pblock->SetVersionByHeight(chainActive.LastTip()->GetHeight() + 1);

    // -regtest only: allow overriding block.nVersion with
    // -blockversion=N to test forking scenarios
    if (chainparams.MineBlocksOnDemand())
        pblock->nVersion = GetArg("-blockversion", pblock->nVersion);
    
    // Add dummy coinbase tx placeholder as first transaction
    pblock->vtx.push_back(CTransaction());

    pblocktemplate->vTxFees.push_back(-1); // updated at end
    pblocktemplate->vTxSigOps.push_back(-1); // updated at end
    
    // Largest block you're willing to create:
    unsigned int nBlockMaxSize = GetArg("-blockmaxsize", DEFAULT_BLOCK_MAX_SIZE);
    // Limit to betweeen 1K and MAX_BLOCK_SIZE-1K for sanity:
    nBlockMaxSize = std::max((unsigned int)1000, std::min((unsigned int)(MAX_BLOCK_SIZE-1000), nBlockMaxSize));
    
    // How much of the block should be dedicated to high-priority transactions,
    // included regardless of the fees they pay
    unsigned int nBlockPrioritySize = GetArg("-blockprioritysize", DEFAULT_BLOCK_PRIORITY_SIZE);
    nBlockPrioritySize = std::min(nBlockMaxSize, nBlockPrioritySize);
    
    // Minimum block size you want to create; block will be filled with free transactions
    // until there are no more or the block reaches this size:
    unsigned int nBlockMinSize = GetArg("-blockminsize", DEFAULT_BLOCK_MIN_SIZE);
    nBlockMinSize = std::min(nBlockMaxSize, nBlockMinSize);
    
    // Collect memory pool transactions into the block
    CAmount nFees = 0;

    // if this is a reserve currency, update the currency state from the coinbase of the last block
    bool isVerusActive = IsVerusActive();
    CPBaaSChainDefinition &thisChain = ConnectedChains.ThisChain();
    CCoinbaseCurrencyState currencyState = CCoinbaseCurrencyState(CCurrencyState(thisChain.conversion, thisChain.premine, 0, 0, 0), 0, 0, CReserveOutput(), 0, 0, 0);
    CAmount exchangeRate;

    // we will attempt to spend any cheats we see
    CTransaction cheatTx;
    boost::optional<CTransaction> cheatSpend;
    uint256 cbHash;

    extern CWallet *pwalletMain;

    CBlockIndex* pindexPrev = 0;
    {
        LOCK2(cs_main, mempool.cs);
        pindexPrev = chainActive.LastTip();
        const int nHeight = pindexPrev->GetHeight() + 1;
        const Consensus::Params &consensusParams = chainparams.GetConsensus();
        uint32_t consensusBranchId = CurrentEpochBranchId(nHeight, consensusParams);
        bool sapling = NetworkUpgradeActive(nHeight, consensusParams, Consensus::UPGRADE_SAPLING);

        const int64_t nMedianTimePast = pindexPrev->GetMedianTimePast();
        uint32_t proposedTime = GetAdjustedTime();
        if (proposedTime == nMedianTimePast)
        {
            // too fast or stuck, this addresses the too fast issue, while moving
            // forward as quickly as possible
            for (int i; i < 100; i++)
            {
                proposedTime = GetAdjustedTime();
                if (proposedTime == nMedianTimePast)
                    MilliSleep(10);
            }
        }
        pblock->nTime = GetAdjustedTime();

        CCoinsViewCache view(pcoinsTip);
        uint32_t expired; uint64_t commission;
        
        SaplingMerkleTree sapling_tree;
        assert(view.GetSaplingAnchorAt(view.GetBestAnchor(SAPLING), sapling_tree));

        // Priority order to process transactions
        list<COrphan> vOrphan; // list memory doesn't move
        map<uint256, vector<COrphan*> > mapDependers;
        bool fPrintPriority = GetBoolArg("-printpriority", false);
        
        // This vector will be sorted into a priority queue:
        vector<TxPriority> vecPriority;
        vecPriority.reserve(mempool.mapTx.size() + 1);

        // check if we should add cheat transaction
        CBlockIndex *ppast;
        CTransaction cb;
        int cheatHeight = nHeight - COINBASE_MATURITY < 1 ? 1 : nHeight - COINBASE_MATURITY;
        if (cheatCatcher &&
            sapling && chainActive.Height() > 100 && 
            (ppast = chainActive[cheatHeight]) && 
            ppast->IsVerusPOSBlock() && 
            cheatList.IsHeightOrGreaterInList(cheatHeight))
        {
            // get the block and see if there is a cheat candidate for the stake tx
            CBlock b;
            if (!(fHavePruned && !(ppast->nStatus & BLOCK_HAVE_DATA) && ppast->nTx > 0) && ReadBlockFromDisk(b, ppast, 1))
            {
                CTransaction &stakeTx = b.vtx[b.vtx.size() - 1];

                if (cheatList.IsCheatInList(stakeTx, &cheatTx))
                {
                    // make and sign the cheat transaction to spend the coinbase to our address
                    CMutableTransaction mtx = CreateNewContextualCMutableTransaction(consensusParams, nHeight);

                    uint32_t voutNum;
                    // get the first vout with value
                    for (voutNum = 0; voutNum < b.vtx[0].vout.size(); voutNum++)
                    {
                        if (b.vtx[0].vout[voutNum].nValue > 0)
                            break;
                    }

                    // send to the same pub key as the destination of this block reward
                    if (MakeCheatEvidence(mtx, b.vtx[0], voutNum, cheatTx))
                    {
                        LOCK(pwalletMain->cs_wallet);
                        TransactionBuilder tb = TransactionBuilder(consensusParams, nHeight);
                        cb = b.vtx[0];
                        cbHash = cb.GetHash();

                        bool hasInput = false;
                        for (uint32_t i = 0; i < cb.vout.size(); i++)
                        {
                            // add the spends with the cheat
                            if (cb.vout[i].nValue > 0)
                            {
                                tb.AddTransparentInput(COutPoint(cbHash,i), cb.vout[0].scriptPubKey, cb.vout[0].nValue);
                                hasInput = true;
                            }
                        }

                        if (hasInput)
                        {
                            // this is a send from a t-address to a sapling address, which we don't have an ovk for. 
                            // Instead, generate a common one from the HD seed. This ensures the data is
                            // recoverable, at least for us, while keeping it logically separate from the ZIP 32
                            // Sapling key hierarchy, which the user might not be using.
                            uint256 ovk;
                            HDSeed seed;
                            if (pwalletMain->GetHDSeed(seed)) {
                                ovk = ovkForShieldingFromTaddr(seed);

                                // send everything to Sapling address
                                tb.SendChangeTo(cheatCatcher.value(), ovk);

                                tb.AddOpRet(mtx.vout[mtx.vout.size() - 1].scriptPubKey);

                                cheatSpend = tb.Build();
                            }
                        }
                    }
                }
            }
        }

        if (cheatSpend)
        {
            cheatTx = cheatSpend.value();
            std::list<CTransaction> removed;
            mempool.removeConflicts(cheatTx, removed);
            printf("Found cheating stake! Adding cheat spend for %.8f at block #%d, coinbase tx\n%s\n",
                (double)cb.GetValueOut() / (double)COIN, nHeight, cheatSpend.value().vin[0].prevout.hash.GetHex().c_str());

            // add to mem pool and relay
            if (myAddtomempool(cheatTx))
            {
                RelayTransaction(cheatTx);
            }
        }

        //
        // Now start solving the block
        //

        uint64_t nBlockSize = 1000;             // initial size
        uint64_t nBlockTx = 1;                  // number of transactions - always have a coinbase
        uint32_t autoTxSize = 0;                // extra transaction overhead that we will add while creating the block
        int nBlockSigOps = 100;

        // VerusPoP staking transaction data
        CMutableTransaction txStaked;           // if this is a stake operation, the staking transaction that goes at the end
        uint32_t nStakeTxSize = 0;              // serialized size of the stake transaction

<<<<<<< HEAD
        // if this is not for mining, first determine if we have a right to bother
        if (isStake)
=======
        // We want to track the value pool, but if the miner gets
        // invoked on an old block before the hardcoded fallback
        // is active we don't want to trip up any assertions. So,
        // we only adhere to the turnstile (as a miner) if we
        // actually have all of the information necessary to do
        // so.
        CAmount sproutValue = 0;
        CAmount saplingValue = 0;
        bool monitoring_pool_balances = true;
        if (chainparams.ZIP209Enabled()) {
            if (pindexPrev->nChainSproutValue) {
                sproutValue = *pindexPrev->nChainSproutValue;
            } else {
                monitoring_pool_balances = false;
            }
            if (pindexPrev->nChainSaplingValue) {
                saplingValue = *pindexPrev->nChainSaplingValue;
            } else {
                monitoring_pool_balances = false;
            }
        }

        while (!vecPriority.empty())
>>>>>>> e3983afc
        {
            uint64_t txfees,utxovalue; uint32_t txtime; uint256 utxotxid; int32_t i,siglen,numsigs,utxovout; uint8_t utxosig[128],*ptr;
            txStaked = CreateNewContextualCMutableTransaction(Params().GetConsensus(), nHeight);

            //if ( blocktime > pindexPrev->GetMedianTimePast()+60 )
            //    blocktime = pindexPrev->GetMedianTimePast() + 60;
            if (ASSETCHAINS_LWMAPOS != 0)
            {
                uint32_t nBitsPOS;
                arith_uint256 posHash;

                siglen = verus_staked(pblock, txStaked, nBitsPOS, posHash, utxosig, pk);
                blocktime = GetAdjustedTime();

                // change the default scriptPubKeyIn to the same output script exactly as the staking transaction
                // TODO: improve this and just implement stake guard here rather than keeping this legacy
                if (siglen > 0)
                    scriptPubKeyIn = CScript(txStaked.vout[0].scriptPubKey);
            }
            else
            {
                siglen = komodo_staked(txStaked, pblock->nBits, &blocktime, &txtime, &utxotxid, &utxovout, &utxovalue, utxosig);
            }

<<<<<<< HEAD
            if (siglen <= 0)
            {
                return NULL;
=======
            if (!view.HaveInputs(tx))
                continue;

            CAmount nTxFees = view.GetValueIn(tx)-tx.GetValueOut();

            nTxSigOps += GetP2SHSigOpCount(tx, view);
            if (nBlockSigOps + nTxSigOps >= MAX_BLOCK_SIGOPS)
                continue;

            // Note that flags: we don't want to set mempool/IsStandard()
            // policy here, but we still have to ensure that the block we
            // create only contains transactions that are valid in new blocks.
            CValidationState state;
            PrecomputedTransactionData txdata(tx);
            if (!ContextualCheckInputs(tx, state, view, true, MANDATORY_SCRIPT_VERIFY_FLAGS, true, txdata, chainparams.GetConsensus(), consensusBranchId))
                continue;

            if (chainparams.ZIP209Enabled() && monitoring_pool_balances) {
                // Does this transaction lead to a turnstile violation?

                CAmount sproutValueDummy = sproutValue;
                CAmount saplingValueDummy = saplingValue;

                saplingValueDummy += -tx.valueBalance;

                for (auto js : tx.vJoinSplit) {
                    sproutValueDummy += js.vpub_old;
                    sproutValueDummy -= js.vpub_new;
                }

                if (sproutValueDummy < 0) {
                    LogPrintf("CreateNewBlock(): tx %s appears to violate Sprout turnstile\n", tx.GetHash().ToString());
                    continue;
                }
                if (saplingValueDummy < 0) {
                    LogPrintf("CreateNewBlock(): tx %s appears to violate Sapling turnstile\n", tx.GetHash().ToString());
                    continue;
                }

                sproutValue = sproutValueDummy;
                saplingValue = saplingValueDummy;
            }

            UpdateCoins(tx, view, nHeight);

            BOOST_FOREACH(const OutputDescription &outDescription, tx.vShieldedOutput) {
                sapling_tree.append(outDescription.cm);
>>>>>>> e3983afc
            }

            pblock->nTime = blocktime;
            nStakeTxSize = GetSerializeSize(txStaked, SER_NETWORK, PROTOCOL_VERSION);
            nBlockSize += nStakeTxSize;

            // get the public key and make a miner output if needed for this
            if (!minerOutputs.size())
            {
                minerOutputs.push_back(make_pair((int)1, txStaked.vout[0].scriptPubKey));
                txnouttype typeRet;
                std::vector<std::vector<unsigned char>> vSolutions;
                if (Solver(txStaked.vout[0].scriptPubKey, typeRet, vSolutions))
                {
                    if (typeRet == TX_PUBKEY)
                    {
                        pk = CPubKey(vSolutions[0]);
                    }
                    else
                    {
                        pwalletMain->GetPubKey(CKeyID(uint160(vSolutions[0])), pk);
                    }
                }
                ConnectedChains.SetLatestMiningOutputs(minerOutputs, firstDestination);
            }
        }

        ConnectedChains.AggregateChainTransfers(firstDestination, nHeight);

        // Now the coinbase -
        // A PBaaS coinbase must have some additional outputs to enable certain chain state and functions to be properly
        // validated. All but currency state and the first chain definition are either optional or not valid on non-fractional reserve PBaaS blockchains
        // All of these are instant spend outputs that have no maturity wait time and may be spent in the same block.
        //
        // 1. (required) currency state - current state of currency supply and optionally reserve, premine, etc. This is primarily a data output to provide
        //    cross check for coin minting and burning operations, making it efficient to determine up-to-date supply, reserves, and conversions. To provide
        //    an extra level of supply cross-checking and fast data retrieval, this is part of all PBaaS chains' protocol, not just reserves.
        //    This output also includes reserve and native amounts for total conversions, less fees, of any conversions between Verus reserve and the
        //    native currency.
        //
        // 2. (block 1 required) chain definition - in order to confirm the amount of coins converted and issued within the possible range, before chain start,
        //    new PBaaS chains have a zero-amount, unspendable chain definition output.
        //
        // 3. (block 1 optional) initial import utxo - for any chain with conversion or pre-conversion, the first coinbase must include an initial import utxo. 
        //    Pre-conversions are handled on the launch chain before the PBaaS chain starts, so they are an additional output, which begins
        //    as a fixed amount and is spent with as many outputs as necessary to the recipients of the pre-conversion transactions when those pre-conversions
        //    are imported. All pre-converted outputs get their source currency from a thread that starts with this output in block 1.
        //
        // 4. (block 1 optional) initial export utxo - reserve chains, or any chain that will use exports to another chain must have an initial export utxo, any chain
        //    may have one, but currently, they can only be spent with valid exports, which only occur on reserve chains
        //
        // 5. (optional) notarization output - in order to ensure that notarization can occur independent of the availability of fungible
        //    coins on the network, and also that the notarization can provide a spendable finalization output and possible reward
        //
        // In addition, each PBaaS block can be mined with optional, fee-generating transactions. Inporting transactions from the reserve chain or sending
        // exported transactions to the reserve chain are optional fee-generating steps that would be easy to do when running multiple daemons.
        // The types of transactions miners/stakers may facilitate or create for fees are as follows:
        //
        // 1. Earned notarization of Verus chain - spends the notarization instant out. must be present and spend the notarization output if there is a notarization output
        //
        // 2. Imported transactions from the export thread for this PBaaS chain on the Verus blockchain - imported transactions must spend the import utxo
        //    thread, represent the export from the alternate chain which spends the export output from the prior import transaction, carry a notary proof, and
        //    include outputs that map to each of its inputs on the source chain. Outputs can include unconverted reserve outputs only on fractional
        //    reserve chains, pre-converted outputs for any chain with launch conversion, and post launch outputs to be converted on fractional reserve
        //    chains. Each are handled in the following way:
        //      a. Unconverted outputs are left as outputs to the intended destination of Verus reserve token and do not pass through the coinbase
        //      b. Pre-converted outputs require that the import transaction spend the last pre-conversion output starting at block 1 as the source for
        //         pre-converted currency.
        //
        // 3. Zero or more aggregated exports that combine individual cross-chain transactions and reserve transfer outputs for export to the Verus chain. 
        //
        // 4. Conversion distribution transactions for all native and reserve currency conversions, including reserve transfer outputs without conversion as
        //    a second step for reserve transfers that have conversion included. Any remaining pre-converted reserve must always remain in a change output
        //    until it is exhausted
        CTxOut premineOut, chainDefinitionOut, importThreadOut, exportThreadOut, currencyStateOut, notarizationOut;
        CMutableTransaction newNotarizationTx, newConversionOutputTx;

        // size of conversion tx
        std::vector<CInputDescriptor> conversionInputs;

        // if we are a PBaaS chain, first make sure we don't start prematurely, and if
        // we should make an earned notarization, make it and set index to non-zero value
        int32_t notarizationTxIndex = 0;                            // index of notarization if it is added
        int32_t conversionTxIndex = 0;                              // index of conversion transaction if it is added

        // export transactions can be created here by aggregating all pending transfer requests and either getting 10 or more together, or
        // waiting n (10) blocks since the last one. each export must spend the output of the one before it
        std::vector<CMutableTransaction> exportTransactions;

        // all transaction outputs requesting conversion to another currency (PBaaS fractional reserve only)
        // these will be used to calculate conversion price, fees, and generate coinbase conversion output as well as the
        // conversion output transaction
        std::vector<CTxOut> reserveConversionTo;
        std::vector<CTxOut> reserveConversionFrom;

        int64_t pbaasTransparentIn = 0;
        int64_t pbaasTransparentOut = 0;
        int64_t blockSubsidy = GetBlockSubsidy(nHeight, consensusParams);

        uint160 thisChainID = ConnectedChains.ThisChain().GetChainID();

        uint256 mmrRoot;
        vector<CInputDescriptor> notarizationInputs;

        // used as scratch for making CCs, should be reinitialized each time
        CCcontract_info CC;
        CCcontract_info *cp;
        vector<CTxDestination> vKeys;
        CPubKey pkCC;

        // Create coinbase tx and set up the null input with height
        CMutableTransaction coinbaseTx = CreateNewContextualCMutableTransaction(consensusParams, nHeight);
        coinbaseTx.vin.push_back(CTxIn(uint256(), (uint32_t)-1, CScript() << nHeight << OP_0));

        // default outputs for mining and before stake guard or fee calculation
        // store the relative weight in the amount output to convert later to a relative portion
        // of the reward + fees
        for (auto &spk : minerOutputs)
        {
            coinbaseTx.vout.push_back(CTxOut(spk.first, spk.second));
        }

        // we will update amounts and fees later, but convert the guarded output now for validity checking and size estimate
        if (isStake)
        {
            // if there is a specific destination, use it
            CTransaction stakeTx(txStaked);
            CStakeParams p;
            if (ValidateStakeTransaction(stakeTx, p, false))
            {
                if (!p.pk.IsValid())
                {
                    LogPrintf("CreateNewBlock: invalid public key\n");
                    fprintf(stderr,"CreateNewBlock: invalid public key\n");
                    return NULL;
                }
                for (auto &cbOutput : coinbaseTx.vout)
                {
                    if (!MakeGuardedOutput(cbOutput.nValue, p.pk, stakeTx, cbOutput))
                    {
                        LogPrintf("CreateNewBlock: failed to make GuardedOutput on staking coinbase\n");
                        fprintf(stderr,"CreateNewBlock: failed to make GuardedOutput on staking coinbase\n");
                        return NULL;
                    }
                }
            }
            else
            {
                LogPrintf("CreateNewBlock: invalid stake transaction\n");
                fprintf(stderr,"CreateNewBlock: invalid stake transaction\n");
                return NULL;
            }
        }

        CAmount totalEmission = blockSubsidy;

        // make earned notarization only if this is not the notary chain and we have enough subsidy
        if (!isVerusActive)
        {
            // if we don't have a connected root PBaaS chain, we can't properly check
            // and notarize the start block, so we have to pass the notarization and cross chain steps
            bool notaryConnected = ConnectedChains.IsVerusPBaaSAvailable() && ConnectedChains.notaryChainHeight >= PBAAS_STARTBLOCK;

<<<<<<< HEAD
            // get current currency state differently, depending on height
            if (nHeight == 1)
            {
                blockSubsidy -= GetBlockOnePremine();       // separate subsidy, which can go to miner, from premine
=======
        if ((nHeight > 0) && (nHeight <= chainparams.GetConsensus().GetLastFoundersRewardBlockHeight(nHeight))) {
            // Founders reward is 20% of the block subsidy
            auto vFoundersReward = txNew.vout[0].nValue / 5;
            // Take some reward away from us
            txNew.vout[0].nValue -= vFoundersReward;
>>>>>>> e3983afc

                if (!notaryConnected)
                {
                    // cannt make block 1 unless we can properly notarize that the launch chain is past the start block
                    return NULL;
                }

                // if some amount of pre-conversion was allowed
                if (thisChain.maxpreconvert)
                {
                    // this is invalid
                    if (thisChain.conversion <= 0)
                    {
                        return NULL;
                    }

                    // get the total amount pre-converted
                    UniValue params(UniValue::VARR);
                    params.push_back(ASSETCHAINS_CHAINID.GetHex());

                    UniValue result;
                    try
                    {
                        result = find_value(RPCCallRoot("getinitialcurrencystate", params), "result");
                    } catch (exception e)
                    {
                        result = NullUniValue;
                    }

<<<<<<< HEAD
                    if (!result.isNull())
                    {
                        currencyState = CCoinbaseCurrencyState(result);
                    }

                    if (result.isNull() || !currencyState.IsValid())
                    {
                        // no matter what happens, we should be able to get a valid currency state of some sort, if not, fail
                        LogPrintf("Unable to get initial currency state to create block.\n");
                        printf("Failure to get initial currency state. Cannot create block.\n");
                        return NULL;
                    }
=======
        // Fill in header
        pblock->hashPrevBlock  = pindexPrev->GetBlockHash();
        pblock->hashFinalSaplingRoot   = sapling_tree.root();
        UpdateTime(pblock, chainparams.GetConsensus(), pindexPrev);
        pblock->nBits          = GetNextWorkRequired(pindexPrev, pblock, chainparams.GetConsensus());
        pblock->nSolution.clear();
        pblocktemplate->vTxSigOps[0] = GetLegacySigOpCount(pblock->vtx[0]);

        CValidationState state;
        if (!TestBlockValidity(state, chainparams, *pblock, pindexPrev, false, false))
            throw std::runtime_error("CreateNewBlock(): TestBlockValidity failed");
    }
>>>>>>> e3983afc

                    if (currencyState.ReserveIn < ConnectedChains.ThisChain().minpreconvert)
                    {
                        // no matter what happens, we should be able to get a valid currency state of some sort, if not, fail
                        LogPrintf("This chain did not receive the minimum currency contributions and cannot launch. Pre-launch contributions to this chain can be refunded.\n");
                        printf("This chain did not receive the minimum currency contributions and cannot launch. Pre-launch contributions to this chain can be refunded.\n");
                        return NULL;
                    }
                }

<<<<<<< HEAD
                // add needed block one coinbase outputs
                // send normal reward to the miner, premine to the address in the chain definition, and pre-converted to the
                // import thread out
                if (GetBlockOnePremine())
                {
                    premineOut = CTxOut(GetBlockOnePremine(), GetScriptForDestination(CTxDestination(ConnectedChains.ThisChain().address)));
                    coinbaseTx.vout.push_back(premineOut);
                }

                // chain definition - always
                // make the chain definition output
                vKeys.clear();
                cp = CCinit(&CC, EVAL_PBAASDEFINITION);

                // send this to EVAL_PBAASDEFINITION address as a destination, locked by the default pubkey
                pkCC = CPubKey(ParseHex(CC.CChexstr));
                vKeys.push_back(CKeyID(CCrossChainRPCData::GetConditionID(thisChainID, EVAL_PBAASDEFINITION)));
                thisChain.preconverted = currencyState.ReserveIn;   // update known, preconverted amount

                chainDefinitionOut = MakeCC1of1Vout(EVAL_PBAASDEFINITION, 0, pkCC, vKeys, thisChain);
                coinbaseTx.vout.push_back(chainDefinitionOut);

                // import - only spendable for reserve currency or currency with preconversion to allow import of conversions, this output will include
                // all pre-converted coins and all pre-conversion fees, denominated in Verus reserve currency
                vKeys.clear();
                cp = CCinit(&CC, EVAL_CROSSCHAIN_IMPORT);

                pkCC = CPubKey(ParseHex(CC.CChexstr));

                // import thread is specific to the chain importing from
                vKeys.push_back(CKeyID(CCrossChainRPCData::GetConditionID(ConnectedChains.notaryChain.GetChainID(), EVAL_CROSSCHAIN_IMPORT)));

                // log import of all reserve in as well as the fees that are passed through the initial ReserveOut in the initial import
                importThreadOut = MakeCC1of1Vout(EVAL_CROSSCHAIN_IMPORT, 
                                                 currencyState.ReserveToNative(thisChain.preconverted, thisChain.conversion), pkCC, vKeys, 
                                                 CCrossChainImport(ConnectedChains.NotaryChain().GetChainID(), currencyState.ReserveIn + currencyState.ReserveOut.nValue));

                coinbaseTx.vout.push_back(importThreadOut);

                // export - currently only spendable for reserve currency, but added for future capabilities
                vKeys.clear();
                cp = CCinit(&CC, EVAL_CROSSCHAIN_EXPORT);

                pkCC = CPubKey(ParseHex(CC.CChexstr));
                vKeys.push_back(CKeyID(CCrossChainRPCData::GetConditionID(ConnectedChains.NotaryChain().GetChainID(), EVAL_CROSSCHAIN_EXPORT)));

                exportThreadOut = MakeCC1of1Vout(EVAL_CROSSCHAIN_EXPORT, 0, pkCC, vKeys, 
                                                 CCrossChainExport(ConnectedChains.NotaryChain().GetChainID(), 0, 0, 0));

                coinbaseTx.vout.push_back(exportThreadOut);
            }
            else
            {
                CBlock block;
                assert(nHeight > 1);
                currencyState = ConnectedChains.GetCurrencyState(nHeight - 1);
                currencyState.Fees = 0;
                currencyState.ConversionFees = 0;
                currencyState.NativeIn = 0;
                currencyState.ReserveIn = 0;
                currencyState.ReserveOut.nValue = 0;

                if (!currencyState.IsValid())
                {
                    // we should be able to get a valid currency state, if not, fail
                    LogPrintf("Unable to get initial currency state to create block #%d.\n", nHeight);
                    printf("Failure to get initial currency state. Cannot create block #%d.\n", nHeight);
                    return NULL;
                }
            }

            // update the currency state to include emissions before calculating conversions
            // premine is an emission that is factored in before this
            currencyState.UpdateWithEmission(totalEmission);

            // always add currency state output for coinbase
            vKeys.clear();
            cp = CCinit(&CC, EVAL_CURRENCYSTATE);

            CPubKey currencyOutPK(ParseHex(cp->CChexstr));
            vKeys.push_back(CTxDestination(CKeyID(CCrossChainRPCData::GetConditionID(thisChainID, EVAL_CURRENCYSTATE))));

            // make an output that either carries zero coins pre-converting, or the initial supply for block 1, conversion amounts will be adjusted later
            currencyStateOut = MakeCC1of1Vout(EVAL_CURRENCYSTATE, 0, currencyOutPK, vKeys, currencyState);

            coinbaseTx.vout.push_back(currencyStateOut);

            if (notaryConnected)
            {
                // if we have access to our notary daemon
                // create a notarization if we would qualify, and add it to the mempool and block
                CTransaction prevTx, crossTx, lastConfirmed, lastImportTx;
                ChainMerkleMountainView mmv = chainActive.GetMMV();
                mmrRoot = mmv.GetRoot();
                int32_t confirmedInput = -1;
                CTxDestination confirmedDest;
                if (CreateEarnedNotarization(newNotarizationTx, notarizationInputs, prevTx, crossTx, lastConfirmed, nHeight, &confirmedInput, &confirmedDest))
                {
                    // we have a valid, earned notarization transaction. we still need to complete it as follows:
                    // 1. Add an instant-spend input from the coinbase transaction to fund the finalization output
                    //
                    // 2. if we are spending finalization outputs, create an output of the same amount as a finalization output 
                    //    plus and any excess from the other, orphaned finalizations to the creator of the confirmed notarization
                    //
                    // 3. make sure the currency state is correct

                    // input should either be 0 or PBAAS_MINNOTARIZATIONOUTPUT + all finalized outputs
                    // we will add PBAAS_MINNOTARIZATIONOUTPUT from a coinbase instant spend in all cases and double that when it is 0 for block 1
                    for (const CTxIn& txin : newNotarizationTx.vin)
                    {
                        const uint256& prevHash = txin.prevout.hash;
                        const CCoins *pcoins = view.AccessCoins(prevHash);
                        pbaasTransparentIn += pcoins && (pcoins->vout.size() > txin.prevout.n) ? pcoins->vout[txin.prevout.n].nValue : 0;
                    }

                    // calculate the amount that will be sent to the confirmed notary address
                    // this will only be non-zero if we have finalized inputs
                    if (pbaasTransparentIn > 0)
                    {
                        pbaasTransparentOut = pbaasTransparentIn - PBAAS_MINNOTARIZATIONOUTPUT;
                    }

                    if (pbaasTransparentOut)
                    {
                        // if we are on a non-fungible chain, reward out must be unspendable
                        // make a normal output to the confirmed notary with the excess right behind the op_return
                        // TODO: make this a cc out to only allow spending on a fungible chain
                        CTxOut rewardOut = CTxOut(pbaasTransparentOut, GetScriptForDestination(confirmedDest));
                        newNotarizationTx.vout.insert(newNotarizationTx.vout.begin() + newNotarizationTx.vout.size() - 1, rewardOut);
                    }

                    // make the earned notarization coinbase output
                    vKeys.clear();
                    cp = CCinit(&CC, EVAL_EARNEDNOTARIZATION);

                    // send this to EVAL_EARNEDNOTARIZATION address as a destination, locked by the default pubkey
                    pkCC = CPubKey(ParseHex(cp->CChexstr));
                    vKeys.push_back(CTxDestination(CKeyID(CCrossChainRPCData::GetConditionID(VERUS_CHAINID, EVAL_EARNEDNOTARIZATION))));

                    int64_t needed = nHeight == 1 ? PBAAS_MINNOTARIZATIONOUTPUT << 1 : PBAAS_MINNOTARIZATIONOUTPUT;

                    // output duplicate notarization as coinbase output for instant spend to notarization
                    // the output amount is considered part of the total value of this coinbase
                    CPBaaSNotarization pbn(newNotarizationTx);
                    notarizationOut = MakeCC1of1Vout(EVAL_EARNEDNOTARIZATION, needed, pkCC, vKeys, pbn);
                    coinbaseTx.vout.push_back(notarizationOut);

                    // place the notarization
                    pblock->vtx.push_back(CTransaction(newNotarizationTx));
                    pblocktemplate->vTxFees.push_back(0);
                    pblocktemplate->vTxSigOps.push_back(-1); // updated at end
                    nBlockSize += GetSerializeSize(newNotarizationTx, SER_NETWORK, PROTOCOL_VERSION);
                    notarizationTxIndex = pblock->vtx.size() - 1;
                    nBlockTx++;
                }
                else if (nHeight == 1)
                {
                    // failed to notarize at block 1
                    return NULL;
                }

                // if we have a last confirmed notarization, then check for new imports from the notary chain
                if (lastConfirmed.vout.size())
                {
                    // we need to find the last unspent import transaction
                    std::vector<std::pair<CAddressUnspentKey, CAddressUnspentValue> > unspentOutputs;

                    bool found = false;

                    // we cannot get export to a chain that has shut down
                    // if the chain definition is spent, a chain is inactive
                    if (GetAddressUnspent(CKeyID(CCrossChainRPCData::GetConditionID(ConnectedChains.NotaryChain().GetChainID(), EVAL_CROSSCHAIN_IMPORT)), 1, unspentOutputs))
                    {
                        // if one spends the prior one, get the one that is not spent
                        for (auto txidx : unspentOutputs)
                        {
                            uint256 blkHash;
                            CTransaction itx;
                            if (myGetTransaction(txidx.first.txhash, lastImportTx, blkHash) &&
                                CCrossChainImport(lastImportTx).IsValid() &&
                                (lastImportTx.IsCoinBase() ||
                                (myGetTransaction(lastImportTx.vin[0].prevout.hash, itx, blkHash) &&
                                CCrossChainImport(itx).IsValid())))
                            {
                                found = true;
                                break;
                            }
                        }
                    }

                    if (found && pwalletMain)
                    {
                        UniValue params(UniValue::VARR);
                        UniValue param(UniValue::VOBJ);

                        CMutableTransaction txTemplate = CreateNewContextualCMutableTransaction(Params().GetConsensus(), nHeight);
                        int i;
                        for (i = 0; i < lastImportTx.vout.size(); i++)
                        {
                            COptCCParams p;
                            if (lastImportTx.vout[i].scriptPubKey.IsPayToCryptoCondition(p) && p.IsValid() && p.evalCode == EVAL_CROSSCHAIN_IMPORT)
                            {
                                txTemplate.vin.push_back(CTxIn(lastImportTx.GetHash(), (uint32_t)i));
                                break;
                            }
                        }

                        UniValue result = NullUniValue;
                        if (i < lastImportTx.vout.size())
                        {
                            param.push_back(Pair("name", thisChain.name));
                            param.push_back(Pair("lastimporttx", EncodeHexTx(lastImportTx)));
                            param.push_back(Pair("lastconfirmednotarization", EncodeHexTx(lastConfirmed)));
                            param.push_back(Pair("importtxtemplate", EncodeHexTx(txTemplate)));
                            param.push_back(Pair("totalimportavailable", lastImportTx.vout[txTemplate.vin[0].prevout.n].nValue));
                            params.push_back(param);

                            try
                            {
                                result = find_value(RPCCallRoot("getlatestimportsout", params), "result");
                            } catch (exception e)
                            {
                                printf("Could not get latest imports from notary chain\n");
                            }
                        }

                        if (result.isArray() && result.size())
                        {
                            LOCK(pwalletMain->cs_wallet);

                            uint256 lastImportHash = lastImportTx.GetHash();
                            for (int i = 0; i < result.size(); i++)
                            {
                                CTransaction itx;
                                if (result[i].isStr() && DecodeHexTx(itx, result[i].get_str()) && itx.vin.size() && itx.vin[0].prevout.hash == lastImportHash)
                                {
                                    // sign the transaction spending the last import and add to mempool
                                    CMutableTransaction mtx(itx);
                                    CCrossChainImport cci(lastImportTx);

                                    bool signSuccess;
                                    SignatureData sigdata;
                                    CAmount value;
                                    const CScript *pScriptPubKey;

                                    signSuccess = ProduceSignature(
                                        TransactionSignatureCreator(pwalletMain, &itx, 0, lastImportTx.vout[itx.vin[0].prevout.n].nValue, SIGHASH_ALL), lastImportTx.vout[itx.vin[0].prevout.n].scriptPubKey, sigdata, consensusBranchId);

                                    if (!signSuccess)
                                    {
                                        break;
                                    }

                                    UpdateTransaction(mtx, 0, sigdata);
                                    itx = CTransaction(mtx);

                                    // commit to mempool and remove any conflicts
                                    std::list<CTransaction> removed;
                                    mempool.removeConflicts(itx, removed);
                                    CValidationState state;
                                    if (!myAddtomempool(itx, &state))
                                    {
                                        LogPrintf("Failed to add import transactions to the mempool due to: %s\n", state.GetRejectReason().c_str());
                                        printf("Failed to add import transactions to the mempool due to: %s\n", state.GetRejectReason().c_str());
                                        break;  // if we failed to add one, the others will fail to spend it
                                    }

                                    lastImportTx = itx;
                                    lastImportHash = itx.GetHash();
                                }
                            }
                        }
                    }
                }
            }
        }
        else
        {
            currencyState.UpdateWithEmission(totalEmission);
        }

        // coinbase should have all necessary outputs (TODO: timelock is not supported or finished yet)
        uint32_t nCoinbaseSize = GetSerializeSize(coinbaseTx, SER_NETWORK, PROTOCOL_VERSION);
        nBlockSize += nCoinbaseSize;

        // now create the priority array, including market order reserve transactions, since they can always execute, leave limits for later
        bool haveReserveTransactions = false;
        uint32_t reserveExchangeLimitSize = 0;
        std::vector<const CTransaction *> limitOrders;

        // now add transactions from the mem pool to the priority heap
        for (CTxMemPool::indexed_transaction_set::iterator mi = mempool.mapTx.begin();
             mi != mempool.mapTx.end(); ++mi)
        {
            const CTransaction& tx = mi->GetTx();
            uint256 hash = tx.GetHash();
            
            int64_t nLockTimeCutoff = (STANDARD_LOCKTIME_VERIFY_FLAGS & LOCKTIME_MEDIAN_TIME_PAST)
            ? nMedianTimePast
            : pblock->GetBlockTime();

            if (tx.IsCoinBase() || !IsFinalTx(tx, nHeight, nLockTimeCutoff) || IsExpiredTx(tx, nHeight))
            {
                //fprintf(stderr,"coinbase.%d finaltx.%d expired.%d\n",tx.IsCoinBase(),IsFinalTx(tx, nHeight, nLockTimeCutoff),IsExpiredTx(tx, nHeight));
                continue;
            }

            if ( ASSETCHAINS_SYMBOL[0] == 0 && komodo_validate_interest(tx,nHeight,(uint32_t)pblock->nTime,0) < 0 )
            {
                //fprintf(stderr,"CreateNewBlock: komodo_validate_interest failure nHeight.%d nTime.%u vs locktime.%u\n",nHeight,(uint32_t)pblock->nTime,(uint32_t)tx.nLockTime);
                continue;
            }

            COrphan* porphan = NULL;
            double dPriority = 0;
            CAmount nTotalIn = 0;
            CAmount nTotalReserveIn = 0;
            bool fMissingInputs = false;
            CReserveTransactionDescriptor rtxd;
            bool isReserve = mempool.IsKnownReserveTransaction(hash, rtxd);

            if (tx.IsCoinImport())
            {
                CAmount nValueIn = GetCoinImportValue(tx);
                nTotalIn += nValueIn;
                dPriority += (double)nValueIn * 1000;  // flat multiplier
            } else {
                // separate limit orders to be added later, we add them at the end, failed fill or kills are normal transactions, consider them reserve txs
                if (isReserve && rtxd.IsReserveExchange() && rtxd.IsLimit())
                {
                    // if we might expire, refresh and check again
                    if (rtxd.IsFillOrKill())
                    {
                        rtxd = CReserveTransactionDescriptor(tx, view, nHeight);
                        mempool.PrioritiseReserveTransaction(rtxd, currencyState);
                    }

                    // if is is a failed conversion, drop through
                    if (!rtxd.IsFillOrKillFail())
                    {
                        limitOrders.push_back(&tx);
                        reserveExchangeLimitSize += GetSerializeSize(tx, SER_NETWORK, PROTOCOL_VERSION);
                        continue;
                    }
                }
                if (isReserve)
                {
                    nTotalIn += rtxd.nativeIn;
                    nTotalReserveIn += rtxd.reserveIn;
                }
                BOOST_FOREACH(const CTxIn& txin, tx.vin)
                {
                    CAmount nValueIn = 0, nReserveValueIn = 0;

                    // Read prev transaction
                    if (!view.HaveCoins(txin.prevout.hash))
                    {
                        // This should never happen; all transactions in the memory
                        // pool should connect to either transactions in the chain
                        // or other transactions in the memory pool.
                        if (!mempool.mapTx.count(txin.prevout.hash))
                        {
                            LogPrintf("ERROR: mempool transaction missing input\n");
                            if (fDebug) assert("mempool transaction missing input" == 0);
                            fMissingInputs = true;
                            if (porphan)
                                vOrphan.pop_back();
                            break;
                        }

                        // Has to wait for dependencies
                        if (!porphan)
                        {
                            // Use list for automatic deletion
                            vOrphan.push_back(COrphan(&tx));
                            porphan = &vOrphan.back();
                        }
                        mapDependers[txin.prevout.hash].push_back(porphan);
                        porphan->setDependsOn.insert(txin.prevout.hash);

                        const CTransaction &otx = mempool.mapTx.find(txin.prevout.hash)->GetTx();
                        // consider reserve outputs and set priority according to their value here as well
                        if (!isReserve)
                        {
                            nTotalIn += otx.vout[txin.prevout.n].nValue;
                        }
                        continue;
                    }
                    const CCoins* coins = view.AccessCoins(txin.prevout.hash);
                    assert(coins);

                    // consider reserve outputs and set priority according to their value here as well
                    if (isReserve)
                    {
                        nReserveValueIn = coins->vout[txin.prevout.n].ReserveOutValue();
                    }

                    nValueIn = coins->vout[txin.prevout.n].nValue;
                    int nConf = nHeight - coins->nHeight;

                    dPriority += ((double)((nReserveValueIn ? currencyState.ReserveToNative(nReserveValueIn) : 0) + nValueIn)) * nConf;

                    // reserve is totaled differently
                    if (!isReserve)
                    {
                        nTotalIn += nValueIn;
                        nTotalReserveIn += nReserveValueIn;
                    }
                }
                nTotalIn += tx.GetShieldedValueIn();
            }

            if (fMissingInputs) continue;
            
            // Priority is sum(valuein * age) / modified_txsize
            unsigned int nTxSize = ::GetSerializeSize(tx, SER_NETWORK, PROTOCOL_VERSION);
            dPriority = tx.ComputePriority(dPriority, nTxSize);
            
            CAmount nDeltaValueIn = nTotalIn + (nTotalReserveIn ? currencyState.ReserveToNative(nTotalReserveIn) : 0);
            CAmount nFeeValueIn = nDeltaValueIn;
            mempool.ApplyDeltas(hash, dPriority, nDeltaValueIn);

            CAmount nativeEquivalentOut = 0;

            // if there is reserve in, or this is a reserveexchange transaction, calculate fee properly
            if (isReserve & rtxd.reserveOut)
            {
                // if this has reserve currency out, convert it to native currency for fee calculation
                nativeEquivalentOut = currencyState.ReserveToNative(rtxd.reserveOut);
            }

            CFeeRate feeRate(isReserve ? rtxd.AllFeesAsNative(currencyState) + currencyState.ReserveToNative(rtxd.reserveConversionFees) + rtxd.nativeConversionFees : nFeeValueIn - (tx.GetValueOut() + nativeEquivalentOut), nTxSize);

            if (porphan)
            {
                porphan->dPriority = dPriority;
                porphan->feeRate = feeRate;
            }
            else
                vecPriority.push_back(TxPriority(dPriority, feeRate, &(mi->GetTx())));
        }

        //
        // NOW -- REALLY START TO FILL THE BLOCK
        //
        // estimate number of conversions, staking transaction size, and additional coinbase outputs that will be required

        int32_t maxPreLimitOrderBlockSize = nBlockMaxSize - std::min(nBlockMaxSize >> 2, reserveExchangeLimitSize);

        int64_t interest;
        bool fSortedByFee = (nBlockPrioritySize <= 0);

        TxPriorityCompare comparer(fSortedByFee);
        std::make_heap(vecPriority.begin(), vecPriority.end(), comparer);

        std::vector<int> reservePositions;

        // now loop and fill the block, leaving space for reserve exchange limit transactions
        while (!vecPriority.empty())
        {
            // Take highest priority transaction off the priority queue:
            double dPriority = vecPriority.front().get<0>();
            CFeeRate feeRate = vecPriority.front().get<1>();
            const CTransaction& tx = *(vecPriority.front().get<2>());
            
            std::pop_heap(vecPriority.begin(), vecPriority.end(), comparer);
            vecPriority.pop_back();
            
            // Size limits
            unsigned int nTxSize = ::GetSerializeSize(tx, SER_NETWORK, PROTOCOL_VERSION);
            if (nBlockSize + nTxSize >= maxPreLimitOrderBlockSize - autoTxSize) // room for extra autotx
            {
                //fprintf(stderr,"nBlockSize %d + %d nTxSize >= %d maxPreLimitOrderBlockSize\n",(int32_t)nBlockSize,(int32_t)nTxSize,(int32_t)maxPreLimitOrderBlockSize);
                continue;
            }
            
            // Legacy limits on sigOps:
            unsigned int nTxSigOps = GetLegacySigOpCount(tx);
            if (nBlockSigOps + nTxSigOps >= MAX_BLOCK_SIGOPS-1)
            {
                //fprintf(stderr,"A nBlockSigOps %d + %d nTxSigOps >= %d MAX_BLOCK_SIGOPS-1\n",(int32_t)nBlockSigOps,(int32_t)nTxSigOps,(int32_t)MAX_BLOCK_SIGOPS);
                continue;
            }
            // Skip free transactions if we're past the minimum block size:
            const uint256& hash = tx.GetHash();
            double dPriorityDelta = 0;
            CAmount nFeeDelta = 0;
            mempool.ApplyDeltas(hash, dPriorityDelta, nFeeDelta);
            if (fSortedByFee && (dPriorityDelta <= 0) && (nFeeDelta <= 0) && (feeRate < ::minRelayTxFee) && (nBlockSize + nTxSize >= nBlockMinSize))
            {
                //fprintf(stderr,"fee rate skip\n");
                continue;
            }

            // Prioritise by fee once past the priority size or we run out of high-priority
            // transactions:
            if (!fSortedByFee &&
                ((nBlockSize + nTxSize >= nBlockPrioritySize) || !AllowFree(dPriority)))
            {
                fSortedByFee = true;
                comparer = TxPriorityCompare(fSortedByFee);
                std::make_heap(vecPriority.begin(), vecPriority.end(), comparer);
            }
            
            if (!view.HaveInputs(tx))
            {
                //fprintf(stderr,"dont have inputs\n");
                continue;
            }
            CAmount nTxFees;
            CReserveTransactionDescriptor txDesc;
            bool isReserve = mempool.IsKnownReserveTransaction(hash, txDesc);

            nTxFees = view.GetValueIn(chainActive.LastTip()->GetHeight(),&interest,tx,chainActive.LastTip()->nTime)-tx.GetValueOut();
            
            nTxSigOps += GetP2SHSigOpCount(tx, view);
            if (nBlockSigOps + nTxSigOps >= MAX_BLOCK_SIGOPS-1)
            {
                //fprintf(stderr,"B nBlockSigOps %d + %d nTxSigOps >= %d MAX_BLOCK_SIGOPS-1\n",(int32_t)nBlockSigOps,(int32_t)nTxSigOps,(int32_t)MAX_BLOCK_SIGOPS);
                continue;
            }

            // Note that flags: we don't want to set mempool/IsStandard()
            // policy here, but we still have to ensure that the block we
            // create only contains transactions that are valid in new blocks.
            CValidationState state;
            PrecomputedTransactionData txdata(tx);
            if (!ContextualCheckInputs(tx, state, view, true, MANDATORY_SCRIPT_VERIFY_FLAGS, true, txdata, Params().GetConsensus(), consensusBranchId))
            {
                //fprintf(stderr,"context failure\n");
                continue;
            }

            UpdateCoins(tx, view, nHeight);

            if (isReserve)
            {
                nTxFees = 0;            // we will adjust all reserve transaction fees when we get an accurate conversion rate
                reservePositions.push_back(nBlockTx);
                haveReserveTransactions = true;
            }

            BOOST_FOREACH(const OutputDescription &outDescription, tx.vShieldedOutput) {
                sapling_tree.append(outDescription.cm);
            }

            // Added
            pblock->vtx.push_back(tx);
            pblocktemplate->vTxFees.push_back(nTxFees);
            pblocktemplate->vTxSigOps.push_back(nTxSigOps);
            nBlockSize += nTxSize;
            ++nBlockTx;
            nBlockSigOps += nTxSigOps;
            nFees += nTxFees;
            
            if (fPrintPriority)
            {
                LogPrintf("priority %.1f fee %s txid %s\n",dPriority, feeRate.ToString(), tx.GetHash().ToString());
            }
            
            // Add transactions that depend on this one to the priority queue
            if (mapDependers.count(hash))
            {
                BOOST_FOREACH(COrphan* porphan, mapDependers[hash])
                {
                    if (!porphan->setDependsOn.empty())
                    {
                        porphan->setDependsOn.erase(hash);
                        if (porphan->setDependsOn.empty())
                        {
                            vecPriority.push_back(TxPriority(porphan->dPriority, porphan->feeRate, porphan->ptx));
                            std::push_heap(vecPriority.begin(), vecPriority.end(), comparer);
                        }
                    }
                }
            }
        }

        // if we have reserve transactions or limit transactions to add:
        // 1. collect all the reserve transactions from the block and add them to the reserveFills vector
        // 2. add all limit transactions to the orders vector
        // 3. match orders to include all limit transactions that qualify and will fit
        CAmount conversionFees = 0;

        if (haveReserveTransactions)
        {
            std::vector<CReserveTransactionDescriptor> reserveFills;
            std::vector<const CTransaction *> expiredFillOrKills;
            std::vector<const CTransaction *> noFills;
            std::vector<const CTransaction *> rejects;

            // identify all reserve transactions in the block to calculate fees
            for (int i = 0; i < reservePositions.size(); i++)
            {
                CReserveTransactionDescriptor txDesc;
                if (mempool.IsKnownReserveTransaction(pblock->vtx[reservePositions[i]].GetHash(), txDesc))
                {
                    reserveFills.push_back(txDesc);
                }
            }

            // now, we need to have room for the transaction which will spend the coinbase
            // and output all conversions mined/staked
            newConversionOutputTx = CreateNewContextualCMutableTransaction(Params().GetConsensus(), nHeight);
            newConversionOutputTx.vin.resize(1); // placeholder for size calculation

            int64_t newBlockSize = nBlockSize;

            // TODO:PBAAS - NEED TO ADD SIGOPS LIMIT TO THIS FOR HARDENING
            CCoinbaseCurrencyState newState = currencyState.MatchOrders(limitOrders,
                                                                        reserveFills,
                                                                        expiredFillOrKills,
                                                                        noFills,
                                                                        rejects,
                                                                        exchangeRate, nHeight, conversionInputs,
                                                                        nBlockMaxSize - autoTxSize, &newBlockSize, &newConversionOutputTx);

            // TODO:PBAAS - account for the edge case where we have too large expected fills and have no room
            // for transactions that we would otherwise take
            assert(reserveFills.size() >= reservePositions.size());

            // create the conversion transaction and all outputs indicated by every single mined transaction
            if (reserveFills.size())
            {
                currencyState = newState;
            }

            int oldRPSize = reservePositions.size();

            // add the rest of the reserve fills that have not yet been added to the block,
            for (int i = oldRPSize; i < reserveFills.size(); i++)
            {
                // add these transactions to the block
                reservePositions.push_back(nBlockTx);
                pblock->vtx.push_back(*reserveFills[i].ptx);
                const CTransaction &tx = pblock->vtx.back();

                UpdateCoins(tx, view, nHeight);

                BOOST_FOREACH(const OutputDescription &outDescription, tx.vShieldedOutput) {
                    sapling_tree.append(outDescription.cm);
                }

                CAmount nTxFees = reserveFills[i].AllFeesAsNative(currencyState, exchangeRate);
                uint32_t nTxSigOps = GetLegacySigOpCount(tx);

                // size was already updated
                pblocktemplate->vTxFees.push_back(nTxFees);
                pblocktemplate->vTxSigOps.push_back(nTxSigOps);
                ++nBlockTx;
                nBlockSigOps += nTxSigOps;
                nFees += nTxFees;
            }

            // update block size with the calculation from the function called, which includes all additional transactions, 
            // but does not include the conversion transaction, since its final size is still unknown
            nBlockSize = newBlockSize;

            // fixup the transaction block template fees that were added before we knew the correct exchange rate and
            // add them to the block fee total
            for (int i = 0; i < oldRPSize; i++)
            {
                assert(pblocktemplate->vTxFees.size() > reservePositions[i]);
                CAmount nTxFees = reserveFills[i].AllFeesAsNative(currencyState, exchangeRate);
                pblocktemplate->vTxFees[reservePositions[i]] = nTxFees;
                nFees += nTxFees;
            }

            // remake the newConversionOutputTx, right now, it has dummy inputs and placeholder outputs, just remake it correctly
            newConversionOutputTx.vin.resize(1);
            newConversionOutputTx.vout.clear();
            conversionInputs.clear();

            // keep one placeholder for txCoinbase output as input and remake with the correct exchange rate
            for (auto fill : reserveFills)
            {
                fill.AddConversionInOuts(newConversionOutputTx, conversionInputs, exchangeRate, &currencyState);
            }
        }

        // first calculate and distribute block rewards, including fees in the minerOutputs vector
        CAmount rewardTotalShareAmount = 0;
        CAmount rewardTotal = blockSubsidy + currencyState.ConversionFees + nFees;

        CAmount rewardLeft = notarizationTxIndex ? rewardTotal - notarizationOut.nValue : rewardTotal;

        for (auto &outputShare : minerOutputs)
        {
            rewardTotalShareAmount += outputShare.first;
        }

        int cbOutIdx;
        for (cbOutIdx = 0; cbOutIdx < minerOutputs.size(); cbOutIdx++)
        {
            CAmount amount = (arith_uint256(rewardTotal) * arith_uint256(minerOutputs[cbOutIdx].first) / arith_uint256(rewardTotalShareAmount)).GetLow64();
            if (rewardLeft <= amount || (cbOutIdx + 1) == minerOutputs.size())
            {
                amount = rewardLeft;
            }
            rewardLeft -= amount;
            coinbaseTx.vout[cbOutIdx].nValue = amount;
            // the only valid CC output we currently support on coinbases is stake guard, which does not need to be modified for this
        }

        // premineOut - done
        if (premineOut.scriptPubKey.size())
        {
            cbOutIdx++;
        }

        // chainDefinitionOut - done
        if (chainDefinitionOut.scriptPubKey.size())
        {
            cbOutIdx++;
        }

        // importThreadOut - done
        if (importThreadOut.scriptPubKey.size())
        {
            cbOutIdx++;
        }

        // exportThreadOut - done
        if (exportThreadOut.scriptPubKey.size())
        {
            cbOutIdx++;
        }

        // currencyStateOut - update currency state, output is present whether or not there is a conversion transaction
        // the transaction itself pays no fees, but all conversion fees are included for each conversion transaction between its input and this output
        if (currencyStateOut.scriptPubKey.size())
        {
            COptCCParams p;
            currencyStateOut.scriptPubKey.IsPayToCryptoCondition(p);
            p.vData[0] = currencyState.AsVector();
            currencyStateOut.scriptPubKey.ReplaceCCParams(p);

            if (conversionInputs.size())
            {
                CTransaction convertTx(newConversionOutputTx);
                currencyStateOut.nValue = convertTx.GetValueOut();
                currencyState.ReserveOut.nValue = convertTx.GetReserveValueOut();

                // the coinbase is not finished, store index placeholder here now and fixup hash later
                newConversionOutputTx.vin[0] = CTxIn(uint256(), cbOutIdx);
            }
            else
            {
                newConversionOutputTx.vin.clear();
                newConversionOutputTx.vout.clear();
            }

            coinbaseTx.vout[cbOutIdx] = currencyStateOut;
            cbOutIdx++;
        }

        // notarizationOut - update currencyState in notarization
        if (notarizationTxIndex)
        {
            COptCCParams p;
            int i;
            for (i = 0; i < newNotarizationTx.vout.size(); i++)
            {
                if (newNotarizationTx.vout[i].scriptPubKey.IsPayToCryptoCondition(p) && p.evalCode == EVAL_EARNEDNOTARIZATION)
                {
                    break;
                }
            }
            if (i >= newNotarizationTx.vout.size())
            {
                LogPrintf("CreateNewBlock: bad notarization\n");
                fprintf(stderr,"CreateNewBlock: bad notarization\n");
                return NULL;
            }
            CPBaaSNotarization nz(p.vData[0]);
            nz.currencyState = currencyState;
            p.vData[0] = nz.AsVector();
            newNotarizationTx.vout[i].scriptPubKey.ReplaceCCParams(p);

            notarizationOut.scriptPubKey.IsPayToCryptoCondition(p);
            p.vData[0] = nz.AsVector();
            notarizationOut.scriptPubKey.ReplaceCCParams(p);

            coinbaseTx.vout[cbOutIdx] = notarizationOut;

            // now that the coinbase is finished, finish and place conversion transaction before the stake transaction
            newNotarizationTx.vin.push_back(CTxIn(uint256(), cbOutIdx));

            cbOutIdx++;

            pblock->vtx[notarizationTxIndex] = newNotarizationTx;
        }

        // this should be the end of the outputs
        assert(cbOutIdx == coinbaseTx.vout.size());

        nLastBlockTx = nBlockTx;
        nLastBlockSize = nBlockSize;

        blocktime = std::max(pindexPrev->GetMedianTimePast(), GetAdjustedTime());

        pblock->nBits = GetNextWorkRequired(pindexPrev, pblock, Params().GetConsensus());

        coinbaseTx.nExpiryHeight = 0;
        coinbaseTx.nLockTime = blocktime;

        if ( ASSETCHAINS_SYMBOL[0] == 0 && IS_KOMODO_NOTARY != 0 && My_notaryid >= 0 )
            coinbaseTx.vout[0].nValue += 5000;

        /*
        // check if coinbase transactions must be time locked at current subsidy and prepend the time lock
        // to transaction if so, cast for GTE operator
        CAmount cbValueOut = 0;
        for (auto txout : coinbaseTx.vout)
        {
            cbValueOut += txout.nValue;
        }
        if (cbValueOut >= ASSETCHAINS_TIMELOCKGTE)
        {
            int32_t opretlen, p2shlen, scriptlen;
            CScriptExt opretScript = CScriptExt();

            coinbaseTx.vout.push_back(CTxOut());

            // prepend time lock to original script unless original script is P2SH, in which case, we will leave the coins
            // protected only by the time lock rather than 100% inaccessible
            opretScript.AddCheckLockTimeVerify(komodo_block_unlocktime(nHeight));
            if (scriptPubKeyIn.IsPayToScriptHash() || scriptPubKeyIn.IsPayToCryptoCondition())
            {
                LogPrintf("CreateNewBlock: attempt to add timelock to pay2sh or pay2cc\n");
                fprintf(stderr,"CreateNewBlock: attempt to add timelock to pay2sh or pay2cc\n");
                return 0;
            }
            
            opretScript += scriptPubKeyIn;

            coinbaseTx.vout[0].scriptPubKey = CScriptExt().PayToScriptHash(CScriptID(opretScript));
            coinbaseTx.vout.back().scriptPubKey = CScriptExt().OpReturnScript(opretScript, OPRETTYPE_TIMELOCK);
            coinbaseTx.vout.back().nValue = 0;
        } // timelocks and commissions are currently incompatible due to validation complexity of the combination
        else if ( nHeight > 1 && ASSETCHAINS_SYMBOL[0] != 0 && ASSETCHAINS_OVERRIDE_PUBKEY33[0] != 0 && ASSETCHAINS_COMMISSION != 0 && (commission= komodo_commission((CBlock*)&pblocktemplate->block)) != 0 )
        {
            int32_t i; uint8_t *ptr;
            coinbaseTx.vout.resize(2);
            coinbaseTx.vout[1].nValue = commission;
            coinbaseTx.vout[1].scriptPubKey.resize(35);
            ptr = (uint8_t *)&coinbaseTx.vout[1].scriptPubKey[0];
            ptr[0] = 33;
            for (i=0; i<33; i++)
                ptr[i+1] = ASSETCHAINS_OVERRIDE_PUBKEY33[i];
            ptr[34] = OP_CHECKSIG;
            //printf("autocreate commision vout\n");
        }
        */

        // finalize input of coinbase
        coinbaseTx.vin[0].scriptSig = (CScript() << nHeight << CScriptNum(0)) + COINBASE_FLAGS;
        assert(coinbaseTx.vin[0].scriptSig.size() <= 100);

        // coinbase is done
        pblock->vtx[0] = coinbaseTx;
        uint256 cbHash = coinbaseTx.GetHash();

        // if there is a conversion, update the correct coinbase hash and add it to the block
        // we also need to sign the conversion transaction
        if (newConversionOutputTx.vin.size() > 1)
        {
            // put the coinbase into the updated coins, since we will spend from it
            UpdateCoins(pblock->vtx[0], view, nHeight);

            newConversionOutputTx.vin[0].prevout.hash = cbHash;

            CTransaction ncoTx(newConversionOutputTx);

            // sign transaction for cb output and conversions
            for (int i = 0; i < ncoTx.vin.size(); i++)
            {
                bool signSuccess;
                SignatureData sigdata;
                CAmount value;
                const CScript *pScriptPubKey;

                // if this is our coinbase input, different signing
                if (i)
                {
                    pScriptPubKey = &conversionInputs[i - 1].scriptPubKey;
                    value = conversionInputs[i - 1].nValue;
                }
                else
                {
                    pScriptPubKey = &coinbaseTx.vout[ncoTx.vin[i].prevout.n].scriptPubKey;
                    value = coinbaseTx.vout[ncoTx.vin[i].prevout.n].nValue;
                }

                signSuccess = ProduceSignature(TransactionSignatureCreator(pwalletMain, &ncoTx, i, value, SIGHASH_ALL), *pScriptPubKey, sigdata, consensusBranchId);

                if (!signSuccess)
                {
                    if (ncoTx.vin[i].prevout.hash == coinbaseTx.GetHash())
                    {
                        LogPrintf("Coinbase conversion source tx id: %s\n", coinbaseTx.GetHash().GetHex().c_str());
                        printf("Coinbase conversion source tx - amount: %lu, n: %d, id: %s\n", coinbaseTx.vout[ncoTx.vin[i].prevout.n].nValue, ncoTx.vin[i].prevout.n, coinbaseTx.GetHash().GetHex().c_str());
                    }
                    LogPrintf("CreateNewBlock: failure to sign conversion tx for input %d from output %d of %s\n", i, ncoTx.vin[i].prevout.n, ncoTx.vin[i].prevout.hash.GetHex().c_str());
                    printf("CreateNewBlock: failure to sign conversion tx for input %d from output %d of %s\n", i, ncoTx.vin[i].prevout.n, ncoTx.vin[i].prevout.hash.GetHex().c_str());
                    return NULL;
                } else {
                    UpdateTransaction(newConversionOutputTx, i, sigdata);
                }
            }

            UpdateCoins(newConversionOutputTx, view, nHeight);
            pblock->vtx.push_back(newConversionOutputTx);
            pblocktemplate->vTxFees.push_back(0);
            int txSigOps = GetLegacySigOpCount(newConversionOutputTx);
            pblocktemplate->vTxSigOps.push_back(txSigOps);
            nBlockSize += GetSerializeSize(newConversionOutputTx, SER_NETWORK, PROTOCOL_VERSION);
            ++nBlockTx;
            nBlockSigOps += txSigOps;
        }

        // if there is a stake transaction, add it to the very end
        if (isStake)
        {
            UpdateCoins(txStaked, view, nHeight);
            pblock->vtx.push_back(txStaked);
            pblocktemplate->vTxFees.push_back(0);
            int txSigOps = GetLegacySigOpCount(txStaked);
            pblocktemplate->vTxSigOps.push_back(txSigOps);
            // already added to the block size above
            ++nBlockTx;
            nBlockSigOps += txSigOps;
        }

        extern CWallet *pwalletMain;

        // add final notarization and instant spend coinbase output hash fixup
        if (notarizationTxIndex)
        {
            LOCK(pwalletMain->cs_wallet);

            newNotarizationTx.vin.back().prevout.hash = cbHash;

            CTransaction ntx(newNotarizationTx);

            for (int i = 0; i < ntx.vin.size(); i++)
            {
                bool signSuccess;
                SignatureData sigdata;
                CAmount value;
                const CScript *pScriptPubKey;

                // if this is our coinbase input, we won't find it elsewhere
                if (i < notarizationInputs.size())
                {
                    pScriptPubKey = &notarizationInputs[i].scriptPubKey;
                    value = notarizationInputs[i].nValue;
                }
                else
                {
                    pScriptPubKey = &coinbaseTx.vout[ntx.vin[i].prevout.n].scriptPubKey;
                    value = coinbaseTx.vout[ntx.vin[i].prevout.n].nValue;
                }

                signSuccess = ProduceSignature(TransactionSignatureCreator(pwalletMain, &ntx, i, value, SIGHASH_ALL), *pScriptPubKey, sigdata, consensusBranchId);

                if (!signSuccess)
                {
                    if (ntx.vin[i].prevout.hash == coinbaseTx.GetHash())
                    {
                        LogPrintf("Coinbase source tx id: %s\n", coinbaseTx.GetHash().GetHex().c_str());
                        printf("Coinbase source tx - amount: %lu, n: %d, id: %s\n", coinbaseTx.vout[ntx.vin[i].prevout.n].nValue, ntx.vin[i].prevout.n, coinbaseTx.GetHash().GetHex().c_str());
                    }
                    LogPrintf("CreateNewBlock: failure to sign earned notarization for input %d from output %d of %s\n", i, ntx.vin[i].prevout.n, ntx.vin[i].prevout.hash.GetHex().c_str());
                    printf("CreateNewBlock: failure to sign earned notarization for input %d from output %d of %s\n", i, ntx.vin[i].prevout.n, ntx.vin[i].prevout.hash.GetHex().c_str());
                    return NULL;
                } else {
                    UpdateTransaction(newNotarizationTx, i, sigdata);
                }
            }
            pblocktemplate->vTxSigOps[notarizationTxIndex] = GetLegacySigOpCount(newNotarizationTx);

            // put now signed notarization back in the block
            pblock->vtx[notarizationTxIndex] = newNotarizationTx;

            LogPrintf("Coinbase source tx id: %s\n", coinbaseTx.GetHash().GetHex().c_str());
            //printf("Coinbase source tx id: %s\n", coinbaseTx.GetHash().GetHex().c_str());
            LogPrintf("adding notarization tx at height %d, index %d, id: %s\n", nHeight, notarizationTxIndex, newNotarizationTx.GetHash().GetHex().c_str());
            //printf("adding notarization tx at height %d, index %d, id: %s\n", nHeight, notarizationTxIndex, mntx.GetHash().GetHex().c_str());
            {
                LOCK(cs_main);
                for (auto input : newNotarizationTx.vin)
                {
                    LogPrintf("Earned notarization input n: %d, hash: %s, HaveCoins: %s\n", input.prevout.n, input.prevout.hash.GetHex().c_str(), pcoinsTip->HaveCoins(input.prevout.hash) ? "true" : "false");
                    //printf("Earned notarization input n: %d, hash: %s, HaveCoins: %s\n", input.prevout.n, input.prevout.hash.GetHex().c_str(), pcoinsTip->HaveCoins(input.prevout.hash) ? "true" : "false");
                }
            }
        }

        pblock->vtx[0] = coinbaseTx;
        pblocktemplate->vTxFees[0] = -nFees;
        pblocktemplate->vTxSigOps[0] = GetLegacySigOpCount(pblock->vtx[0]);

        // if not Verus stake, setup nonce, otherwise, leave it alone
        if (!isStake || ASSETCHAINS_LWMAPOS == 0)
        {
            // Randomize nonce
            arith_uint256 nonce = UintToArith256(GetRandHash());

            // Clear the top 16 and bottom 16 or 24 bits (for local use as thread flags and counters)
            nonce <<= ASSETCHAINS_NONCESHIFT[ASSETCHAINS_ALGO];
            nonce >>= 16;
            pblock->nNonce = ArithToUint256(nonce);
        }
        
        // Fill in header
        pblock->hashPrevBlock  = pindexPrev->GetBlockHash();
        pblock->hashFinalSaplingRoot   = sapling_tree.root();

        // all Verus PoS chains need this data in the block at all times
        if ( ASSETCHAINS_LWMAPOS || ASSETCHAINS_SYMBOL[0] == 0 || ASSETCHAINS_STAKED == 0 || KOMODO_MININGTHREADS > 0 )
        {
            UpdateTime(pblock, Params().GetConsensus(), pindexPrev);
            pblock->nBits = GetNextWorkRequired(pindexPrev, pblock, Params().GetConsensus());
        }

        if ( ASSETCHAINS_SYMBOL[0] == 0 && IS_KOMODO_NOTARY != 0 && My_notaryid >= 0 )
        {
            uint32_t r;
            CMutableTransaction txNotary = CreateNewContextualCMutableTransaction(Params().GetConsensus(), chainActive.Height() + 1);
            if ( pblock->nTime < pindexPrev->nTime+60 )
                pblock->nTime = pindexPrev->nTime + 60;
            if ( gpucount < 33 )
            {
                uint8_t tmpbuffer[40]; uint32_t r; int32_t n=0; uint256 randvals;
                memcpy(&tmpbuffer[n],&My_notaryid,sizeof(My_notaryid)), n += sizeof(My_notaryid);
                memcpy(&tmpbuffer[n],&Mining_height,sizeof(Mining_height)), n += sizeof(Mining_height);
                memcpy(&tmpbuffer[n],&pblock->hashPrevBlock,sizeof(pblock->hashPrevBlock)), n += sizeof(pblock->hashPrevBlock);
                vcalc_sha256(0,(uint8_t *)&randvals,tmpbuffer,n);
                memcpy(&r,&randvals,sizeof(r));
                pblock->nTime += (r % (33 - gpucount)*(33 - gpucount));
            }
            if ( komodo_notaryvin(txNotary,NOTARY_PUBKEY33) > 0 )
            {
                CAmount txfees = 5000;
                pblock->vtx.push_back(txNotary);
                pblocktemplate->vTxFees.push_back(txfees);
                pblocktemplate->vTxSigOps.push_back(GetLegacySigOpCount(txNotary));
                nFees += txfees;
                pblocktemplate->vTxFees[0] = -nFees;
                //*(uint64_t *)(&pblock->vtx[0].vout[0].nValue) += txfees;
                //fprintf(stderr,"added notaryvin\n");
            }
            else
            {
                fprintf(stderr,"error adding notaryvin, need to create 0.0001 utxos\n");
                return(0);
            }
        }
        else if ( ASSETCHAINS_CC == 0 && pindexPrev != 0 && ASSETCHAINS_STAKED == 0 && (ASSETCHAINS_SYMBOL[0] != 0 || IS_KOMODO_NOTARY == 0 || My_notaryid < 0) )
        {
            CValidationState state;
            //fprintf(stderr,"check validity\n");
            if ( !TestBlockValidity(state, *pblock, pindexPrev, false, false)) // invokes CC checks
            {
                throw std::runtime_error("CreateNewBlock(): TestBlockValidity failed");
            }
            //fprintf(stderr,"valid\n");
        }
    }
    //fprintf(stderr,"done new block\n");

    // setup the header and buid the Merkle tree
    unsigned int extraNonce;
    IncrementExtraNonce(pblock, pindexPrev, extraNonce);

    return pblocktemplate.release();
}
 
/*
 #ifdef ENABLE_WALLET
 boost::optional<CScript> GetMinerScriptPubKey(CReserveKey& reservekey)
 #else
 boost::optional<CScript> GetMinerScriptPubKey()
 #endif
 {
 CKeyID keyID;
 CBitcoinAddress addr;
 if (addr.SetString(GetArg("-mineraddress", ""))) {
 addr.GetKeyID(keyID);
 } else {
 #ifdef ENABLE_WALLET
 CPubKey pubkey;
 if (!reservekey.GetReservedKey(pubkey)) {
 return boost::optional<CScript>();
 }
 keyID = pubkey.GetID();
 #else
 return boost::optional<CScript>();
 #endif
 }
 
 CScript scriptPubKey = CScript() << OP_DUP << OP_HASH160 << ToByteVector(keyID) << OP_EQUALVERIFY << OP_CHECKSIG;
 return scriptPubKey;
 }
 
 #ifdef ENABLE_WALLET
 CBlockTemplate* CreateNewBlockWithKey(CReserveKey& reservekey)
 {
 boost::optional<CScript> scriptPubKey = GetMinerScriptPubKey(reservekey);
 #else
 CBlockTemplate* CreateNewBlockWithKey()
 {
 boost::optional<CScript> scriptPubKey = GetMinerScriptPubKey();
 #endif
 
 if (!scriptPubKey) {
 return NULL;
 }
 return CreateNewBlock(*scriptPubKey);
 }*/

=======
>>>>>>> e3983afc
//////////////////////////////////////////////////////////////////////////////
//
// Internal miner
//

#ifdef ENABLE_MINING
<<<<<<< HEAD

#ifdef ENABLE_WALLET
//////////////////////////////////////////////////////////////////////////////
//
// Internal miner
//

CBlockTemplate* CreateNewBlockWithKey(CReserveKey& reservekey, int32_t nHeight, int32_t gpucount, bool isStake)
{
    CPubKey pubkey; CScript scriptPubKey; uint8_t *ptr; int32_t i;
    if ( nHeight == 1 && ASSETCHAINS_OVERRIDE_PUBKEY33[0] != 0 )
    {
        scriptPubKey = CScript() << ParseHex(ASSETCHAINS_OVERRIDE_PUBKEY) << OP_CHECKSIG;
    }
    else if ( USE_EXTERNAL_PUBKEY != 0 )
    {
        //fprintf(stderr,"use notary pubkey\n");
        scriptPubKey = CScript() << ParseHex(NOTARY_PUBKEY) << OP_CHECKSIG;
    }
    else
    {
        if (!isStake)
        {
            if (!reservekey.GetReservedKey(pubkey))
            {
                return NULL;
            }
            scriptPubKey.resize(35);
            ptr = (uint8_t *)pubkey.begin();
            scriptPubKey[0] = 33;
            for (i=0; i<33; i++)
                scriptPubKey[i+1] = ptr[i];
            scriptPubKey[34] = OP_CHECKSIG;
            //scriptPubKey = CScript() << ToByteVector(pubkey) << OP_CHECKSIG;
        }
    }
    return CreateNewBlock(scriptPubKey, gpucount, isStake);
}

void komodo_broadcast(CBlock *pblock,int32_t limit)
{
    int32_t n = 1;
    //fprintf(stderr,"broadcast new block t.%u\n",(uint32_t)time(NULL));
    {
        LOCK(cs_vNodes);
        BOOST_FOREACH(CNode* pnode, vNodes)
        {
            if ( pnode->hSocket == INVALID_SOCKET )
                continue;
            if ( (rand() % n) == 0 )
            {
                pnode->PushMessage("block", *pblock);
                if ( n++ > limit )
                    break;
            }
        }
    }
    //fprintf(stderr,"finished broadcast new block t.%u\n",(uint32_t)time(NULL));
}

static bool ProcessBlockFound(CBlock* pblock, CWallet& wallet, CReserveKey& reservekey)
#else
static bool ProcessBlockFound(CBlock* pblock)
#endif // ENABLE_WALLET
{
    int32_t height = chainActive.LastTip()->GetHeight()+1;
    LogPrintf("%s\n", pblock->ToString());
    LogPrintf("generated %s height.%d\n", FormatMoney(pblock->vtx[0].vout[0].nValue), height);
    
    // Found a solution
    {
        if (pblock->hashPrevBlock != chainActive.LastTip()->GetBlockHash())
        {
            uint256 hash; int32_t i;
            hash = pblock->hashPrevBlock;
            for (i=31; i>=0; i--)
                fprintf(stderr,"%02x",((uint8_t *)&hash)[i]);
            fprintf(stderr," <- prev (stale)\n");
            hash = chainActive.LastTip()->GetBlockHash();
            for (i=31; i>=0; i--)
                fprintf(stderr,"%02x",((uint8_t *)&hash)[i]);
            fprintf(stderr," <- chainTip (stale)\n");
            
            return error("VerusMiner: generated block is stale");
        }
    }
    
#ifdef ENABLE_WALLET
    // Remove key from key pool
    if ( IS_KOMODO_NOTARY == 0 )
    {
        if (GetArg("-mineraddress", "").empty()) {
            // Remove key from key pool
            reservekey.KeepKey();
        }
    }
    // Track how many getdata requests this block gets
    //if ( 0 )
    {
        //fprintf(stderr,"lock cs_wallet\n");
        LOCK(wallet.cs_wallet);
        wallet.mapRequestCount[pblock->GetHash()] = 0;
    }
#endif
    //fprintf(stderr,"process new block\n");

    // Process this block the same as if we had received it from another node
    CValidationState state;
    if (!ProcessNewBlock(1,chainActive.LastTip()->GetHeight()+1,state, NULL, pblock, true, NULL))
        return error("VerusMiner: ProcessNewBlock, block not accepted");
    
    TrackMinedBlock(pblock->GetHash());
    komodo_broadcast(pblock,16);
    return true;
}

int32_t komodo_baseid(char *origbase);
int32_t komodo_eligiblenotary(uint8_t pubkeys[66][33],int32_t *mids,uint32_t *blocktimes,int32_t *nonzpkeysp,int32_t height);
arith_uint256 komodo_PoWtarget(int32_t *percPoSp,arith_uint256 target,int32_t height,int32_t goalperc);
int32_t FOUND_BLOCK,KOMODO_MAYBEMINED;
extern int32_t KOMODO_LASTMINED,KOMODO_INSYNC;
int32_t roundrobin_delay;
arith_uint256 HASHTarget,HASHTarget_POW;
int32_t komodo_longestchain();

// wait for peers to connect
void waitForPeers(const CChainParams &chainparams)
{
    if (chainparams.MiningRequiresPeers())
    {
        bool fvNodesEmpty;
        {
            boost::this_thread::interruption_point();
            LOCK(cs_vNodes);
            fvNodesEmpty = vNodes.empty();
        }
        int longestchain = komodo_longestchain();
        int lastlongest = 0;
        if (fvNodesEmpty || IsNotInSync() || (longestchain != 0 && longestchain > chainActive.LastTip()->GetHeight()))
        {
            int loops = 0, blockDiff = 0, newDiff = 0;
            
            do {
                if (fvNodesEmpty)
                {
                    MilliSleep(1000 + rand() % 4000);
                    boost::this_thread::interruption_point();
                    LOCK(cs_vNodes);
                    fvNodesEmpty = vNodes.empty();
                    loops = 0;
                    blockDiff = 0;
                    lastlongest = 0;
                }
                else if ((newDiff = IsNotInSync()) > 0)
                {
                    if (blockDiff != newDiff)
                    {
                        blockDiff = newDiff;
                    }
                    else
                    {
                        if (++loops <= 5)
                        {
                            MilliSleep(1000);
                        }
                        else break;
                    }
                    lastlongest = 0;
                }
                else if (!fvNodesEmpty && !IsNotInSync() && longestchain > chainActive.LastTip()->GetHeight())
                {
                    // the only thing may be that we are seeing a long chain that we'll never get
                    // don't wait forever
                    if (lastlongest == 0)
                    {
                        MilliSleep(3000);
                        lastlongest = longestchain;
                    }
                }
            } while (fvNodesEmpty || IsNotInSync());
            MilliSleep(100 + rand() % 400);
        }
    }
}

#ifdef ENABLE_WALLET
CBlockIndex *get_chainactive(int32_t height)
{
    if ( chainActive.LastTip() != 0 )
    {
        if ( height <= chainActive.LastTip()->GetHeight() )
        {
            LOCK(cs_main);
            return(chainActive[height]);
        }
        // else fprintf(stderr,"get_chainactive height %d > active.%d\n",height,chainActive.Tip()->GetHeight());
    }
    //fprintf(stderr,"get_chainactive null chainActive.Tip() height %d\n",height);
    return(0);
}

/*
 * A separate thread to stake, while the miner threads mine.
 */
void static VerusStaker(CWallet *pwallet)
{
    LogPrintf("Verus staker thread started\n");
    RenameThread("verus-staker");

    const CChainParams& chainparams = Params();
    auto consensusParams = chainparams.GetConsensus();

    // Each thread has its own key
    CReserveKey reservekey(pwallet);

    // Each thread has its own counter
    unsigned int nExtraNonce = 0;

    uint8_t *script; uint64_t total,checktoshis; int32_t i,j;

    while ( (ASSETCHAIN_INIT == 0 || KOMODO_INITDONE == 0) ) //chainActive.Tip()->GetHeight() != 235300 &&
    {
        sleep(1);
        if ( komodo_baseid(ASSETCHAINS_SYMBOL) < 0 )
            break;
    }

    // try a nice clean peer connection to start
    CBlockIndex *pindexPrev, *pindexCur;
    do {
        pindexPrev = chainActive.LastTip();
        MilliSleep(5000 + rand() % 5000);
        waitForPeers(chainparams);
        pindexCur = chainActive.LastTip();
    } while (pindexPrev != pindexCur);

    try {
        static int32_t lastStakingHeight = 0;

        while (true)
        {
            waitForPeers(chainparams);
            CBlockIndex* pindexPrev = chainActive.LastTip();

            // Create new block
            unsigned int nTransactionsUpdatedLast = mempool.GetTransactionsUpdated();

            if ( Mining_height != pindexPrev->GetHeight()+1 )
            {
                Mining_height = pindexPrev->GetHeight()+1;
                Mining_start = (uint32_t)time(NULL);
            }

            // Check for stop or if block needs to be rebuilt
            boost::this_thread::interruption_point();

            // try to stake a block
            CBlockTemplate *ptr = NULL;
            if (Mining_height > VERUS_MIN_STAKEAGE)
                ptr = CreateNewBlockWithKey(reservekey, Mining_height, 0, true);

            // TODO - putting this output here tends to help mitigate announcing a staking height earlier than
            // announcing the last block win when we start staking before a block's acceptance has been
            // acknowledged by the mining thread - a better solution may be to put the output on the submission
            // thread.
            if ( ptr == 0 && Mining_height != lastStakingHeight )
            {
                printf("Staking height %d for %s\n", Mining_height, ASSETCHAINS_SYMBOL);
            }
            lastStakingHeight = Mining_height;

            if ( ptr == 0 )
            {
                // wait to try another staking block until after the tip moves again
                while ( chainActive.LastTip() == pindexPrev )
                    MilliSleep(250);
                continue;
            }

            unique_ptr<CBlockTemplate> pblocktemplate(ptr);
            if (!pblocktemplate.get())
            {
                if (GetArg("-mineraddress", "").empty()) {
                    LogPrintf("Error in %s staker: Keypool ran out, please call keypoolrefill before restarting the mining thread\n",
                              ASSETCHAINS_ALGORITHMS[ASSETCHAINS_ALGO]);
                } else {
                    // Should never reach here, because -mineraddress validity is checked in init.cpp
                    LogPrintf("Error in %s staker: Invalid %s -mineraddress\n", ASSETCHAINS_ALGORITHMS[ASSETCHAINS_ALGO], ASSETCHAINS_SYMBOL);
                }
                return;
            }

            CBlock *pblock = &pblocktemplate->block;
            LogPrintf("Staking with %u transactions in block (%u bytes)\n", pblock->vtx.size(),::GetSerializeSize(*pblock,SER_NETWORK,PROTOCOL_VERSION));
            //
            // Search
            //
            int64_t nStart = GetTime();

            if (vNodes.empty() && chainparams.MiningRequiresPeers())
            {
                if ( Mining_height > ASSETCHAINS_MINHEIGHT )
                {
                    fprintf(stderr,"no nodes, attempting reconnect\n");
                    continue;
                }
            }

            if (mempool.GetTransactionsUpdated() != nTransactionsUpdatedLast && GetTime() - nStart > 60)
            {
                fprintf(stderr,"timeout, retrying\n");
                continue;
            }

            if ( pindexPrev != chainActive.LastTip() )
            {
                printf("Block %d added to chain\n", chainActive.LastTip()->GetHeight());
                MilliSleep(250);
                continue;
            }

            int32_t unlockTime = komodo_block_unlocktime(Mining_height);
            int64_t subsidy = (int64_t)(pblock->vtx[0].vout[0].nValue);

            uint256 hashTarget = ArithToUint256(arith_uint256().SetCompact(pblock->nBits));

            pblock->nBits = GetNextWorkRequired(pindexPrev, pblock, consensusParams);

            UpdateTime(pblock, consensusParams, pindexPrev);

            if (ProcessBlockFound(pblock, *pwallet, reservekey))
            {
                LogPrintf("Using %s algorithm:\n", ASSETCHAINS_ALGORITHMS[ASSETCHAINS_ALGO]);
                LogPrintf("Staked block found  \n  hash: %s  \ntarget: %s\n", pblock->GetHash().GetHex(), hashTarget.GetHex());
                printf("Found block %d \n", Mining_height );
                printf("staking reward %.8f %s!\n", (double)subsidy / (double)COIN, ASSETCHAINS_SYMBOL);
                arith_uint256 post;
                post.SetCompact(pblock->GetVerusPOSTarget());
                pindexPrev = get_chainactive(Mining_height - 100);
                CTransaction &sTx = pblock->vtx[pblock->vtx.size()-1];
                printf("POS hash: %s  \ntarget:   %s\n", 
                    CTransaction::_GetVerusPOSHash(&(pblock->nNonce), sTx.vin[0].prevout.hash, sTx.vin[0].prevout.n, Mining_height, pindexPrev->GetBlockHeader().GetVerusEntropyHash(Mining_height - 100), sTx.vout[0].nValue).GetHex().c_str(), ArithToUint256(post).GetHex().c_str());
                if (unlockTime > Mining_height && subsidy >= ASSETCHAINS_TIMELOCKGTE)
                    printf("- timelocked until block %i\n", unlockTime);
                else
                    printf("\n");
            }
            else
            {
                LogPrintf("Found block rejected at staking height: %d\n", Mining_height);
                printf("Found block rejected at staking height: %d\n", Mining_height);
            }

            // Check for stop or if block needs to be rebuilt
            boost::this_thread::interruption_point();

            sleep(3);

            // In regression test mode, stop mining after a block is found.
            if (chainparams.MineBlocksOnDemand()) {
                throw boost::thread_interrupted();
            }
        }
    }
    catch (const boost::thread_interrupted&)
    {
        LogPrintf("VerusStaker terminated\n");
        throw;
    }
    catch (const std::runtime_error &e)
    {
        LogPrintf("VerusStaker runtime error: %s\n", e.what());
        return;
    }
}

typedef bool (*minefunction)(CBlockHeader &bh, CVerusHashV2bWriter &vhw, uint256 &finalHash, uint256 &target, uint64_t start, uint64_t *count);
bool mine_verus_v2(CBlockHeader &bh, CVerusHashV2bWriter &vhw, uint256 &finalHash, uint256 &target, uint64_t start, uint64_t *count);
bool mine_verus_v2_port(CBlockHeader &bh, CVerusHashV2bWriter &vhw, uint256 &finalHash, uint256 &target, uint64_t start, uint64_t *count);

void static BitcoinMiner_noeq(CWallet *pwallet)
#else
void static BitcoinMiner_noeq()
#endif
{
    LogPrintf("%s miner started\n", ASSETCHAINS_ALGORITHMS[ASSETCHAINS_ALGO]);
    RenameThread("verushash-miner");

#ifdef ENABLE_WALLET
    // Each thread has its own key
    CReserveKey reservekey(pwallet);
#endif

    const CChainParams& chainparams = Params();
    // Each thread has its own counter
    unsigned int nExtraNonce = 0;

    uint8_t *script; uint64_t total,checktoshis; int32_t i,j;

    while ( (ASSETCHAIN_INIT == 0 || KOMODO_INITDONE == 0) ) //chainActive.Tip()->GetHeight() != 235300 &&
    {
        sleep(1);
        if ( komodo_baseid(ASSETCHAINS_SYMBOL) < 0 )
            break;
    }

    SetThreadPriority(THREAD_PRIORITY_LOWEST);

    // try a nice clean peer connection to start
    CBlockIndex *pindexPrev, *pindexCur;
    do {
        pindexPrev = chainActive.LastTip();
        MilliSleep(5000 + rand() % 5000);
        waitForPeers(chainparams);
        pindexCur = chainActive.LastTip();
    } while (pindexPrev != pindexCur);

    // make sure that we have checked for PBaaS availability
    ConnectedChains.CheckVerusPBaaSAvailable();

    // this will not stop printing more than once in all cases, but it will allow us to print in all cases
    // and print duplicates rarely without having to synchronize
    static CBlockIndex *lastChainTipPrinted;
    static int32_t lastMiningHeight = 0;

    miningTimer.start();

    try {
        printf("Mining %s with %s\n", ASSETCHAINS_SYMBOL, ASSETCHAINS_ALGORITHMS[ASSETCHAINS_ALGO]);

        // v2 hash writer
        CVerusHashV2bWriter ss2 = CVerusHashV2bWriter(SER_GETHASH, PROTOCOL_VERSION);

        while (true)
        {
            miningTimer.stop();
            waitForPeers(chainparams);

            pindexPrev = chainActive.LastTip();

            // prevent forking on startup before the diff algorithm kicks in,
            // but only for a startup Verus test chain. PBaaS chains have the difficulty inherited from
            // their parent
            if (chainparams.MiningRequiresPeers() && ((IsVerusActive() && pindexPrev->GetHeight() < 50) || pindexPrev != chainActive.LastTip()))
            {
                do {
                    pindexPrev = chainActive.LastTip();
                    MilliSleep(2000 + rand() % 2000);
                } while (pindexPrev != chainActive.LastTip());
            }

            // Create new block
            unsigned int nTransactionsUpdatedLast = mempool.GetTransactionsUpdated();
            if ( Mining_height != pindexPrev->GetHeight()+1 )
            {
                Mining_height = pindexPrev->GetHeight()+1;
                if (lastMiningHeight != Mining_height)
                {
                    lastMiningHeight = Mining_height;
                    printf("Mining %s at height %d\n", ASSETCHAINS_SYMBOL, Mining_height);
                }
                Mining_start = (uint32_t)time(NULL);
            }

            miningTimer.start();

#ifdef ENABLE_WALLET
            CBlockTemplate *ptr = CreateNewBlockWithKey(reservekey, Mining_height, 0);
#else
            CBlockTemplate *ptr = CreateNewBlockWithKey();
#endif
            if ( ptr == 0 )
            {
                static uint32_t counter;
                if ( counter++ % 40 == 0 )
                {
                    if (!IsVerusActive() &&
                        ConnectedChains.IsVerusPBaaSAvailable() &&
                        ConnectedChains.notaryChainHeight < ConnectedChains.ThisChain().startBlock)
                    {
                        fprintf(stderr,"Waiting for block %d on %s chain to start. Current block is %d\n", ConnectedChains.ThisChain().startBlock,
                                                                                                           ConnectedChains.notaryChain.chainDefinition.name.c_str(),
                                                                                                           ConnectedChains.notaryChainHeight);
                    }
                    else
                    {
                        fprintf(stderr,"Unable to create valid block... will continue to try\n");
                    }
                }
                MilliSleep(2000);
                continue;
            }

            unique_ptr<CBlockTemplate> pblocktemplate(ptr);
            if (!pblocktemplate.get())
            {
                if (GetArg("-mineraddress", "").empty()) {
                    LogPrintf("Error in %s miner: Keypool ran out, please call keypoolrefill before restarting the mining thread\n",
                              ASSETCHAINS_ALGORITHMS[ASSETCHAINS_ALGO]);
                } else {
                    // Should never reach here, because -mineraddress validity is checked in init.cpp
                    LogPrintf("Error in %s miner: Invalid %s -mineraddress\n", ASSETCHAINS_ALGORITHMS[ASSETCHAINS_ALGO], ASSETCHAINS_SYMBOL);
                }
                return;
            }
            CBlock *pblock = &pblocktemplate->block;

            uint32_t savebits;
            bool mergeMining = false;
            savebits = pblock->nBits;

            bool verusHashV2 = pblock->nVersion == CBlockHeader::VERUS_V2;
            bool verusSolutionV3 = CConstVerusSolutionVector::Version(pblock->nSolution) == CActivationHeight::SOLUTION_VERUSV3;

            if ( ASSETCHAINS_SYMBOL[0] != 0 )
            {
                if ( ASSETCHAINS_REWARD[0] == 0 && !ASSETCHAINS_LASTERA )
                {
                    if ( pblock->vtx.size() == 1 && pblock->vtx[0].vout.size() == 1 && Mining_height > ASSETCHAINS_MINHEIGHT )
                    {
                        static uint32_t counter;
                        if ( counter++ < 10 )
                            fprintf(stderr,"skip generating %s on-demand block, no tx avail\n",ASSETCHAINS_SYMBOL);
                        sleep(10);
                        continue;
                    } else fprintf(stderr,"%s vouts.%d mining.%d vs %d\n",ASSETCHAINS_SYMBOL,(int32_t)pblock->vtx[0].vout.size(),Mining_height,ASSETCHAINS_MINHEIGHT);
                }
            }

            // this builds the Merkle tree and sets our easiest target
            IncrementExtraNonce(pblock, pindexPrev, nExtraNonce, false, &savebits);

            // update PBaaS header
            if (verusSolutionV3)
            {
                if (!IsVerusActive() && ConnectedChains.IsVerusPBaaSAvailable())
                {

                    UniValue params(UniValue::VARR);
                    UniValue error(UniValue::VARR);
                    params.push_back(EncodeHexBlk(*pblock));
                    params.push_back(ASSETCHAINS_SYMBOL);
                    params.push_back(ASSETCHAINS_RPCHOST);
                    params.push_back(ASSETCHAINS_RPCPORT);
                    params.push_back(ASSETCHAINS_RPCCREDENTIALS);
                    try
                    {
                        ConnectedChains.lastSubmissionFailed = false;
                        params = RPCCallRoot("addmergedblock", params);
                        params = find_value(params, "result");
                        error = find_value(params, "error");
                    } catch (std::exception e)
                    {
                        printf("Failed to connect to %s chain\n", ConnectedChains.notaryChain.chainDefinition.name.c_str());
                        params = UniValue(e.what());
                    }
                    if (mergeMining = (params.isNull() && error.isNull()))
                    {
                        printf("Merge mining %s with %s as the hashing chain\n", ASSETCHAINS_SYMBOL, ConnectedChains.notaryChain.chainDefinition.name.c_str());
                        LogPrintf("Merge mining with %s as the hashing chain\n", ConnectedChains.notaryChain.chainDefinition.name.c_str());
                    }
                }
            }

            LogPrintf("Running %s miner with %u transactions in block (%u bytes)\n",ASSETCHAINS_ALGORITHMS[ASSETCHAINS_ALGO],
                       pblock->vtx.size(),::GetSerializeSize(*pblock,SER_NETWORK,PROTOCOL_VERSION));
            //
            // Search
            //
            int64_t nStart = GetTime();

            arith_uint256 hashTarget = arith_uint256().SetCompact(savebits);
            uint256 uintTarget = ArithToUint256(hashTarget);
            arith_uint256 ourTarget;
            ourTarget.SetCompact(pblock->nBits);

            Mining_start = 0;

            if ( pindexPrev != chainActive.LastTip() )
            {
                if (lastChainTipPrinted != chainActive.LastTip())
                {
                    lastChainTipPrinted = chainActive.LastTip();
                    printf("Block %d added to chain\n", lastChainTipPrinted->GetHeight());
                }
                MilliSleep(100);
                continue;
            }

            if ( ASSETCHAINS_STAKED != 0 )
            {
                int32_t percPoS,z;
                hashTarget = komodo_PoWtarget(&percPoS,hashTarget,Mining_height,ASSETCHAINS_STAKED);
                for (z=31; z>=0; z--)
                    fprintf(stderr,"%02x",((uint8_t *)&hashTarget)[z]);
                fprintf(stderr," PoW for staked coin PoS %d%% vs target %d%%\n",percPoS,(int32_t)ASSETCHAINS_STAKED);
            }

            uint64_t count;
            uint64_t hashesToGo = 0;
            uint64_t totalDone = 0;

            if (!verusHashV2)
            {
                // must not be in sync
                printf("Mining on incorrect block version.\n");
                sleep(2);
                continue;
            }

            int64_t subsidy = (int64_t)(pblock->vtx[0].vout[0].nValue);
            count = ((ASSETCHAINS_NONCEMASK[ASSETCHAINS_ALGO] >> 3) + 1) / ASSETCHAINS_HASHESPERROUND[ASSETCHAINS_ALGO];
            CVerusHashV2 *vh2 = &ss2.GetState();
            u128 *hashKey;
            verusclhasher &vclh = vh2->vclh;
            minefunction mine_verus;
            mine_verus = IsCPUVerusOptimized() ? &mine_verus_v2 : &mine_verus_v2_port;

            while (true)
            {
                uint256 hashResult = uint256();

                unsigned char *curBuf;

                if (mergeMining)
                {
                    // loop for a few minutes before refreshing the block
                    while (true)
                    {
                        uint256 ourMerkle = pblock->hashMerkleRoot;
                        if ( pindexPrev != chainActive.LastTip() )
                        {
                            if (lastChainTipPrinted != chainActive.LastTip())
                            {
                                lastChainTipPrinted = chainActive.LastTip();
                                printf("Block %d added to chain\n\n", lastChainTipPrinted->GetHeight());
                                arith_uint256 target;
                                target.SetCompact(lastChainTipPrinted->nBits);
                                if (ourMerkle == lastChainTipPrinted->hashMerkleRoot)
                                {
                                    LogPrintf("proof-of-work found  \n  hash: %s  \ntarget: %s\n", lastChainTipPrinted->GetBlockHash().GetHex().c_str(), ArithToUint256(ourTarget).GetHex().c_str());
                                    printf("Found block %d \n", lastChainTipPrinted->GetHeight());
                                    printf("mining reward %.8f %s!\n", (double)subsidy / (double)COIN, ASSETCHAINS_SYMBOL);
                                    printf("  hash: %s\ntarget: %s\n", lastChainTipPrinted->GetBlockHash().GetHex().c_str(), ArithToUint256(ourTarget).GetHex().c_str());
                                }
                            }
                            break;
                        }

                        // if PBaaS is no longer available, we can't count on merge mining
                        if (!ConnectedChains.IsVerusPBaaSAvailable())
                        {
                            break;
                        }

                        if (vNodes.empty() && chainparams.MiningRequiresPeers())
                        {
                            if ( Mining_height > ASSETCHAINS_MINHEIGHT )
                            {
                                fprintf(stderr,"no nodes, attempting reconnect\n");
                                break;
                            }
                        }

                        // update every few minutes, regardless
                        int64_t elapsed = GetTime() - nStart;

                        if ((mempool.GetTransactionsUpdated() != nTransactionsUpdatedLast && elapsed > 60) || elapsed > 60 || ConnectedChains.lastSubmissionFailed)
                        {
                            break;
                        }

                        boost::this_thread::interruption_point();
                        MilliSleep(500);
                    }
                    break;
                }
                else
                {
                    // check NONCEMASK at a time
                    for (uint64_t i = 0; i < count; i++)
                    {
                        // this is the actual mining loop, which enables us to drop out and queue a header anytime we earn a block that is good enough for a
                        // merge mined block, but not our own
                        bool blockFound;
                        arith_uint256 arithHash;
                        totalDone = 0;
                        do
                        {
                            // pickup/remove any new/deleted headers
                            if (ConnectedChains.dirty || (pblock->NumPBaaSHeaders() < ConnectedChains.mergeMinedChains.size() + 1))
                            {
                                IncrementExtraNonce(pblock, pindexPrev, nExtraNonce, false, &savebits);

                                hashTarget.SetCompact(savebits);
                                uintTarget = ArithToUint256(hashTarget);
                            }

                            // hashesToGo gets updated with actual number run for metrics
                            hashesToGo = ASSETCHAINS_HASHESPERROUND[ASSETCHAINS_ALGO];
                            uint64_t start = i * hashesToGo + totalDone;
                            hashesToGo -= totalDone;

                            if (verusSolutionV3)
                            {
                                // mine on canonical header for merge mining
                                CPBaaSPreHeader savedHeader(*pblock);

                                pblock->ClearNonCanonicalData();
                                blockFound = (*mine_verus)(*pblock, ss2, hashResult, uintTarget, start, &hashesToGo);
                                savedHeader.SetBlockData(*pblock);
                            }
                            else
                            {
                                blockFound = (*mine_verus)(*pblock, ss2, hashResult, uintTarget, start, &hashesToGo);
                            }

                            arithHash = UintToArith256(hashResult);
                            totalDone += hashesToGo + 1;
                            if (blockFound && IsVerusActive())
                            {
                                ConnectedChains.QueueNewBlockHeader(*pblock);
                                if (arithHash > ourTarget)
                                {
                                    // all blocks qualified with this hash will be submitted
                                    // until we redo the block, we might as well not try again with anything over this hash
                                    hashTarget = arithHash;
                                    uintTarget = ArithToUint256(hashTarget);
                                }
                            }
                        } while (blockFound && arithHash > ourTarget);

                        if (!blockFound || arithHash > ourTarget)
                        {
                            // Check for stop or if block needs to be rebuilt
                            boost::this_thread::interruption_point();
                            if ( pindexPrev != chainActive.LastTip() )
                            {
                                if (lastChainTipPrinted != chainActive.LastTip())
                                {
                                    lastChainTipPrinted = chainActive.LastTip();
                                    printf("Block %d added to chain\n", lastChainTipPrinted->GetHeight());
                                }
                                break;
                            }
                            else if ((i + 1) < count)
                            {
                                // if we'll not drop through, update hashcount
                                {
                                    LOCK(cs_metrics);
                                    nHashCount += totalDone;
                                    totalDone = 0;
                                }
                            }
                        }
                        else
                        {
                            // Check for stop or if block needs to be rebuilt
                            boost::this_thread::interruption_point();

                            if (pblock->nSolution.size() != 1344)
                            {
                                LogPrintf("ERROR: Block solution is not 1344 bytes as it should be");
                                break;
                            }

                            SetThreadPriority(THREAD_PRIORITY_NORMAL);

                            int32_t unlockTime = komodo_block_unlocktime(Mining_height);

#ifdef VERUSHASHDEBUG
                            std::string validateStr = hashResult.GetHex();
                            std::string hashStr = pblock->GetHash().GetHex();
                            uint256 *bhalf1 = (uint256 *)vh2->CurBuffer();
                            uint256 *bhalf2 = bhalf1 + 1;
#else
                            std::string hashStr = hashResult.GetHex();
#endif

                            LogPrintf("Using %s algorithm:\n", ASSETCHAINS_ALGORITHMS[ASSETCHAINS_ALGO]);
                            LogPrintf("proof-of-work found  \n  hash: %s  \ntarget: %s\n", hashStr, ArithToUint256(ourTarget).GetHex());
                            printf("Found block %d \n", Mining_height );
                            printf("mining reward %.8f %s!\n", (double)subsidy / (double)COIN, ASSETCHAINS_SYMBOL);
#ifdef VERUSHASHDEBUG
                            printf("  hash: %s\n   val: %s  \ntarget: %s\n\n", hashStr.c_str(), validateStr.c_str(), ArithToUint256(ourTarget).GetHex().c_str());
                            printf("intermediate %lx\n", intermediate);
                            printf("Curbuf: %s%s\n", bhalf1->GetHex().c_str(), bhalf2->GetHex().c_str());
                            bhalf1 = (uint256 *)verusclhasher_key.get();
                            bhalf2 = bhalf1 + ((vh2->vclh.keyMask + 1) >> 5);
                            printf("   Key: %s%s\n", bhalf1->GetHex().c_str(), bhalf2->GetHex().c_str());
#else
                            printf("  hash: %s\ntarget: %s", hashStr.c_str(), ArithToUint256(ourTarget).GetHex().c_str());
#endif
                            if (unlockTime > Mining_height && subsidy >= ASSETCHAINS_TIMELOCKGTE)
                                printf(" - timelocked until block %i\n", unlockTime);
                            else
                                printf("\n");
#ifdef ENABLE_WALLET
                            ProcessBlockFound(pblock, *pwallet, reservekey);
#else
                            ProcessBlockFound(pblock);
#endif
                            SetThreadPriority(THREAD_PRIORITY_LOWEST);
                            break;
                        }
                    }

                    {
                        LOCK(cs_metrics);
                        nHashCount += totalDone;
                    }
                }
                

                // Check for stop or if block needs to be rebuilt
                boost::this_thread::interruption_point();

                if (vNodes.empty() && chainparams.MiningRequiresPeers())
                {
                    if ( Mining_height > ASSETCHAINS_MINHEIGHT )
                    {
                        fprintf(stderr,"no nodes, attempting reconnect\n");
                        break;
                    }
                }

                if (mempool.GetTransactionsUpdated() != nTransactionsUpdatedLast && GetTime() - nStart > 60)
                {
                    fprintf(stderr,"timeout, retrying\n");
                    break;
                }
=======

class MinerAddressScript : public CReserveScript
{
    // CReserveScript requires implementing this function, so that if an
    // internal (not-visible) wallet address is used, the wallet can mark it as
    // important when a block is mined (so it then appears to the user).
    // If -mineraddress is set, the user already knows about and is managing the
    // address, so we don't need to do anything here.
    void KeepScript() {}
};

void GetScriptForMinerAddress(boost::shared_ptr<CReserveScript> &script)
{
    CTxDestination addr = DecodeDestination(GetArg("-mineraddress", ""));
    if (!IsValidDestination(addr)) {
        return;
    }

    boost::shared_ptr<MinerAddressScript> mAddr(new MinerAddressScript());
    CKeyID keyID = boost::get<CKeyID>(addr);

    script = mAddr;
    script->reserveScript = CScript() << OP_DUP << OP_HASH160 << ToByteVector(keyID) << OP_EQUALVERIFY << OP_CHECKSIG;
}

void IncrementExtraNonce(CBlock* pblock, const CBlockIndex* pindexPrev, unsigned int& nExtraNonce)
{
    // Update nExtraNonce
    static uint256 hashPrevBlock;
    if (hashPrevBlock != pblock->hashPrevBlock)
    {
        nExtraNonce = 0;
        hashPrevBlock = pblock->hashPrevBlock;
    }
    ++nExtraNonce;
    unsigned int nHeight = pindexPrev->nHeight+1; // Height first in coinbase required for block.version=2
    CMutableTransaction txCoinbase(pblock->vtx[0]);
    txCoinbase.vin[0].scriptSig = (CScript() << nHeight << CScriptNum(nExtraNonce)) + COINBASE_FLAGS;
    assert(txCoinbase.vin[0].scriptSig.size() <= 100);
>>>>>>> e3983afc

                if ( pindexPrev != chainActive.LastTip() )
                {
                    if (lastChainTipPrinted != chainActive.LastTip())
                    {
                        lastChainTipPrinted = chainActive.LastTip();
                        printf("Block %d added to chain\n\n", lastChainTipPrinted->GetHeight());
                    }
                    break;
                }

<<<<<<< HEAD
                // totalDone now has the number of hashes actually done since starting on one nonce mask worth
                uint64_t hashesPerNonceMask = ASSETCHAINS_NONCEMASK[ASSETCHAINS_ALGO] >> 3;
                if (!(totalDone < hashesPerNonceMask))
                {
#ifdef _WIN32
                    printf("%llu mega hashes complete - working\n", (hashesPerNonceMask + 1) / 1048576);
#else
                    printf("%lu mega hashes complete - working\n", (hashesPerNonceMask + 1) / 1048576);
#endif
                }
                break;
=======
static bool ProcessBlockFound(const CBlock* pblock, const CChainParams& chainparams)
{
    LogPrintf("%s\n", pblock->ToString());
    LogPrintf("generated %s\n", FormatMoney(pblock->vtx[0].vout[0].nValue));
>>>>>>> e3983afc

            }
        }
    }
<<<<<<< HEAD
    catch (const boost::thread_interrupted&)
    {
        miningTimer.stop();
        LogPrintf("%s miner terminated\n", ASSETCHAINS_ALGORITHMS[ASSETCHAINS_ALGO]);
        throw;
    }
    catch (const std::runtime_error &e)
    {
        miningTimer.stop();
        LogPrintf("%s miner runtime error: %s\n", ASSETCHAINS_ALGORITHMS[ASSETCHAINS_ALGO], e.what());
        return;
    }
    miningTimer.stop();
=======

    // Inform about the new block
    GetMainSignals().BlockFound(pblock->GetHash());

    // Process this block the same as if we had received it from another node
    CValidationState state;
    if (!ProcessNewBlock(state, chainparams, NULL, pblock, true, NULL))
        return error("ZcashMiner: ProcessNewBlock, block not accepted");

    TrackMinedBlock(pblock->GetHash());

    return true;
>>>>>>> e3983afc
}

void static BitcoinMiner(const CChainParams& chainparams)
{
    LogPrintf("KomodoMiner started\n");
    SetThreadPriority(THREAD_PRIORITY_LOWEST);
<<<<<<< HEAD
    RenameThread("komodo-miner");
    const CChainParams& chainparams = Params();
    
#ifdef ENABLE_WALLET
    // Each thread has its own key
    CReserveKey reservekey(pwallet);
#endif
    
    // Each thread has its own counter
    unsigned int nExtraNonce = 0;
    
    unsigned int n = chainparams.EquihashN();
    unsigned int k = chainparams.EquihashK();
    uint8_t *script; uint64_t total,checktoshis; int32_t i,j,gpucount=KOMODO_MAXGPUCOUNT,notaryid = -1;
    while ( (ASSETCHAIN_INIT == 0 || KOMODO_INITDONE == 0) )
    {
        sleep(1);
        if ( komodo_baseid(ASSETCHAINS_SYMBOL) < 0 )
            break;
    }
    if ( ASSETCHAINS_SYMBOL[0] == 0 )
        komodo_chosennotary(&notaryid,chainActive.LastTip()->GetHeight(),NOTARY_PUBKEY33,(uint32_t)chainActive.LastTip()->GetBlockTime());
    if ( notaryid != My_notaryid )
        My_notaryid = notaryid;
    std::string solver;
    //if ( notaryid >= 0 || ASSETCHAINS_SYMBOL[0] != 0 )
    solver = "tromp";
    //else solver = "default";
=======
    RenameThread("zcash-miner");

    // Each thread has its own counter
    unsigned int nExtraNonce = 0;

    boost::shared_ptr<CReserveScript> coinbaseScript;
    GetMainSignals().ScriptForMining(coinbaseScript);

    unsigned int n = chainparams.GetConsensus().nEquihashN;
    unsigned int k = chainparams.GetConsensus().nEquihashK;

    std::string solver = GetArg("-equihashsolver", "default");
>>>>>>> e3983afc
    assert(solver == "tromp" || solver == "default");
    LogPrint("pow", "Using Equihash solver \"%s\" with n = %u, k = %u\n", solver, n, k);
    if ( ASSETCHAINS_SYMBOL[0] != 0 )
        fprintf(stderr,"notaryid.%d Mining.%s with %s\n",notaryid,ASSETCHAINS_SYMBOL,solver.c_str());
    std::mutex m_cs;
    bool cancelSolver = false;
    boost::signals2::connection c = uiInterface.NotifyBlockTip.connect(
                                                                       [&m_cs, &cancelSolver](const uint256& hashNewTip) mutable {
                                                                           std::lock_guard<std::mutex> lock{m_cs};
                                                                           cancelSolver = true;
                                                                       }
                                                                       );
    miningTimer.start();
    
    try {
<<<<<<< HEAD
        if ( ASSETCHAINS_SYMBOL[0] != 0 )
            fprintf(stderr,"try %s Mining with %s\n",ASSETCHAINS_SYMBOL,solver.c_str());
        while (true)
        {
            if (chainparams.MiningRequiresPeers()) //chainActive.LastTip()->GetHeight() != 235300 &&
            {
                //if ( ASSETCHAINS_SEED != 0 && chainActive.LastTip()->GetHeight() < 100 )
                //    break;
=======
        //throw an error if no script was provided
        if (!coinbaseScript->reserveScript.size())
            throw std::runtime_error("No coinbase script available (mining requires a wallet or -mineraddress)");

        while (true) {
            if (chainparams.MiningRequiresPeers()) {
>>>>>>> e3983afc
                // Busy-wait for the network to come online so we don't waste time mining
                // on an obsolete chain. In regtest mode we expect to fly solo.
                miningTimer.stop();
                do {
                    bool fvNodesEmpty;
                    {
                        //LOCK(cs_vNodes);
                        fvNodesEmpty = vNodes.empty();
                    }
<<<<<<< HEAD
                    if (!fvNodesEmpty )//&& !IsInitialBlockDownload())
=======
                    if (!fvNodesEmpty && !IsInitialBlockDownload(chainparams))
>>>>>>> e3983afc
                        break;
                    MilliSleep(15000);
                    //fprintf(stderr,"fvNodesEmpty %d IsInitialBlockDownload(%s) %d\n",(int32_t)fvNodesEmpty,ASSETCHAINS_SYMBOL,(int32_t)IsInitialBlockDownload());
                    
                } while (true);
                //fprintf(stderr,"%s Found peers\n",ASSETCHAINS_SYMBOL);
                miningTimer.start();
            }
            //
            // Create new block
            //
            unsigned int nTransactionsUpdatedLast = mempool.GetTransactionsUpdated();
            CBlockIndex* pindexPrev = chainActive.LastTip();
            if ( Mining_height != pindexPrev->GetHeight()+1 )
            {
                Mining_height = pindexPrev->GetHeight()+1;
                Mining_start = (uint32_t)time(NULL);
            }
            if ( ASSETCHAINS_SYMBOL[0] != 0 && ASSETCHAINS_STAKED == 0 )
            {
                //fprintf(stderr,"%s create new block ht.%d\n",ASSETCHAINS_SYMBOL,Mining_height);
                //sleep(3);
            }

<<<<<<< HEAD
#ifdef ENABLE_WALLET
            // notaries always default to staking
            CBlockTemplate *ptr = CreateNewBlockWithKey(reservekey, pindexPrev->GetHeight()+1, gpucount, ASSETCHAINS_STAKED != 0 && GetArg("-genproclimit", 0) == 0);
#else
            CBlockTemplate *ptr = CreateNewBlockWithKey();
#endif
            if ( ptr == 0 )
            {
                static uint32_t counter;
                if ( counter++ < 100 && ASSETCHAINS_STAKED == 0 )
                    fprintf(stderr,"created illegal block, retry\n");
                sleep(1);
                continue;
            }
            //fprintf(stderr,"get template\n");
            unique_ptr<CBlockTemplate> pblocktemplate(ptr);
=======
            unique_ptr<CBlockTemplate> pblocktemplate(CreateNewBlock(chainparams, coinbaseScript->reserveScript));
>>>>>>> e3983afc
            if (!pblocktemplate.get())
            {
                if (GetArg("-mineraddress", "").empty()) {
                    LogPrintf("Error in KomodoMiner: Keypool ran out, please call keypoolrefill before restarting the mining thread\n");
                } else {
                    // Should never reach here, because -mineraddress validity is checked in init.cpp
                    LogPrintf("Error in KomodoMiner: Invalid -mineraddress\n");
                }
                return;
            }
            CBlock *pblock = &pblocktemplate->block;
            if ( ASSETCHAINS_SYMBOL[0] != 0 )
            {
                if ( ASSETCHAINS_REWARD[0] == 0 && !ASSETCHAINS_LASTERA )
                {
                    if ( pblock->vtx.size() == 1 && pblock->vtx[0].vout.size() == 1 && Mining_height > ASSETCHAINS_MINHEIGHT )
                    {
                        static uint32_t counter;
                        if ( counter++ < 10 )
                            fprintf(stderr,"skip generating %s on-demand block, no tx avail\n",ASSETCHAINS_SYMBOL);
                        sleep(10);
                        continue;
                    } else fprintf(stderr,"%s vouts.%d mining.%d vs %d\n",ASSETCHAINS_SYMBOL,(int32_t)pblock->vtx[0].vout.size(),Mining_height,ASSETCHAINS_MINHEIGHT);
                }
            }
            IncrementExtraNonce(pblock, pindexPrev, nExtraNonce);
            //fprintf(stderr,"Running KomodoMiner.%s with %u transactions in block\n",solver.c_str(),(int32_t)pblock->vtx.size());
            LogPrintf("Running KomodoMiner.%s with %u transactions in block (%u bytes)\n",solver.c_str(),pblock->vtx.size(),::GetSerializeSize(*pblock,SER_NETWORK,PROTOCOL_VERSION));
            //
            // Search
            //
            uint8_t pubkeys[66][33]; arith_uint256 bnMaxPoSdiff; uint32_t blocktimes[66]; int mids[256],nonzpkeys,i,j,externalflag; uint32_t savebits; int64_t nStart = GetTime();
            pblock->nBits         = GetNextWorkRequired(pindexPrev, pblock, Params().GetConsensus());
            savebits = pblock->nBits;
            HASHTarget = arith_uint256().SetCompact(savebits);
            roundrobin_delay = ROUNDROBIN_DELAY;
            if ( ASSETCHAINS_SYMBOL[0] == 0 && notaryid >= 0 )
            {
                j = 65;
                if ( (Mining_height >= 235300 && Mining_height < 236000) || (Mining_height % KOMODO_ELECTION_GAP) > 64 || (Mining_height % KOMODO_ELECTION_GAP) == 0 || Mining_height > 1000000 )
                {
                    int32_t dispflag = 0;
                    if ( notaryid <= 3 || notaryid == 32 || (notaryid >= 43 && notaryid <= 45) &&notaryid == 51 || notaryid == 52 || notaryid == 56 || notaryid == 57 )
                        dispflag = 1;
                    komodo_eligiblenotary(pubkeys,mids,blocktimes,&nonzpkeys,pindexPrev->GetHeight());
                    if ( nonzpkeys > 0 )
                    {
                        for (i=0; i<33; i++)
                            if( pubkeys[0][i] != 0 )
                                break;
                        if ( i == 33 )
                            externalflag = 1;
                        else externalflag = 0;
                        if ( IS_KOMODO_NOTARY != 0 )
                        {
                            for (i=1; i<66; i++)
                                if ( memcmp(pubkeys[i],pubkeys[0],33) == 0 )
                                    break;
                            if ( externalflag == 0 && i != 66 && mids[i] >= 0 )
                                printf("VIOLATION at %d, notaryid.%d\n",i,mids[i]);
                            for (j=gpucount=0; j<65; j++)
                            {
                                if ( dispflag != 0 )
                                {
                                    if ( mids[j] >= 0 )
                                        fprintf(stderr,"%d ",mids[j]);
                                    else fprintf(stderr,"GPU ");
                                }
                                if ( mids[j] == -1 )
                                    gpucount++;
                            }
                            if ( dispflag != 0 )
                                fprintf(stderr," <- prev minerids from ht.%d notary.%d gpucount.%d %.2f%% t.%u\n",pindexPrev->GetHeight(),notaryid,gpucount,100.*(double)gpucount/j,(uint32_t)time(NULL));
                        }
                        for (j=0; j<65; j++)
                            if ( mids[j] == notaryid )
                                break;
                        if ( j == 65 )
                            KOMODO_LASTMINED = 0;
                    } else fprintf(stderr,"no nonz pubkeys\n");
                    if ( (Mining_height >= 235300 && Mining_height < 236000) || (j == 65 && Mining_height > KOMODO_MAYBEMINED+1 && Mining_height > KOMODO_LASTMINED+64) )
                    {
                        HASHTarget = arith_uint256().SetCompact(KOMODO_MINDIFF_NBITS);
                        fprintf(stderr,"I am the chosen one for %s ht.%d\n",ASSETCHAINS_SYMBOL,pindexPrev->GetHeight()+1);
                    } //else fprintf(stderr,"duplicate at j.%d\n",j);
                } else Mining_start = 0;
            } else Mining_start = 0;
            if ( ASSETCHAINS_STAKED != 0 )
            {
                int32_t percPoS,z; bool fNegative,fOverflow;
                HASHTarget_POW = komodo_PoWtarget(&percPoS,HASHTarget,Mining_height,ASSETCHAINS_STAKED);
                HASHTarget.SetCompact(KOMODO_MINDIFF_NBITS,&fNegative,&fOverflow);
                if ( ASSETCHAINS_STAKED < 100 )
                {
                    for (z=31; z>=0; z--)
                        fprintf(stderr,"%02x",((uint8_t *)&HASHTarget_POW)[z]);
                    fprintf(stderr," PoW for staked coin PoS %d%% vs target %d%%\n",percPoS,(int32_t)ASSETCHAINS_STAKED);
                }
            }
            while (true)
            {
                if ( KOMODO_INSYNC == 0 )
                {
                    fprintf(stderr,"Mining when blockchain might not be in sync longest.%d vs %d\n",KOMODO_LONGESTCHAIN,Mining_height);
                    if ( KOMODO_LONGESTCHAIN != 0 && Mining_height >= KOMODO_LONGESTCHAIN )
                        KOMODO_INSYNC = 1;
                    sleep(3);
                }
                // Hash state
                KOMODO_CHOSEN_ONE = 0;
                
                crypto_generichash_blake2b_state state;
                EhInitialiseState(n, k, state);
                // I = the block header minus nonce and solution.
                CEquihashInput I{*pblock};
                CDataStream ss(SER_NETWORK, PROTOCOL_VERSION);
                ss << I;
                // H(I||...
                crypto_generichash_blake2b_update(&state, (unsigned char*)&ss[0], ss.size());
                // H(I||V||...
                crypto_generichash_blake2b_state curr_state;
                curr_state = state;
                crypto_generichash_blake2b_update(&curr_state,pblock->nNonce.begin(),pblock->nNonce.size());
                // (x_1, x_2, ...) = A(I, V, n, k)
                LogPrint("pow", "Running Equihash solver \"%s\" with nNonce = %s\n",solver, pblock->nNonce.ToString());
                arith_uint256 hashTarget;
                if ( KOMODO_MININGTHREADS > 0 && ASSETCHAINS_STAKED > 0 && ASSETCHAINS_STAKED < 100 && Mining_height > 10 )
                    hashTarget = HASHTarget_POW;
                else hashTarget = HASHTarget;
                std::function<bool(std::vector<unsigned char>)> validBlock =
<<<<<<< HEAD
#ifdef ENABLE_WALLET
                [&pblock, &hashTarget, &pwallet, &reservekey, &m_cs, &cancelSolver, &chainparams]
#else
                [&pblock, &hashTarget, &m_cs, &cancelSolver, &chainparams]
#endif
                (std::vector<unsigned char> soln) {
                    int32_t z; arith_uint256 h; CBlock B;
=======
                        [&pblock, &hashTarget, &chainparams, &m_cs, &cancelSolver, &coinbaseScript]
                        (std::vector<unsigned char> soln) {
>>>>>>> e3983afc
                    // Write the solution to the hash and compute the result.
                    LogPrint("pow", "- Checking solution against target\n");
                    pblock->nSolution = soln;
                    solutionTargetChecks.increment();
                    B = *pblock;
                    h = UintToArith256(B.GetHash());
                    /*for (z=31; z>=16; z--)
                        fprintf(stderr,"%02x",((uint8_t *)&h)[z]);
                    fprintf(stderr," mined ");
                    for (z=31; z>=16; z--)
                        fprintf(stderr,"%02x",((uint8_t *)&HASHTarget)[z]);
                    fprintf(stderr," hashTarget ");
                    for (z=31; z>=16; z--)
                        fprintf(stderr,"%02x",((uint8_t *)&HASHTarget_POW)[z]);
                    fprintf(stderr," POW\n");*/
                    if ( h > hashTarget )
                    {
                        //if ( ASSETCHAINS_STAKED != 0 && KOMODO_MININGTHREADS == 0 )
                        //    sleep(1);
                        return false;
                    }
                    if ( IS_KOMODO_NOTARY != 0 && B.nTime > GetAdjustedTime() )
                    {
                        //fprintf(stderr,"need to wait %d seconds to submit block\n",(int32_t)(B.nTime - GetAdjustedTime()));
                        while ( GetAdjustedTime() < B.nTime-2 )
                        {
                            sleep(1);
                            if ( chainActive.LastTip()->GetHeight() >= Mining_height )
                            {
                                fprintf(stderr,"new block arrived\n");
                                return(false);
                            }
                        }
                    }
                    if ( ASSETCHAINS_STAKED == 0 )
                    {
                        if ( IS_KOMODO_NOTARY != 0 )
                        {
                            int32_t r;
                            if ( (r= ((Mining_height + NOTARY_PUBKEY33[16]) % 64) / 8) > 0 )
                                MilliSleep((rand() % (r * 1000)) + 1000);
                        }
                    }
                    else
                    {
                        while ( B.nTime-57 > GetAdjustedTime() )
                        {
                            sleep(1);
                            if ( chainActive.LastTip()->GetHeight() >= Mining_height )
                                return(false);
                        }
                        uint256 tmp = B.GetHash();
                        int32_t z; for (z=31; z>=0; z--)
                            fprintf(stderr,"%02x",((uint8_t *)&tmp)[z]);
                        fprintf(stderr," mined %s block %d!\n",ASSETCHAINS_SYMBOL,Mining_height);
                    }
                    CValidationState state;
                    if ( !TestBlockValidity(state,B, chainActive.LastTip(), true, false))
                    {
                        h = UintToArith256(B.GetHash());
                        for (z=31; z>=0; z--)
                            fprintf(stderr,"%02x",((uint8_t *)&h)[z]);
                        fprintf(stderr," Invalid block mined, try again\n");
                        return(false);
                    }
                    KOMODO_CHOSEN_ONE = 1;
                    // Found a solution
                    SetThreadPriority(THREAD_PRIORITY_NORMAL);
<<<<<<< HEAD
                    LogPrintf("KomodoMiner:\n");
                    LogPrintf("proof-of-work found  \n  hash: %s  \ntarget: %s\n", B.GetHash().GetHex(), HASHTarget.GetHex());
#ifdef ENABLE_WALLET
                    if (ProcessBlockFound(&B, *pwallet, reservekey)) {
#else
                        if (ProcessBlockFound(&B)) {
#endif
                            // Ignore chain updates caused by us
                            std::lock_guard<std::mutex> lock{m_cs};
                            cancelSolver = false;
                        }
                        KOMODO_CHOSEN_ONE = 0;
                        SetThreadPriority(THREAD_PRIORITY_LOWEST);
                        // In regression test mode, stop mining after a block is found.
                        if (chainparams.MineBlocksOnDemand()) {
                            // Increment here because throwing skips the call below
                            ehSolverRuns.increment();
                            throw boost::thread_interrupted();
                        }
                        return true;
                    };
                    std::function<bool(EhSolverCancelCheck)> cancelled = [&m_cs, &cancelSolver](EhSolverCancelCheck pos) {
                        std::lock_guard<std::mutex> lock{m_cs};
                        return cancelSolver;
                    };
                    
                    // TODO: factor this out into a function with the same API for each solver.
                    if (solver == "tromp" ) { //&& notaryid >= 0 ) {
                        // Create solver and initialize it.
                        equi eq(1);
                        eq.setstate(&curr_state);
                        
                        // Initialization done, start algo driver.
                        eq.digit0(0);
=======
                    LogPrintf("ZcashMiner:\n");
                    LogPrintf("proof-of-work found  \n  hash: %s  \ntarget: %s\n", pblock->GetHash().GetHex(), hashTarget.GetHex());
                    if (ProcessBlockFound(pblock, chainparams)) {
                        // Ignore chain updates caused by us
                        std::lock_guard<std::mutex> lock{m_cs};
                        cancelSolver = false;
                    }
                    SetThreadPriority(THREAD_PRIORITY_LOWEST);
                    coinbaseScript->KeepScript();

                    // In regression test mode, stop mining after a block is found.
                    if (chainparams.MineBlocksOnDemand()) {
                        // Increment here because throwing skips the call below
                        ehSolverRuns.increment();
                        throw boost::thread_interrupted();
                    }

                    return true;
                };
                std::function<bool(EhSolverCancelCheck)> cancelled = [&m_cs, &cancelSolver](EhSolverCancelCheck pos) {
                    std::lock_guard<std::mutex> lock{m_cs};
                    return cancelSolver;
                };

                // TODO: factor this out into a function with the same API for each solver.
                if (solver == "tromp") {
                    // Create solver and initialize it.
                    equi eq(1);
                    eq.setstate(&curr_state);

                    // Initialization done, start algo driver.
                    eq.digit0(0);
                    eq.xfull = eq.bfull = eq.hfull = 0;
                    eq.showbsizes(0);
                    for (u32 r = 1; r < WK; r++) {
                        (r&1) ? eq.digitodd(r, 0) : eq.digiteven(r, 0);
>>>>>>> e3983afc
                        eq.xfull = eq.bfull = eq.hfull = 0;
                        eq.showbsizes(0);
                        for (u32 r = 1; r < WK; r++) {
                            (r&1) ? eq.digitodd(r, 0) : eq.digiteven(r, 0);
                            eq.xfull = eq.bfull = eq.hfull = 0;
                            eq.showbsizes(r);
                        }
                        eq.digitK(0);
                        ehSolverRuns.increment();
                        
                        // Convert solution indices to byte array (decompress) and pass it to validBlock method.
                        for (size_t s = 0; s < eq.nsols; s++) {
                            LogPrint("pow", "Checking solution %d\n", s+1);
                            std::vector<eh_index> index_vector(PROOFSIZE);
                            for (size_t i = 0; i < PROOFSIZE; i++) {
                                index_vector[i] = eq.sols[s][i];
                            }
                            std::vector<unsigned char> sol_char = GetMinimalFromIndices(index_vector, DIGITBITS);
                            
                            if (validBlock(sol_char)) {
                                // If we find a POW solution, do not try other solutions
                                // because they become invalid as we created a new block in blockchain.
                                break;
                            }
                        }
                    } else {
                        try {
                            // If we find a valid block, we rebuild
                            bool found = EhOptimisedSolve(n, k, curr_state, validBlock, cancelled);
                            ehSolverRuns.increment();
                            if (found) {
                                int32_t i; uint256 hash = pblock->GetHash();
                                for (i=0; i<32; i++)
                                    fprintf(stderr,"%02x",((uint8_t *)&hash)[i]);
                                fprintf(stderr," <- %s Block found %d\n",ASSETCHAINS_SYMBOL,Mining_height);
                                FOUND_BLOCK = 1;
                                KOMODO_MAYBEMINED = Mining_height;
                                break;
                            }
                        } catch (EhSolverCancelledException&) {
                            LogPrint("pow", "Equihash solver cancelled\n");
                            std::lock_guard<std::mutex> lock{m_cs};
                            cancelSolver = false;
                        }
                    }
                    
                    // Check for stop or if block needs to be rebuilt
                    boost::this_thread::interruption_point();
                    // Regtest mode doesn't require peers
                    if ( FOUND_BLOCK != 0 )
                    {
                        FOUND_BLOCK = 0;
                        fprintf(stderr,"FOUND_BLOCK!\n");
                        //sleep(2000);
                    }
                    if (vNodes.empty() && chainparams.MiningRequiresPeers())
                    {
                        if ( ASSETCHAINS_SYMBOL[0] == 0 || Mining_height > ASSETCHAINS_MINHEIGHT )
                        {
                            fprintf(stderr,"no nodes, break\n");
                            break;
                        }
                    }
                    if ((UintToArith256(pblock->nNonce) & 0xffff) == 0xffff)
                    {
                        //if ( 0 && ASSETCHAINS_SYMBOL[0] != 0 )
                        fprintf(stderr,"0xffff, break\n");
                        break;
                    }
                    if (mempool.GetTransactionsUpdated() != nTransactionsUpdatedLast && GetTime() - nStart > 60)
                    {
                        if ( 0 && ASSETCHAINS_SYMBOL[0] != 0 )
                            fprintf(stderr,"timeout, break\n");
                        break;
                    }
                    if ( pindexPrev != chainActive.LastTip() )
                    {
                        if ( 0 && ASSETCHAINS_SYMBOL[0] != 0 )
                            fprintf(stderr,"Tip advanced, break\n");
                        break;
                    }
                    // Update nNonce and nTime
                    pblock->nNonce = ArithToUint256(UintToArith256(pblock->nNonce) + 1);
                    pblock->nBits = savebits;
                    /*if ( NOTARY_PUBKEY33[0] == 0 )
                    {
                        int32_t percPoS;
                        UpdateTime(pblock, consensusParams, pindexPrev);
                        if (consensusParams.fPowAllowMinDifficultyBlocks)
                        {
                            // Changing pblock->nTime can change work required on testnet:
                            HASHTarget.SetCompact(pblock->nBits);
                            HASHTarget_POW = komodo_PoWtarget(&percPoS,HASHTarget,Mining_height,ASSETCHAINS_STAKED);
                        }
                    }*/
                }
            }
        }
        catch (const boost::thread_interrupted&)
        {
            miningTimer.stop();
            c.disconnect();
            LogPrintf("KomodoMiner terminated\n");
            throw;
        }
        catch (const std::runtime_error &e)
        {
            miningTimer.stop();
            c.disconnect();
            LogPrintf("KomodoMiner runtime error: %s\n", e.what());
            return;
        }
        miningTimer.stop();
        c.disconnect();
    }
<<<<<<< HEAD
    
#ifdef ENABLE_WALLET
    void GenerateBitcoins(bool fGenerate, CWallet* pwallet, int nThreads)
#else
    void GenerateBitcoins(bool fGenerate, int nThreads)
#endif
    {
        if (!AreParamsInitialized())
        {
            return;
        }

        // if we are supposed to catch stake cheaters, there must be a valid sapling parameter, we need it at
        // initialization, and this is the first time we can get it. store the Sapling address here
        extern boost::optional<libzcash::SaplingPaymentAddress> cheatCatcher;
        extern std::string VERUS_CHEATCATCHER;
        libzcash::PaymentAddress addr = DecodePaymentAddress(VERUS_CHEATCATCHER);
        if (VERUS_CHEATCATCHER.size() > 0 && IsValidPaymentAddress(addr))
        {
            try
            {
                cheatCatcher = boost::get<libzcash::SaplingPaymentAddress>(addr);
            } 
            catch (...)
            {
            }
        }
=======
    miningTimer.stop();
    c.disconnect();
}

void GenerateBitcoins(bool fGenerate, int nThreads, const CChainParams& chainparams)
{
    static boost::thread_group* minerThreads = NULL;
>>>>>>> e3983afc

        VERUS_MINTBLOCKS = (VERUS_MINTBLOCKS && ASSETCHAINS_LWMAPOS != 0);

<<<<<<< HEAD
        if (fGenerate == true || VERUS_MINTBLOCKS)
        {
            mapArgs["-gen"] = "1";
=======
    if (minerThreads != NULL)
    {
        minerThreads->interrupt_all();
        minerThreads->join_all();
        delete minerThreads;
        minerThreads = NULL;
    }
>>>>>>> e3983afc

            if (VERUS_CHEATCATCHER.size() > 0)
            {
                if (cheatCatcher == boost::none)
                {
                    LogPrintf("ERROR: -cheatcatcher parameter is invalid Sapling payment address\n");
                    fprintf(stderr, "-cheatcatcher parameter is invalid Sapling payment address\n");
                }
                else
                {
                    LogPrintf("StakeGuard searching for double stakes on %s\n", VERUS_CHEATCATCHER.c_str());
                    fprintf(stderr, "StakeGuard searching for double stakes on %s\n", VERUS_CHEATCATCHER.c_str());
                }
            }
        }

        static boost::thread_group* minerThreads = NULL;

        if (nThreads < 0)
            nThreads = GetNumCores();
        
        if (minerThreads != NULL)
        {
            minerThreads->interrupt_all();
            delete minerThreads;
            minerThreads = NULL;
        }

        //fprintf(stderr,"nThreads.%d fGenerate.%d\n",(int32_t)nThreads,fGenerate);
        if ( nThreads == 0 && ASSETCHAINS_STAKED )
            nThreads = 1;

        if (!fGenerate)
            return;

        minerThreads = new boost::thread_group();

        // add the PBaaS thread when mining or staking
        minerThreads->create_thread(boost::bind(&CConnectedChains::SubmissionThreadStub));

#ifdef ENABLE_WALLET
        if (VERUS_MINTBLOCKS && pwallet != NULL)
        {
            minerThreads->create_thread(boost::bind(&VerusStaker, pwallet));
        }
#endif

        for (int i = 0; i < nThreads; i++) {

<<<<<<< HEAD
#ifdef ENABLE_WALLET
            if (ASSETCHAINS_ALGO == ASSETCHAINS_EQUIHASH)
                minerThreads->create_thread(boost::bind(&BitcoinMiner, pwallet));
            else
                minerThreads->create_thread(boost::bind(&BitcoinMiner_noeq, pwallet));
#else
            if (ASSETCHAINS_ALGO == ASSETCHAINS_EQUIHASH)
                minerThreads->create_thread(&BitcoinMiner);
            else
                minerThreads->create_thread(&BitcoinMiner_noeq);
#endif
        }
=======
    minerThreads = new boost::thread_group();
    for (int i = 0; i < nThreads; i++) {
        minerThreads->create_thread(boost::bind(&BitcoinMiner, boost::cref(chainparams)));
>>>>>>> e3983afc
    }
    
#endif // ENABLE_MINING<|MERGE_RESOLUTION|>--- conflicted
+++ resolved
@@ -117,7 +117,6 @@
     }
 }
 
-<<<<<<< HEAD
 #include "komodo_defs.h"
 
 extern CCriticalSection cs_metrics;
@@ -238,7 +237,7 @@
     }
 }
 
-CBlockTemplate* CreateNewBlock(const CScript& _scriptPubKeyIn, int32_t gpucount, bool isStake)
+CBlockTemplate* CreateNewBlock(const CChainParams& chainparams, const CScript& _scriptPubKeyIn, int32_t gpucount, bool isStake)
 {
     CScript scriptPubKeyIn(_scriptPubKeyIn);
 
@@ -270,12 +269,8 @@
 
     CPubKey pk = boost::apply_visitor<GetPubKeyForPubKey>(GetPubKeyForPubKey(), firstDestination);
 
-    uint64_t deposits; int32_t isrealtime,kmdheight; uint32_t blocktime; const CChainParams& chainparams = Params();
+    uint64_t deposits; int32_t isrealtime,kmdheight; uint32_t blocktime;
     //fprintf(stderr,"create new block\n");
-=======
-CBlockTemplate* CreateNewBlock(const CChainParams& chainparams, const CScript& scriptPubKeyIn)
-{
->>>>>>> e3983afc
     // Create new block
     if ( gpucount < 0 )
         gpucount = KOMODO_MAXGPUCOUNT;
@@ -348,7 +343,7 @@
         const int nHeight = pindexPrev->GetHeight() + 1;
         const Consensus::Params &consensusParams = chainparams.GetConsensus();
         uint32_t consensusBranchId = CurrentEpochBranchId(nHeight, consensusParams);
-        bool sapling = NetworkUpgradeActive(nHeight, consensusParams, Consensus::UPGRADE_SAPLING);
+        bool sapling = consensusParams.NetworkUpgradeActive(nHeight, Consensus::UPGRADE_SAPLING);
 
         const int64_t nMedianTimePast = pindexPrev->GetMedianTimePast();
         uint32_t proposedTime = GetAdjustedTime();
@@ -392,7 +387,7 @@
         {
             // get the block and see if there is a cheat candidate for the stake tx
             CBlock b;
-            if (!(fHavePruned && !(ppast->nStatus & BLOCK_HAVE_DATA) && ppast->nTx > 0) && ReadBlockFromDisk(b, ppast, 1))
+            if (!(fHavePruned && !(ppast->nStatus & BLOCK_HAVE_DATA) && ppast->nTx > 0) && ReadBlockFromDisk(b, ppast, chainparams.GetConsensus(), 1))
             {
                 CTransaction &stakeTx = b.vtx[b.vtx.size() - 1];
 
@@ -444,7 +439,15 @@
 
                                 tb.AddOpRet(mtx.vout[mtx.vout.size() - 1].scriptPubKey);
 
-                                cheatSpend = tb.Build();
+                                TransactionBuilderResult buildResult(tb.Build());
+                                if (!buildResult.IsError() && buildResult.IsTx())
+                                {
+                                    cheatSpend = buildResult.GetTxOrThrow();
+                                }
+                                else
+                                {
+                                    LogPrintf("Error building cheat catcher transaction: %s\n", buildResult.GetError().c_str());
+                                }
                             }
                         }
                     }
@@ -480,34 +483,8 @@
         CMutableTransaction txStaked;           // if this is a stake operation, the staking transaction that goes at the end
         uint32_t nStakeTxSize = 0;              // serialized size of the stake transaction
 
-<<<<<<< HEAD
         // if this is not for mining, first determine if we have a right to bother
         if (isStake)
-=======
-        // We want to track the value pool, but if the miner gets
-        // invoked on an old block before the hardcoded fallback
-        // is active we don't want to trip up any assertions. So,
-        // we only adhere to the turnstile (as a miner) if we
-        // actually have all of the information necessary to do
-        // so.
-        CAmount sproutValue = 0;
-        CAmount saplingValue = 0;
-        bool monitoring_pool_balances = true;
-        if (chainparams.ZIP209Enabled()) {
-            if (pindexPrev->nChainSproutValue) {
-                sproutValue = *pindexPrev->nChainSproutValue;
-            } else {
-                monitoring_pool_balances = false;
-            }
-            if (pindexPrev->nChainSaplingValue) {
-                saplingValue = *pindexPrev->nChainSaplingValue;
-            } else {
-                monitoring_pool_balances = false;
-            }
-        }
-
-        while (!vecPriority.empty())
->>>>>>> e3983afc
         {
             uint64_t txfees,utxovalue; uint32_t txtime; uint256 utxotxid; int32_t i,siglen,numsigs,utxovout; uint8_t utxosig[128],*ptr;
             txStaked = CreateNewContextualCMutableTransaction(Params().GetConsensus(), nHeight);
@@ -532,59 +509,9 @@
                 siglen = komodo_staked(txStaked, pblock->nBits, &blocktime, &txtime, &utxotxid, &utxovout, &utxovalue, utxosig);
             }
 
-<<<<<<< HEAD
             if (siglen <= 0)
             {
                 return NULL;
-=======
-            if (!view.HaveInputs(tx))
-                continue;
-
-            CAmount nTxFees = view.GetValueIn(tx)-tx.GetValueOut();
-
-            nTxSigOps += GetP2SHSigOpCount(tx, view);
-            if (nBlockSigOps + nTxSigOps >= MAX_BLOCK_SIGOPS)
-                continue;
-
-            // Note that flags: we don't want to set mempool/IsStandard()
-            // policy here, but we still have to ensure that the block we
-            // create only contains transactions that are valid in new blocks.
-            CValidationState state;
-            PrecomputedTransactionData txdata(tx);
-            if (!ContextualCheckInputs(tx, state, view, true, MANDATORY_SCRIPT_VERIFY_FLAGS, true, txdata, chainparams.GetConsensus(), consensusBranchId))
-                continue;
-
-            if (chainparams.ZIP209Enabled() && monitoring_pool_balances) {
-                // Does this transaction lead to a turnstile violation?
-
-                CAmount sproutValueDummy = sproutValue;
-                CAmount saplingValueDummy = saplingValue;
-
-                saplingValueDummy += -tx.valueBalance;
-
-                for (auto js : tx.vJoinSplit) {
-                    sproutValueDummy += js.vpub_old;
-                    sproutValueDummy -= js.vpub_new;
-                }
-
-                if (sproutValueDummy < 0) {
-                    LogPrintf("CreateNewBlock(): tx %s appears to violate Sprout turnstile\n", tx.GetHash().ToString());
-                    continue;
-                }
-                if (saplingValueDummy < 0) {
-                    LogPrintf("CreateNewBlock(): tx %s appears to violate Sapling turnstile\n", tx.GetHash().ToString());
-                    continue;
-                }
-
-                sproutValue = sproutValueDummy;
-                saplingValue = saplingValueDummy;
-            }
-
-            UpdateCoins(tx, view, nHeight);
-
-            BOOST_FOREACH(const OutputDescription &outDescription, tx.vShieldedOutput) {
-                sapling_tree.append(outDescription.cm);
->>>>>>> e3983afc
             }
 
             pblock->nTime = blocktime;
@@ -748,18 +675,10 @@
             // and notarize the start block, so we have to pass the notarization and cross chain steps
             bool notaryConnected = ConnectedChains.IsVerusPBaaSAvailable() && ConnectedChains.notaryChainHeight >= PBAAS_STARTBLOCK;
 
-<<<<<<< HEAD
             // get current currency state differently, depending on height
             if (nHeight == 1)
             {
                 blockSubsidy -= GetBlockOnePremine();       // separate subsidy, which can go to miner, from premine
-=======
-        if ((nHeight > 0) && (nHeight <= chainparams.GetConsensus().GetLastFoundersRewardBlockHeight(nHeight))) {
-            // Founders reward is 20% of the block subsidy
-            auto vFoundersReward = txNew.vout[0].nValue / 5;
-            // Take some reward away from us
-            txNew.vout[0].nValue -= vFoundersReward;
->>>>>>> e3983afc
 
                 if (!notaryConnected)
                 {
@@ -789,7 +708,6 @@
                         result = NullUniValue;
                     }
 
-<<<<<<< HEAD
                     if (!result.isNull())
                     {
                         currencyState = CCoinbaseCurrencyState(result);
@@ -802,20 +720,6 @@
                         printf("Failure to get initial currency state. Cannot create block.\n");
                         return NULL;
                     }
-=======
-        // Fill in header
-        pblock->hashPrevBlock  = pindexPrev->GetBlockHash();
-        pblock->hashFinalSaplingRoot   = sapling_tree.root();
-        UpdateTime(pblock, chainparams.GetConsensus(), pindexPrev);
-        pblock->nBits          = GetNextWorkRequired(pindexPrev, pblock, chainparams.GetConsensus());
-        pblock->nSolution.clear();
-        pblocktemplate->vTxSigOps[0] = GetLegacySigOpCount(pblock->vtx[0]);
-
-        CValidationState state;
-        if (!TestBlockValidity(state, chainparams, *pblock, pindexPrev, false, false))
-            throw std::runtime_error("CreateNewBlock(): TestBlockValidity failed");
-    }
->>>>>>> e3983afc
 
                     if (currencyState.ReserveIn < ConnectedChains.ThisChain().minpreconvert)
                     {
@@ -826,7 +730,6 @@
                     }
                 }
 
-<<<<<<< HEAD
                 // add needed block one coinbase outputs
                 // send normal reward to the miner, premine to the address in the chain definition, and pre-converted to the
                 // import thread out
@@ -992,7 +895,7 @@
                 if (lastConfirmed.vout.size())
                 {
                     // we need to find the last unspent import transaction
-                    std::vector<std::pair<CAddressUnspentKey, CAddressUnspentValue> > unspentOutputs;
+                    std::vector<CAddressUnspentDbEntry> unspentOutputs;
 
                     bool found = false;
 
@@ -1890,7 +1793,7 @@
         {
             CValidationState state;
             //fprintf(stderr,"check validity\n");
-            if ( !TestBlockValidity(state, *pblock, pindexPrev, false, false)) // invokes CC checks
+            if ( !TestBlockValidity(state, chainparams, *pblock, pindexPrev, false, false)) // invokes CC checks
             {
                 throw std::runtime_error("CreateNewBlock(): TestBlockValidity failed");
             }
@@ -1901,7 +1804,7 @@
 
     // setup the header and buid the Merkle tree
     unsigned int extraNonce;
-    IncrementExtraNonce(pblock, pindexPrev, extraNonce);
+    IncrementExtraNonce(pblock, pindexPrev, extraNonce, true);
 
     return pblocktemplate.release();
 }
@@ -1949,15 +1852,36 @@
  return CreateNewBlock(*scriptPubKey);
  }*/
 
-=======
->>>>>>> e3983afc
 //////////////////////////////////////////////////////////////////////////////
 //
 // Internal miner
 //
 
 #ifdef ENABLE_MINING
-<<<<<<< HEAD
+
+class MinerAddressScript : public CReserveScript
+{
+    // CReserveScript requires implementing this function, so that if an
+    // internal (not-visible) wallet address is used, the wallet can mark it as
+    // important when a block is mined (so it then appears to the user).
+    // If -mineraddress is set, the user already knows about and is managing the
+    // address, so we don't need to do anything here.
+    void KeepScript() {}
+};
+
+void GetScriptForMinerAddress(boost::shared_ptr<CReserveScript> &script)
+{
+    CTxDestination addr = DecodeDestination(GetArg("-mineraddress", ""));
+    if (!IsValidDestination(addr)) {
+        return;
+    }
+
+    boost::shared_ptr<MinerAddressScript> mAddr(new MinerAddressScript());
+    CKeyID keyID = boost::get<CKeyID>(addr);
+
+    script = mAddr;
+    script->reserveScript = CScript() << OP_DUP << OP_HASH160 << ToByteVector(keyID) << OP_EQUALVERIFY << OP_CHECKSIG;
+}
 
 #ifdef ENABLE_WALLET
 //////////////////////////////////////////////////////////////////////////////
@@ -1994,10 +1918,10 @@
             //scriptPubKey = CScript() << ToByteVector(pubkey) << OP_CHECKSIG;
         }
     }
-    return CreateNewBlock(scriptPubKey, gpucount, isStake);
+    return CreateNewBlock(Params(), scriptPubKey, gpucount, isStake);
 }
 
-void komodo_broadcast(CBlock *pblock,int32_t limit)
+void komodo_broadcast(const CBlock *pblock,int32_t limit)
 {
     int32_t n = 1;
     //fprintf(stderr,"broadcast new block t.%u\n",(uint32_t)time(NULL));
@@ -2066,7 +1990,7 @@
 
     // Process this block the same as if we had received it from another node
     CValidationState state;
-    if (!ProcessNewBlock(1,chainActive.LastTip()->GetHeight()+1,state, NULL, pblock, true, NULL))
+    if (!ProcessNewBlock(1, chainActive.LastTip()->GetHeight()+1, state, Params(), NULL, pblock, true, NULL))
         return error("VerusMiner: ProcessNewBlock, block not accepted");
     
     TrackMinedBlock(pblock->GetHash());
@@ -2789,47 +2713,6 @@
                     fprintf(stderr,"timeout, retrying\n");
                     break;
                 }
-=======
-
-class MinerAddressScript : public CReserveScript
-{
-    // CReserveScript requires implementing this function, so that if an
-    // internal (not-visible) wallet address is used, the wallet can mark it as
-    // important when a block is mined (so it then appears to the user).
-    // If -mineraddress is set, the user already knows about and is managing the
-    // address, so we don't need to do anything here.
-    void KeepScript() {}
-};
-
-void GetScriptForMinerAddress(boost::shared_ptr<CReserveScript> &script)
-{
-    CTxDestination addr = DecodeDestination(GetArg("-mineraddress", ""));
-    if (!IsValidDestination(addr)) {
-        return;
-    }
-
-    boost::shared_ptr<MinerAddressScript> mAddr(new MinerAddressScript());
-    CKeyID keyID = boost::get<CKeyID>(addr);
-
-    script = mAddr;
-    script->reserveScript = CScript() << OP_DUP << OP_HASH160 << ToByteVector(keyID) << OP_EQUALVERIFY << OP_CHECKSIG;
-}
-
-void IncrementExtraNonce(CBlock* pblock, const CBlockIndex* pindexPrev, unsigned int& nExtraNonce)
-{
-    // Update nExtraNonce
-    static uint256 hashPrevBlock;
-    if (hashPrevBlock != pblock->hashPrevBlock)
-    {
-        nExtraNonce = 0;
-        hashPrevBlock = pblock->hashPrevBlock;
-    }
-    ++nExtraNonce;
-    unsigned int nHeight = pindexPrev->nHeight+1; // Height first in coinbase required for block.version=2
-    CMutableTransaction txCoinbase(pblock->vtx[0]);
-    txCoinbase.vin[0].scriptSig = (CScript() << nHeight << CScriptNum(nExtraNonce)) + COINBASE_FLAGS;
-    assert(txCoinbase.vin[0].scriptSig.size() <= 100);
->>>>>>> e3983afc
 
                 if ( pindexPrev != chainActive.LastTip() )
                 {
@@ -2841,7 +2724,6 @@
                     break;
                 }
 
-<<<<<<< HEAD
                 // totalDone now has the number of hashes actually done since starting on one nonce mask worth
                 uint64_t hashesPerNonceMask = ASSETCHAINS_NONCEMASK[ASSETCHAINS_ALGO] >> 3;
                 if (!(totalDone < hashesPerNonceMask))
@@ -2853,17 +2735,10 @@
 #endif
                 }
                 break;
-=======
-static bool ProcessBlockFound(const CBlock* pblock, const CChainParams& chainparams)
-{
-    LogPrintf("%s\n", pblock->ToString());
-    LogPrintf("generated %s\n", FormatMoney(pblock->vtx[0].vout[0].nValue));
->>>>>>> e3983afc
 
             }
         }
     }
-<<<<<<< HEAD
     catch (const boost::thread_interrupted&)
     {
         miningTimer.stop();
@@ -2877,30 +2752,16 @@
         return;
     }
     miningTimer.stop();
-=======
-
-    // Inform about the new block
-    GetMainSignals().BlockFound(pblock->GetHash());
-
-    // Process this block the same as if we had received it from another node
-    CValidationState state;
-    if (!ProcessNewBlock(state, chainparams, NULL, pblock, true, NULL))
-        return error("ZcashMiner: ProcessNewBlock, block not accepted");
-
-    TrackMinedBlock(pblock->GetHash());
-
-    return true;
->>>>>>> e3983afc
 }
 
-void static BitcoinMiner(const CChainParams& chainparams)
+void static BitcoinMiner(CWallet *pwallet)
 {
     LogPrintf("KomodoMiner started\n");
     SetThreadPriority(THREAD_PRIORITY_LOWEST);
-<<<<<<< HEAD
     RenameThread("komodo-miner");
+
     const CChainParams& chainparams = Params();
-    
+
 #ifdef ENABLE_WALLET
     // Each thread has its own key
     CReserveKey reservekey(pwallet);
@@ -2909,8 +2770,8 @@
     // Each thread has its own counter
     unsigned int nExtraNonce = 0;
     
-    unsigned int n = chainparams.EquihashN();
-    unsigned int k = chainparams.EquihashK();
+    unsigned int n = chainparams.GetConsensus().EquihashN();
+    unsigned int k = chainparams.GetConsensus().EquihashK();
     uint8_t *script; uint64_t total,checktoshis; int32_t i,j,gpucount=KOMODO_MAXGPUCOUNT,notaryid = -1;
     while ( (ASSETCHAIN_INIT == 0 || KOMODO_INITDONE == 0) )
     {
@@ -2926,20 +2787,6 @@
     //if ( notaryid >= 0 || ASSETCHAINS_SYMBOL[0] != 0 )
     solver = "tromp";
     //else solver = "default";
-=======
-    RenameThread("zcash-miner");
-
-    // Each thread has its own counter
-    unsigned int nExtraNonce = 0;
-
-    boost::shared_ptr<CReserveScript> coinbaseScript;
-    GetMainSignals().ScriptForMining(coinbaseScript);
-
-    unsigned int n = chainparams.GetConsensus().nEquihashN;
-    unsigned int k = chainparams.GetConsensus().nEquihashK;
-
-    std::string solver = GetArg("-equihashsolver", "default");
->>>>>>> e3983afc
     assert(solver == "tromp" || solver == "default");
     LogPrint("pow", "Using Equihash solver \"%s\" with n = %u, k = %u\n", solver, n, k);
     if ( ASSETCHAINS_SYMBOL[0] != 0 )
@@ -2955,7 +2802,6 @@
     miningTimer.start();
     
     try {
-<<<<<<< HEAD
         if ( ASSETCHAINS_SYMBOL[0] != 0 )
             fprintf(stderr,"try %s Mining with %s\n",ASSETCHAINS_SYMBOL,solver.c_str());
         while (true)
@@ -2964,14 +2810,6 @@
             {
                 //if ( ASSETCHAINS_SEED != 0 && chainActive.LastTip()->GetHeight() < 100 )
                 //    break;
-=======
-        //throw an error if no script was provided
-        if (!coinbaseScript->reserveScript.size())
-            throw std::runtime_error("No coinbase script available (mining requires a wallet or -mineraddress)");
-
-        while (true) {
-            if (chainparams.MiningRequiresPeers()) {
->>>>>>> e3983afc
                 // Busy-wait for the network to come online so we don't waste time mining
                 // on an obsolete chain. In regtest mode we expect to fly solo.
                 miningTimer.stop();
@@ -2981,11 +2819,7 @@
                         //LOCK(cs_vNodes);
                         fvNodesEmpty = vNodes.empty();
                     }
-<<<<<<< HEAD
-                    if (!fvNodesEmpty )//&& !IsInitialBlockDownload())
-=======
                     if (!fvNodesEmpty && !IsInitialBlockDownload(chainparams))
->>>>>>> e3983afc
                         break;
                     MilliSleep(15000);
                     //fprintf(stderr,"fvNodesEmpty %d IsInitialBlockDownload(%s) %d\n",(int32_t)fvNodesEmpty,ASSETCHAINS_SYMBOL,(int32_t)IsInitialBlockDownload());
@@ -3010,7 +2844,6 @@
                 //sleep(3);
             }
 
-<<<<<<< HEAD
 #ifdef ENABLE_WALLET
             // notaries always default to staking
             CBlockTemplate *ptr = CreateNewBlockWithKey(reservekey, pindexPrev->GetHeight()+1, gpucount, ASSETCHAINS_STAKED != 0 && GetArg("-genproclimit", 0) == 0);
@@ -3027,9 +2860,6 @@
             }
             //fprintf(stderr,"get template\n");
             unique_ptr<CBlockTemplate> pblocktemplate(ptr);
-=======
-            unique_ptr<CBlockTemplate> pblocktemplate(CreateNewBlock(chainparams, coinbaseScript->reserveScript));
->>>>>>> e3983afc
             if (!pblocktemplate.get())
             {
                 if (GetArg("-mineraddress", "").empty()) {
@@ -3160,7 +2990,6 @@
                     hashTarget = HASHTarget_POW;
                 else hashTarget = HASHTarget;
                 std::function<bool(std::vector<unsigned char>)> validBlock =
-<<<<<<< HEAD
 #ifdef ENABLE_WALLET
                 [&pblock, &hashTarget, &pwallet, &reservekey, &m_cs, &cancelSolver, &chainparams]
 #else
@@ -3168,10 +2997,6 @@
 #endif
                 (std::vector<unsigned char> soln) {
                     int32_t z; arith_uint256 h; CBlock B;
-=======
-                        [&pblock, &hashTarget, &chainparams, &m_cs, &cancelSolver, &coinbaseScript]
-                        (std::vector<unsigned char> soln) {
->>>>>>> e3983afc
                     // Write the solution to the hash and compute the result.
                     LogPrint("pow", "- Checking solution against target\n");
                     pblock->nSolution = soln;
@@ -3229,7 +3054,7 @@
                         fprintf(stderr," mined %s block %d!\n",ASSETCHAINS_SYMBOL,Mining_height);
                     }
                     CValidationState state;
-                    if ( !TestBlockValidity(state,B, chainActive.LastTip(), true, false))
+                    if ( !TestBlockValidity(state, Params(), B, chainActive.LastTip(), true, false))
                     {
                         h = UintToArith256(B.GetHash());
                         for (z=31; z>=0; z--)
@@ -3240,7 +3065,6 @@
                     KOMODO_CHOSEN_ONE = 1;
                     // Found a solution
                     SetThreadPriority(THREAD_PRIORITY_NORMAL);
-<<<<<<< HEAD
                     LogPrintf("KomodoMiner:\n");
                     LogPrintf("proof-of-work found  \n  hash: %s  \ntarget: %s\n", B.GetHash().GetHex(), HASHTarget.GetHex());
 #ifdef ENABLE_WALLET
@@ -3275,44 +3099,6 @@
                         
                         // Initialization done, start algo driver.
                         eq.digit0(0);
-=======
-                    LogPrintf("ZcashMiner:\n");
-                    LogPrintf("proof-of-work found  \n  hash: %s  \ntarget: %s\n", pblock->GetHash().GetHex(), hashTarget.GetHex());
-                    if (ProcessBlockFound(pblock, chainparams)) {
-                        // Ignore chain updates caused by us
-                        std::lock_guard<std::mutex> lock{m_cs};
-                        cancelSolver = false;
-                    }
-                    SetThreadPriority(THREAD_PRIORITY_LOWEST);
-                    coinbaseScript->KeepScript();
-
-                    // In regression test mode, stop mining after a block is found.
-                    if (chainparams.MineBlocksOnDemand()) {
-                        // Increment here because throwing skips the call below
-                        ehSolverRuns.increment();
-                        throw boost::thread_interrupted();
-                    }
-
-                    return true;
-                };
-                std::function<bool(EhSolverCancelCheck)> cancelled = [&m_cs, &cancelSolver](EhSolverCancelCheck pos) {
-                    std::lock_guard<std::mutex> lock{m_cs};
-                    return cancelSolver;
-                };
-
-                // TODO: factor this out into a function with the same API for each solver.
-                if (solver == "tromp") {
-                    // Create solver and initialize it.
-                    equi eq(1);
-                    eq.setstate(&curr_state);
-
-                    // Initialization done, start algo driver.
-                    eq.digit0(0);
-                    eq.xfull = eq.bfull = eq.hfull = 0;
-                    eq.showbsizes(0);
-                    for (u32 r = 1; r < WK; r++) {
-                        (r&1) ? eq.digitodd(r, 0) : eq.digiteven(r, 0);
->>>>>>> e3983afc
                         eq.xfull = eq.bfull = eq.hfull = 0;
                         eq.showbsizes(0);
                         for (u32 r = 1; r < WK; r++) {
@@ -3428,8 +3214,8 @@
         miningTimer.stop();
         c.disconnect();
     }
-<<<<<<< HEAD
-    
+
+
 #ifdef ENABLE_WALLET
     void GenerateBitcoins(bool fGenerate, CWallet* pwallet, int nThreads)
 #else
@@ -3456,31 +3242,12 @@
             {
             }
         }
-=======
-    miningTimer.stop();
-    c.disconnect();
-}
-
-void GenerateBitcoins(bool fGenerate, int nThreads, const CChainParams& chainparams)
-{
-    static boost::thread_group* minerThreads = NULL;
->>>>>>> e3983afc
 
         VERUS_MINTBLOCKS = (VERUS_MINTBLOCKS && ASSETCHAINS_LWMAPOS != 0);
 
-<<<<<<< HEAD
         if (fGenerate == true || VERUS_MINTBLOCKS)
         {
             mapArgs["-gen"] = "1";
-=======
-    if (minerThreads != NULL)
-    {
-        minerThreads->interrupt_all();
-        minerThreads->join_all();
-        delete minerThreads;
-        minerThreads = NULL;
-    }
->>>>>>> e3983afc
 
             if (VERUS_CHEATCATCHER.size() > 0)
             {
@@ -3505,6 +3272,7 @@
         if (minerThreads != NULL)
         {
             minerThreads->interrupt_all();
+            minerThreads->join_all();
             delete minerThreads;
             minerThreads = NULL;
         }
@@ -3530,7 +3298,6 @@
 
         for (int i = 0; i < nThreads; i++) {
 
-<<<<<<< HEAD
 #ifdef ENABLE_WALLET
             if (ASSETCHAINS_ALGO == ASSETCHAINS_EQUIHASH)
                 minerThreads->create_thread(boost::bind(&BitcoinMiner, pwallet));
@@ -3543,11 +3310,6 @@
                 minerThreads->create_thread(&BitcoinMiner_noeq);
 #endif
         }
-=======
-    minerThreads = new boost::thread_group();
-    for (int i = 0; i < nThreads; i++) {
-        minerThreads->create_thread(boost::bind(&BitcoinMiner, boost::cref(chainparams)));
->>>>>>> e3983afc
     }
     
 #endif // ENABLE_MINING