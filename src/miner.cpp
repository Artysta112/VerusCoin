// Copyright (c) 2009-2010 Satoshi Nakamoto
// Copyright (c) 2009-2014 The Bitcoin Core developers
// Distributed under the MIT software license, see the accompanying
// file COPYING or http://www.opensource.org/licenses/mit-license.php.

#include "miner.h"
#ifdef ENABLE_MINING
#include "pow/tromp/equi_miner.h"
#endif

#include "amount.h"
#include "base58.h"
#include "chainparams.h"
#include "importcoin.h"
#include "consensus/consensus.h"
#include "consensus/upgrades.h"
#include "consensus/validation.h"
#ifdef ENABLE_MINING
#include "crypto/equihash.h"
#include "crypto/verus_hash.h"
#endif
#include "hash.h"

#include "main.h"
#include "metrics.h"
#include "net.h"
#include "pow.h"
#include "primitives/transaction.h"
#include "random.h"
#include "timedata.h"
#include "ui_interface.h"
#include "util.h"
#include "utilmoneystr.h"
#ifdef ENABLE_WALLET
#include "wallet/wallet.h"
#endif

#include "sodium.h"

#include <boost/thread.hpp>
#include <boost/tuple/tuple.hpp>
#ifdef ENABLE_MINING
#include <functional>
#endif
#include <mutex>

using namespace std;

//////////////////////////////////////////////////////////////////////////////
//
// BitcoinMiner
//

//
// Unconfirmed transactions in the memory pool often depend on other
// transactions in the memory pool. When we select transactions from the
// pool, we select by highest priority or fee rate, so we might consider
// transactions that depend on transactions that aren't yet in the block.
// The COrphan class keeps track of these 'temporary orphans' while
// CreateBlock is figuring out which transactions to include.
//
class COrphan
{
public:
    const CTransaction* ptx;
    set<uint256> setDependsOn;
    CFeeRate feeRate;
    double dPriority;
    
    COrphan(const CTransaction* ptxIn) : ptx(ptxIn), feeRate(0), dPriority(0)
    {
    }
};

uint64_t nLastBlockTx = 0;
uint64_t nLastBlockSize = 0;

// We want to sort transactions by priority and fee rate, so:
typedef boost::tuple<double, CFeeRate, const CTransaction*> TxPriority;
class TxPriorityCompare
{
    bool byFee;
    
public:
    TxPriorityCompare(bool _byFee) : byFee(_byFee) { }
    
    bool operator()(const TxPriority& a, const TxPriority& b)
    {
        if (byFee)
        {
            if (a.get<1>() == b.get<1>())
                return a.get<0>() < b.get<0>();
            return a.get<1>() < b.get<1>();
        }
        else
        {
            if (a.get<0>() == b.get<0>())
                return a.get<1>() < b.get<1>();
            return a.get<0>() < b.get<0>();
        }
    }
};

void UpdateTime(CBlockHeader* pblock, const Consensus::Params& consensusParams, const CBlockIndex* pindexPrev)
{
    pblock->nTime = 1 + std::max(pindexPrev->GetMedianTimePast()+1, GetAdjustedTime());
}

#include "komodo_defs.h"

<<<<<<< HEAD
extern CCriticalSection cs_metrics;
extern int32_t KOMODO_LONGESTCHAIN,ASSETCHAINS_SEED,IS_KOMODO_NOTARY,USE_EXTERNAL_PUBKEY,KOMODO_CHOSEN_ONE,ASSETCHAIN_INIT,KOMODO_INITDONE,KOMODO_ON_DEMAND,KOMODO_INITDONE,KOMODO_PASSPORT_INITDONE;
extern uint64_t ASSETCHAINS_COMMISSION, ASSETCHAINS_STAKED;
extern uint64_t ASSETCHAINS_REWARD[ASSETCHAINS_MAX_ERAS], ASSETCHAINS_TIMELOCKGTE, ASSETCHAINS_NONCEMASK[];
extern const char *ASSETCHAINS_ALGORITHMS[];
extern int32_t VERUS_MIN_STAKEAGE, ASSETCHAINS_ALGO, ASSETCHAINS_EQUIHASH, ASSETCHAINS_VERUSHASH, ASSETCHAINS_LASTERA, ASSETCHAINS_LWMAPOS, ASSETCHAINS_NONCESHIFT[], ASSETCHAINS_HASHESPERROUND[];
=======
extern int32_t KOMODO_MININGTHREADS,KOMODO_LONGESTCHAIN,ASSETCHAINS_SEED,IS_KOMODO_NOTARY,USE_EXTERNAL_PUBKEY,KOMODO_CHOSEN_ONE,ASSETCHAIN_INIT,KOMODO_INITDONE,KOMODO_ON_DEMAND,KOMODO_INITDONE,KOMODO_PASSPORT_INITDONE;
extern uint64_t ASSETCHAINS_REWARD,ASSETCHAINS_COMMISSION,ASSETCHAINS_STAKED;
>>>>>>> 8dc41967
extern char ASSETCHAINS_SYMBOL[KOMODO_ASSETCHAIN_MAXLEN];
extern std::string NOTARY_PUBKEY,ASSETCHAINS_OVERRIDE_PUBKEY;
void vcalc_sha256(char deprecated[(256 >> 3) * 2 + 1],uint8_t hash[256 >> 3],uint8_t *src,int32_t len);

extern uint8_t NOTARY_PUBKEY33[33],ASSETCHAINS_OVERRIDE_PUBKEY33[33];
uint32_t Mining_start,Mining_height;
int32_t My_notaryid = -1;
int32_t komodo_chosennotary(int32_t *notaryidp,int32_t height,uint8_t *pubkey33,uint32_t timestamp);
int32_t komodo_pax_opreturn(int32_t height,uint8_t *opret,int32_t maxsize);
int32_t komodo_baseid(char *origbase);
int32_t komodo_validate_interest(const CTransaction &tx,int32_t txheight,uint32_t nTime,int32_t dispflag);
int64_t komodo_block_unlocktime(uint32_t nHeight);
uint64_t komodo_commission(const CBlock *block);
int32_t komodo_staked(CMutableTransaction &txNew,uint32_t nBits,uint32_t *blocktimep,uint32_t *txtimep,uint256 *utxotxidp,int32_t *utxovoutp,uint64_t *utxovaluep,uint8_t *utxosig);
int32_t verus_staked(CBlock *pBlock, CMutableTransaction &txNew, uint32_t &nBits, arith_uint256 &hashResult, uint8_t *utxosig);
int32_t komodo_notaryvin(CMutableTransaction &txNew,uint8_t *notarypub33);

CBlockTemplate* CreateNewBlock(const CScript& _scriptPubKeyIn, int32_t gpucount, bool isStake)
{
    CScript scriptPubKeyIn(_scriptPubKeyIn);
    uint64_t deposits; int32_t isrealtime,kmdheight; uint32_t blocktime; const CChainParams& chainparams = Params();
    //fprintf(stderr,"create new block\n");
  // Create new block
    if ( gpucount < 0 )
        gpucount = KOMODO_MAXGPUCOUNT;
    std::unique_ptr<CBlockTemplate> pblocktemplate(new CBlockTemplate());
    if(!pblocktemplate.get())
    {
        fprintf(stderr,"pblocktemplate.get() failure\n");
        return NULL;
    }
    CBlock *pblock = &pblocktemplate->block; // pointer for convenience
     // -regtest only: allow overriding block.nVersion with
    // -blockversion=N to test forking scenarios
    if (Params().MineBlocksOnDemand())
        pblock->nVersion = GetArg("-blockversion", pblock->nVersion);
    
    // Add dummy coinbase tx as first transaction
    pblock->vtx.push_back(CTransaction());
    pblocktemplate->vTxFees.push_back(-1); // updated at end
    pblocktemplate->vTxSigOps.push_back(-1); // updated at end
    
    // Largest block you're willing to create:
    unsigned int nBlockMaxSize = GetArg("-blockmaxsize", DEFAULT_BLOCK_MAX_SIZE);
    // Limit to betweeen 1K and MAX_BLOCK_SIZE-1K for sanity:
    nBlockMaxSize = std::max((unsigned int)1000, std::min((unsigned int)(MAX_BLOCK_SIZE-1000), nBlockMaxSize));
    
    // How much of the block should be dedicated to high-priority transactions,
    // included regardless of the fees they pay
    unsigned int nBlockPrioritySize = GetArg("-blockprioritysize", DEFAULT_BLOCK_PRIORITY_SIZE);
    nBlockPrioritySize = std::min(nBlockMaxSize, nBlockPrioritySize);
    
    // Minimum block size you want to create; block will be filled with free transactions
    // until there are no more or the block reaches this size:
    unsigned int nBlockMinSize = GetArg("-blockminsize", DEFAULT_BLOCK_MIN_SIZE);
    nBlockMinSize = std::min(nBlockMaxSize, nBlockMinSize);
    
    // Collect memory pool transactions into the block
    CAmount nFees = 0;
    CBlockIndex* pindexPrev = 0;
    {
        LOCK2(cs_main, mempool.cs);
        pindexPrev = chainActive.LastTip();
        const int nHeight = pindexPrev->nHeight + 1;
        uint32_t consensusBranchId = CurrentEpochBranchId(nHeight, chainparams.GetConsensus());

        const int64_t nMedianTimePast = pindexPrev->GetMedianTimePast();
        uint32_t proposedTime = GetAdjustedTime();
        if (proposedTime == nMedianTimePast)
        {
            // too fast or stuck, this addresses the too fast issue, while moving
            // forward as quickly as possible
            for (int i; i < 100; i++)
            {
                proposedTime = GetAdjustedTime();
                if (proposedTime == nMedianTimePast)
                    MilliSleep(10);
            }
        }
        pblock->nTime = GetAdjustedTime();

        CCoinsViewCache view(pcoinsTip);
        uint32_t expired; uint64_t commission;
        
        // Priority order to process transactions
        list<COrphan> vOrphan; // list memory doesn't move
        map<uint256, vector<COrphan*> > mapDependers;
        bool fPrintPriority = GetBoolArg("-printpriority", false);
        
        // This vector will be sorted into a priority queue:
        vector<TxPriority> vecPriority;
        vecPriority.reserve(mempool.mapTx.size());
        for (CTxMemPool::indexed_transaction_set::iterator mi = mempool.mapTx.begin();
             mi != mempool.mapTx.end(); ++mi)
        {
            const CTransaction& tx = mi->GetTx();
            
            int64_t nLockTimeCutoff = (STANDARD_LOCKTIME_VERIFY_FLAGS & LOCKTIME_MEDIAN_TIME_PAST)
            ? nMedianTimePast
            : pblock->GetBlockTime();
            
            if (tx.IsCoinBase() || !IsFinalTx(tx, nHeight, nLockTimeCutoff) || IsExpiredTx(tx, nHeight))
            {
                //fprintf(stderr,"coinbase.%d finaltx.%d expired.%d\n",tx.IsCoinBase(),IsFinalTx(tx, nHeight, nLockTimeCutoff),IsExpiredTx(tx, nHeight));
                continue;
            }
            if ( ASSETCHAINS_SYMBOL[0] == 0 && komodo_validate_interest(tx,nHeight,(uint32_t)pblock->nTime,0) < 0 )
            {
                //fprintf(stderr,"CreateNewBlock: komodo_validate_interest failure nHeight.%d nTime.%u vs locktime.%u\n",nHeight,(uint32_t)pblock->nTime,(uint32_t)tx.nLockTime);
                continue;
            }
            COrphan* porphan = NULL;
            double dPriority = 0;
            CAmount nTotalIn = 0;
            bool fMissingInputs = false;
            if (tx.IsCoinImport())
            {
                CAmount nValueIn = GetCoinImportValue(tx);
                nTotalIn += nValueIn;
                dPriority += (double)nValueIn * 1000;  // flat multiplier
            } else {
                BOOST_FOREACH(const CTxIn& txin, tx.vin)
                {
                    // Read prev transaction
                    if (!view.HaveCoins(txin.prevout.hash))
                    {
                        // This should never happen; all transactions in the memory
                        // pool should connect to either transactions in the chain
                        // or other transactions in the memory pool.
                        if (!mempool.mapTx.count(txin.prevout.hash))
                        {
                            LogPrintf("ERROR: mempool transaction missing input\n");
                            if (fDebug) assert("mempool transaction missing input" == 0);
                            fMissingInputs = true;
                            if (porphan)
                                vOrphan.pop_back();
                            break;
                        }

                        // Has to wait for dependencies
                        if (!porphan)
                        {
                            // Use list for automatic deletion
                            vOrphan.push_back(COrphan(&tx));
                            porphan = &vOrphan.back();
                        }
                        mapDependers[txin.prevout.hash].push_back(porphan);
                        porphan->setDependsOn.insert(txin.prevout.hash);
                        nTotalIn += mempool.mapTx.find(txin.prevout.hash)->GetTx().vout[txin.prevout.n].nValue;
                        continue;
                    }
                    const CCoins* coins = view.AccessCoins(txin.prevout.hash);
                    assert(coins);

                    CAmount nValueIn = coins->vout[txin.prevout.n].nValue;
                    nTotalIn += nValueIn;

                    int nConf = nHeight - coins->nHeight;

                    dPriority += (double)nValueIn * nConf;
                }
                nTotalIn += tx.GetJoinSplitValueIn();
            }

            if (fMissingInputs) continue;
            
            // Priority is sum(valuein * age) / modified_txsize
            unsigned int nTxSize = ::GetSerializeSize(tx, SER_NETWORK, PROTOCOL_VERSION);
            dPriority = tx.ComputePriority(dPriority, nTxSize);
            
            uint256 hash = tx.GetHash();
            mempool.ApplyDeltas(hash, dPriority, nTotalIn);
            
            CFeeRate feeRate(nTotalIn-tx.GetValueOut(), nTxSize);
            
            if (porphan)
            {
                porphan->dPriority = dPriority;
                porphan->feeRate = feeRate;
            }
            else
                vecPriority.push_back(TxPriority(dPriority, feeRate, &(mi->GetTx())));
        }
        
        // Collect transactions into block
        uint64_t nBlockSize = 1000;
        uint64_t nBlockTx = 0;
        int64_t interest;
        int nBlockSigOps = 100;
        bool fSortedByFee = (nBlockPrioritySize <= 0);
        
        TxPriorityCompare comparer(fSortedByFee);
        std::make_heap(vecPriority.begin(), vecPriority.end(), comparer);
        
        while (!vecPriority.empty())
        {
            // Take highest priority transaction off the priority queue:
            double dPriority = vecPriority.front().get<0>();
            CFeeRate feeRate = vecPriority.front().get<1>();
            const CTransaction& tx = *(vecPriority.front().get<2>());
            
            std::pop_heap(vecPriority.begin(), vecPriority.end(), comparer);
            vecPriority.pop_back();
            
            // Size limits
            unsigned int nTxSize = ::GetSerializeSize(tx, SER_NETWORK, PROTOCOL_VERSION);
            if (nBlockSize + nTxSize >= nBlockMaxSize-512) // room for extra autotx
            {
                //fprintf(stderr,"nBlockSize %d + %d nTxSize >= %d nBlockMaxSize\n",(int32_t)nBlockSize,(int32_t)nTxSize,(int32_t)nBlockMaxSize);
                continue;
            }
            
            // Legacy limits on sigOps:
            unsigned int nTxSigOps = GetLegacySigOpCount(tx);
            if (nBlockSigOps + nTxSigOps >= MAX_BLOCK_SIGOPS-1)
            {
                //fprintf(stderr,"A nBlockSigOps %d + %d nTxSigOps >= %d MAX_BLOCK_SIGOPS-1\n",(int32_t)nBlockSigOps,(int32_t)nTxSigOps,(int32_t)MAX_BLOCK_SIGOPS);
                continue;
            }
            // Skip free transactions if we're past the minimum block size:
            const uint256& hash = tx.GetHash();
            double dPriorityDelta = 0;
            CAmount nFeeDelta = 0;
            mempool.ApplyDeltas(hash, dPriorityDelta, nFeeDelta);
            if (fSortedByFee && (dPriorityDelta <= 0) && (nFeeDelta <= 0) && (feeRate < ::minRelayTxFee) && (nBlockSize + nTxSize >= nBlockMinSize))
            {
                //fprintf(stderr,"fee rate skip\n");
                continue;
            }
            // Prioritise by fee once past the priority size or we run out of high-priority
            // transactions:
            if (!fSortedByFee &&
                ((nBlockSize + nTxSize >= nBlockPrioritySize) || !AllowFree(dPriority)))
            {
                fSortedByFee = true;
                comparer = TxPriorityCompare(fSortedByFee);
                std::make_heap(vecPriority.begin(), vecPriority.end(), comparer);
            }
            
            if (!view.HaveInputs(tx))
            {
                //fprintf(stderr,"dont have inputs\n");
                continue;
            }
            CAmount nTxFees = view.GetValueIn(chainActive.LastTip()->nHeight,&interest,tx,chainActive.LastTip()->nTime)-tx.GetValueOut();
            
            nTxSigOps += GetP2SHSigOpCount(tx, view);
            if (nBlockSigOps + nTxSigOps >= MAX_BLOCK_SIGOPS-1)
            {
                //fprintf(stderr,"B nBlockSigOps %d + %d nTxSigOps >= %d MAX_BLOCK_SIGOPS-1\n",(int32_t)nBlockSigOps,(int32_t)nTxSigOps,(int32_t)MAX_BLOCK_SIGOPS);
                continue;
            }
            // Note that flags: we don't want to set mempool/IsStandard()
            // policy here, but we still have to ensure that the block we
            // create only contains transactions that are valid in new blocks.
            CValidationState state;
            PrecomputedTransactionData txdata(tx);
            if (!ContextualCheckInputs(tx, state, view, true, MANDATORY_SCRIPT_VERIFY_FLAGS, true, txdata, Params().GetConsensus(), consensusBranchId))
            {
                //fprintf(stderr,"context failure\n");
                continue;
            }
            UpdateCoins(tx, view, nHeight);
            
            // Added
            pblock->vtx.push_back(tx);
            pblocktemplate->vTxFees.push_back(nTxFees);
            pblocktemplate->vTxSigOps.push_back(nTxSigOps);
            nBlockSize += nTxSize;
            ++nBlockTx;
            nBlockSigOps += nTxSigOps;
            nFees += nTxFees;
            
            if (fPrintPriority)
            {
                LogPrintf("priority %.1f fee %s txid %s\n",dPriority, feeRate.ToString(), tx.GetHash().ToString());
            }
            
            // Add transactions that depend on this one to the priority queue
            if (mapDependers.count(hash))
            {
                BOOST_FOREACH(COrphan* porphan, mapDependers[hash])
                {
                    if (!porphan->setDependsOn.empty())
                    {
                        porphan->setDependsOn.erase(hash);
                        if (porphan->setDependsOn.empty())
                        {
                            vecPriority.push_back(TxPriority(porphan->dPriority, porphan->feeRate, porphan->ptx));
                            std::push_heap(vecPriority.begin(), vecPriority.end(), comparer);
                        }
                    }
                }
            }
        }
        
        nLastBlockTx = nBlockTx;
        nLastBlockSize = nBlockSize;
        blocktime = 1 + std::max(pindexPrev->GetMedianTimePast()+1, GetAdjustedTime());
        //pblock->nTime = blocktime + 1;
        pblock->nBits = GetNextWorkRequired(pindexPrev, pblock, Params().GetConsensus());

        //LogPrintf("CreateNewBlock(): total size %u blocktime.%u nBits.%08x\n", nBlockSize,blocktime,pblock->nBits);
<<<<<<< HEAD
        if ( ASSETCHAINS_SYMBOL[0] != 0 && isStake )
=======
        if ( ASSETCHAINS_SYMBOL[0] != 0 && ASSETCHAINS_STAKED != 0 && KOMODO_MININGTHREADS == 0 )
>>>>>>> 8dc41967
        {
            uint64_t txfees,utxovalue; uint32_t txtime; uint256 utxotxid; int32_t i,siglen,numsigs,utxovout; uint8_t utxosig[128],*ptr;
            CMutableTransaction txStaked = CreateNewContextualCMutableTransaction(Params().GetConsensus(), chainActive.Height() + 1);

            //if ( blocktime > pindexPrev->GetMedianTimePast()+60 )
            //    blocktime = pindexPrev->GetMedianTimePast() + 60;
            if (ASSETCHAINS_LWMAPOS != 0)
            {
                uint32_t nBitsPOS;
                arith_uint256 posHash;

                siglen = verus_staked(pblock, txStaked, nBitsPOS, posHash, utxosig);
                blocktime = GetAdjustedTime();

                // change the scriptPubKeyIn to the same output script exactly as the staking transaction
                if (siglen > 0)
                    scriptPubKeyIn = CScript(txStaked.vout[0].scriptPubKey);
            }
            else
            {
                siglen = komodo_staked(txStaked, pblock->nBits, &blocktime, &txtime, &utxotxid, &utxovout, &utxovalue, utxosig);
            }

            if ( siglen > 0 )
            {
                CAmount txfees = 0;
                //if ( (int32_t)chainActive.LastTip()->nHeight+1 > 100 && GetAdjustedTime() < blocktime-157 )
                //    return(0);
                pblock->vtx.push_back(txStaked);
                pblocktemplate->vTxFees.push_back(txfees);
                pblocktemplate->vTxSigOps.push_back(GetLegacySigOpCount(txStaked));
                nFees += txfees;
                pblock->nTime = blocktime;
                //printf("staking PoS ht.%d t%u lag.%u\n",(int32_t)chainActive.LastTip()->nHeight+1,blocktime,(uint32_t)(GetAdjustedTime() - (blocktime-13)));
            } else return(0); //fprintf(stderr,"no utxos eligible for staking\n");
        }
        
        // Create coinbase tx
        CMutableTransaction txNew = CreateNewContextualCMutableTransaction(chainparams.GetConsensus(), nHeight);
        txNew.vin.resize(1);
        txNew.vin[0].prevout.SetNull();
        txNew.vin[0].scriptSig = CScript() << nHeight << OP_0;

        txNew.vout.resize(1);
        txNew.vout[0].scriptPubKey = scriptPubKeyIn;
        txNew.vout[0].nValue = GetBlockSubsidy(nHeight,chainparams.GetConsensus()) + nFees;
        txNew.nExpiryHeight = 0;
        txNew.nLockTime = std::max(pindexPrev->GetMedianTimePast()+1, GetAdjustedTime());

        if ( ASSETCHAINS_SYMBOL[0] == 0 && IS_KOMODO_NOTARY != 0 && My_notaryid >= 0 )
            txNew.vout[0].nValue += 5000;

        // check if coinbase transactions must be time locked at current subsidy and prepend the time lock
        // to transaction if so, cast for GTE operator
        if ((uint64_t)(txNew.vout[0].nValue) >= ASSETCHAINS_TIMELOCKGTE)
        {
            int32_t opretlen, p2shlen, scriptlen;
            CScriptExt opretScript = CScriptExt();

            txNew.vout.resize(2);

            // prepend time lock to original script unless original script is P2SH, in which case, we will leave the coins
            // protected only by the time lock rather than 100% inaccessible
            opretScript.AddCheckLockTimeVerify(komodo_block_unlocktime(nHeight));
            if (!scriptPubKeyIn.IsPayToScriptHash())
                opretScript += scriptPubKeyIn;

            txNew.vout[0].scriptPubKey = CScriptExt().PayToScriptHash(CScriptID(opretScript));
            txNew.vout[1].scriptPubKey = CScriptExt().OpReturnScript(opretScript, OPRETTYPE_TIMELOCK);
            txNew.vout[1].nValue = 0;
        } // timelocks and commissions are currently incompatible due to validation complexity of the combination
        else if ( nHeight > 1 && ASSETCHAINS_SYMBOL[0] != 0 && ASSETCHAINS_OVERRIDE_PUBKEY33[0] != 0 && ASSETCHAINS_COMMISSION != 0 && (commission= komodo_commission((CBlock*)&pblocktemplate->block)) != 0 )
        {
            int32_t i; uint8_t *ptr;
            txNew.vout.resize(2);
            txNew.vout[1].nValue = commission;
            txNew.vout[1].scriptPubKey.resize(35);
            ptr = (uint8_t *)txNew.vout[1].scriptPubKey.data();
            ptr[0] = 33;
            for (i=0; i<33; i++)
                ptr[i+1] = ASSETCHAINS_OVERRIDE_PUBKEY33[i];
            ptr[34] = OP_CHECKSIG;
            //printf("autocreate commision vout\n");
        }

        pblock->vtx[0] = txNew;
        pblocktemplate->vTxFees[0] = -nFees;

        // if not Verus stake, setup nonce, otherwise, leave it alone
        if (!isStake || ASSETCHAINS_LWMAPOS == 0)
        {
            // Randomise nonce
            arith_uint256 nonce = UintToArith256(GetRandHash());

            // Clear the top 16 and bottom 16 or 24 bits (for local use as thread flags and counters)
            nonce <<= ASSETCHAINS_NONCESHIFT[ASSETCHAINS_ALGO];
            nonce >>= 16;
            pblock->nNonce = ArithToUint256(nonce);
        }
        
        // Fill in header
        pblock->hashPrevBlock  = pindexPrev->GetBlockHash();
        pblock->hashReserved   = uint256();
        if ( ASSETCHAINS_SYMBOL[0] == 0 || ASSETCHAINS_STAKED == 0 || KOMODO_MININGTHREADS > 0 )
        {
            UpdateTime(pblock, Params().GetConsensus(), pindexPrev);
            pblock->nBits = GetNextWorkRequired(pindexPrev, pblock, Params().GetConsensus());
        }
        pblock->nSolution.clear();
        pblocktemplate->vTxSigOps[0] = GetLegacySigOpCount(pblock->vtx[0]);
        if ( ASSETCHAINS_SYMBOL[0] == 0 && IS_KOMODO_NOTARY != 0 && My_notaryid >= 0 )
        {
            uint32_t r;
            CMutableTransaction txNotary = CreateNewContextualCMutableTransaction(Params().GetConsensus(), chainActive.Height() + 1);
            if ( pblock->nTime < pindexPrev->nTime+60 )
                pblock->nTime = pindexPrev->nTime + 60;
            if ( gpucount < 33 )
            {
                uint8_t tmpbuffer[40]; uint32_t r; int32_t n=0; uint256 randvals;
                memcpy(&tmpbuffer[n],&My_notaryid,sizeof(My_notaryid)), n += sizeof(My_notaryid);
                memcpy(&tmpbuffer[n],&Mining_height,sizeof(Mining_height)), n += sizeof(Mining_height);
                memcpy(&tmpbuffer[n],&pblock->hashPrevBlock,sizeof(pblock->hashPrevBlock)), n += sizeof(pblock->hashPrevBlock);
                vcalc_sha256(0,(uint8_t *)&randvals,tmpbuffer,n);
                memcpy(&r,&randvals,sizeof(r));
                pblock->nTime += (r % (33 - gpucount)*(33 - gpucount));
            }
            if ( komodo_notaryvin(txNotary,NOTARY_PUBKEY33) > 0 )
            {
                CAmount txfees = 5000;
                pblock->vtx.push_back(txNotary);
                pblocktemplate->vTxFees.push_back(txfees);
                pblocktemplate->vTxSigOps.push_back(GetLegacySigOpCount(txNotary));
                nFees += txfees;
                pblocktemplate->vTxFees[0] = -nFees;
                //*(uint64_t *)(&pblock->vtx[0].vout[0].nValue) += txfees;
                //fprintf(stderr,"added notaryvin\n");
            }
            else
            {
                fprintf(stderr,"error adding notaryvin, need to create 0.0001 utxos\n");
                return(0);
            }
        }
        else if ( ASSETCHAINS_CC == 0 && pindexPrev != 0 && ASSETCHAINS_STAKED == 0 && (ASSETCHAINS_SYMBOL[0] != 0 || IS_KOMODO_NOTARY == 0 || My_notaryid < 0) )
        {
            CValidationState state;
            //fprintf(stderr,"check validity\n");
            if ( !TestBlockValidity(state, *pblock, pindexPrev, false, false)) // invokes CC checks
            {
                //static uint32_t counter;
                //if ( counter++ < 100 && ASSETCHAINS_STAKED == 0 )
                //    fprintf(stderr,"warning: miner testblockvalidity failed\n");
                fprintf(stderr,"invalid\n");
                return(0);
            }
            //fprintf(stderr,"valid\n");
        }
    }
    /* skip checking validity outside of lock. if inside lock and CC contract is being validated, can deadlock.
     if ( ASSETCHAINS_CC != 0 && pindexPrev != 0 && ASSETCHAINS_STAKED == 0 && (ASSETCHAINS_SYMBOL[0] != 0 || IS_KOMODO_NOTARY == 0 || My_notaryid < 0) )
    {
        CValidationState state;
        //fprintf(stderr,"check validity\n");
        if ( !TestBlockValidity(state, *pblock, pindexPrev, false, false)) // invokes CC checks
        {
            //static uint32_t counter;
            //if ( counter++ < 100 && ASSETCHAINS_STAKED == 0 )
            //    fprintf(stderr,"warning: miner testblockvalidity failed\n");
            fprintf(stderr,"invalid\n");
            return(0);
        }
        //fprintf(stderr,"valid\n");
    }*/
    //fprintf(stderr,"done new block\n");

    return pblocktemplate.release();
}
 
/*
 #ifdef ENABLE_WALLET
 boost::optional<CScript> GetMinerScriptPubKey(CReserveKey& reservekey)
 #else
 boost::optional<CScript> GetMinerScriptPubKey()
 #endif
 {
 CKeyID keyID;
 CBitcoinAddress addr;
 if (addr.SetString(GetArg("-mineraddress", ""))) {
 addr.GetKeyID(keyID);
 } else {
 #ifdef ENABLE_WALLET
 CPubKey pubkey;
 if (!reservekey.GetReservedKey(pubkey)) {
 return boost::optional<CScript>();
 }
 keyID = pubkey.GetID();
 #else
 return boost::optional<CScript>();
 #endif
 }
 
 CScript scriptPubKey = CScript() << OP_DUP << OP_HASH160 << ToByteVector(keyID) << OP_EQUALVERIFY << OP_CHECKSIG;
 return scriptPubKey;
 }
 
 #ifdef ENABLE_WALLET
 CBlockTemplate* CreateNewBlockWithKey(CReserveKey& reservekey)
 {
 boost::optional<CScript> scriptPubKey = GetMinerScriptPubKey(reservekey);
 #else
 CBlockTemplate* CreateNewBlockWithKey()
 {
 boost::optional<CScript> scriptPubKey = GetMinerScriptPubKey();
 #endif
 
 if (!scriptPubKey) {
 return NULL;
 }
 return CreateNewBlock(*scriptPubKey);
 }*/

//////////////////////////////////////////////////////////////////////////////
//
// Internal miner
//

#ifdef ENABLE_MINING

void IncrementExtraNonce(CBlock* pblock, CBlockIndex* pindexPrev, unsigned int& nExtraNonce)
{
    // Update nExtraNonce
    static uint256 hashPrevBlock;
    if (hashPrevBlock != pblock->hashPrevBlock)
    {
        nExtraNonce = 0;
        hashPrevBlock = pblock->hashPrevBlock;
    }
    ++nExtraNonce;
    unsigned int nHeight = pindexPrev->nHeight+1; // Height first in coinbase required for block.version=2
    CMutableTransaction txCoinbase(pblock->vtx[0]);
    txCoinbase.vin[0].scriptSig = (CScript() << nHeight << CScriptNum(nExtraNonce)) + COINBASE_FLAGS;
    assert(txCoinbase.vin[0].scriptSig.size() <= 100);
    
    pblock->vtx[0] = txCoinbase;
    pblock->hashMerkleRoot = pblock->BuildMerkleTree();
}

#ifdef ENABLE_WALLET
//////////////////////////////////////////////////////////////////////////////
//
// Internal miner
//

CBlockTemplate* CreateNewBlockWithKey(CReserveKey& reservekey, int32_t nHeight, int32_t gpucount, bool isStake)
{
    CPubKey pubkey; CScript scriptPubKey; uint8_t *script,*ptr; int32_t i;
    if ( nHeight == 1 && ASSETCHAINS_OVERRIDE_PUBKEY33[0] != 0 )
    {
        scriptPubKey = CScript() << ParseHex(ASSETCHAINS_OVERRIDE_PUBKEY) << OP_CHECKSIG;
    }
    else if ( USE_EXTERNAL_PUBKEY != 0 )
    {
        //fprintf(stderr,"use notary pubkey\n");
        scriptPubKey = CScript() << ParseHex(NOTARY_PUBKEY) << OP_CHECKSIG;
    }
    else
    {
        if (!reservekey.GetReservedKey(pubkey))
        {
            return NULL;
        }
        scriptPubKey.resize(35);
        ptr = (uint8_t *)pubkey.begin();
        script = (uint8_t *)scriptPubKey.data();
        script[0] = 33;
        for (i=0; i<33; i++)
            script[i+1] = ptr[i];
        script[34] = OP_CHECKSIG;
        //scriptPubKey = CScript() << ToByteVector(pubkey) << OP_CHECKSIG;
    }
    return CreateNewBlock(scriptPubKey, gpucount, isStake);
}

void komodo_broadcast(CBlock *pblock,int32_t limit)
{
    int32_t n = 1;
    //fprintf(stderr,"broadcast new block t.%u\n",(uint32_t)time(NULL));
    {
        LOCK(cs_vNodes);
        BOOST_FOREACH(CNode* pnode, vNodes)
        {
            if ( pnode->hSocket == INVALID_SOCKET )
                continue;
            if ( (rand() % n) == 0 )
            {
                pnode->PushMessage("block", *pblock);
                if ( n++ > limit )
                    break;
            }
        }
    }
    //fprintf(stderr,"finished broadcast new block t.%u\n",(uint32_t)time(NULL));
}

static bool ProcessBlockFound(CBlock* pblock, CWallet& wallet, CReserveKey& reservekey)
#else
static bool ProcessBlockFound(CBlock* pblock)
#endif // ENABLE_WALLET
{
    LogPrintf("%s\n", pblock->ToString());
    LogPrintf("generated %s height.%d\n", FormatMoney(pblock->vtx[0].vout[0].nValue),chainActive.LastTip()->nHeight+1);
    
    // Found a solution
    {
        //LOCK(cs_main);
        if (pblock->hashPrevBlock != chainActive.LastTip()->GetBlockHash())
        {
            uint256 hash; int32_t i;
            hash = pblock->hashPrevBlock;
            for (i=31; i>=0; i--)
                fprintf(stderr,"%02x",((uint8_t *)&hash)[i]);
            fprintf(stderr," <- prev (stale)\n");
            hash = chainActive.LastTip()->GetBlockHash();
            for (i=31; i>=0; i--)
                fprintf(stderr,"%02x",((uint8_t *)&hash)[i]);
            fprintf(stderr," <- chainTip (stale)\n");
            
            return error("KomodoMiner: generated block is stale");
        }
    }
    
#ifdef ENABLE_WALLET
    // Remove key from key pool
    if ( IS_KOMODO_NOTARY == 0 )
    {
        if (GetArg("-mineraddress", "").empty()) {
            // Remove key from key pool
            reservekey.KeepKey();
        }
    }
    // Track how many getdata requests this block gets
    //if ( 0 )
    {
        //fprintf(stderr,"lock cs_wallet\n");
        LOCK(wallet.cs_wallet);
        wallet.mapRequestCount[pblock->GetHash()] = 0;
    }
#endif
    //fprintf(stderr,"process new block\n");

    // Process this block the same as if we had received it from another node
    CValidationState state;
    if (!ProcessNewBlock(1,chainActive.LastTip()->nHeight+1,state, NULL, pblock, true, NULL))
        return error("KomodoMiner: ProcessNewBlock, block not accepted");
    
    TrackMinedBlock(pblock->GetHash());
    komodo_broadcast(pblock,16);
    return true;
}

int32_t komodo_baseid(char *origbase);
int32_t komodo_eligiblenotary(uint8_t pubkeys[66][33],int32_t *mids,uint32_t *blocktimes,int32_t *nonzpkeysp,int32_t height);
arith_uint256 komodo_PoWtarget(int32_t *percPoSp,arith_uint256 target,int32_t height,int32_t goalperc);
int32_t FOUND_BLOCK,KOMODO_MAYBEMINED;
extern int32_t KOMODO_LASTMINED,KOMODO_INSYNC;
int32_t roundrobin_delay;
arith_uint256 HASHTarget,HASHTarget_POW;

// wait for peers to connect
int32_t waitForPeers(const CChainParams &chainparams)
{
    if (chainparams.MiningRequiresPeers())
    {
        bool fvNodesEmpty;
        {
            LOCK(cs_vNodes);
            fvNodesEmpty = vNodes.empty();
        }
        if (fvNodesEmpty || !IsInSync())
        {
            do {
                if (fvNodesEmpty)
                    MilliSleep(1000 + rand() % 4000);
                {
                    LOCK(cs_vNodes);
                    fvNodesEmpty = vNodes.empty();
                }
            } while (fvNodesEmpty || !IsInSync());
            MilliSleep(100 + rand() % 400);
        }
    }
}

#ifdef ENABLE_WALLET
CBlockIndex *get_chainactive(int32_t height)
{
    if ( chainActive.LastTip() != 0 )
    {
        if ( height <= chainActive.LastTip()->nHeight )
        {
            LOCK(cs_main);
            return(chainActive[height]);
        }
        // else fprintf(stderr,"get_chainactive height %d > active.%d\n",height,chainActive.Tip()->nHeight);
    }
    //fprintf(stderr,"get_chainactive null chainActive.Tip() height %d\n",height);
    return(0);
}

/*
 * A separate thread to stake, while the miner threads mine.
 */
void static VerusStaker(CWallet *pwallet)
{
    LogPrintf("Verus staker thread started\n");
    RenameThread("verus-staker");

    const CChainParams& chainparams = Params();

    // Each thread has its own key
    CReserveKey reservekey(pwallet);

    // Each thread has its own counter
    unsigned int nExtraNonce = 0;
    std::vector<unsigned char> solnPlaceholder = std::vector<unsigned char>();
    solnPlaceholder.resize(Eh200_9.SolutionWidth);
    uint8_t *script; uint64_t total,checktoshis; int32_t i,j;

    while ( (ASSETCHAIN_INIT == 0 || KOMODO_INITDONE == 0) ) //chainActive.Tip()->nHeight != 235300 &&
    {
        sleep(1);
        if ( komodo_baseid(ASSETCHAINS_SYMBOL) < 0 )
            break;
    }

    // try a nice clean peer connection to start
    CBlockIndex *pindexPrev, *pindexCur;
    do {
        pindexPrev = chainActive.LastTip();
        MilliSleep(5000 + rand() % 5000);
        waitForPeers(chainparams);
        pindexCur = chainActive.LastTip();
    } while (pindexPrev != pindexCur);

    try {
        while (true)
        {
            waitForPeers(chainparams);
            CBlockIndex* pindexPrev = chainActive.LastTip();
            printf("Staking height %d for %s\n", pindexPrev->nHeight + 1, ASSETCHAINS_SYMBOL);

            // Create new block
            unsigned int nTransactionsUpdatedLast = mempool.GetTransactionsUpdated();
            if ( Mining_height != pindexPrev->nHeight+1 )
            {
                Mining_height = pindexPrev->nHeight+1;
                Mining_start = (uint32_t)time(NULL);
            }

            // Check for stop or if block needs to be rebuilt
            boost::this_thread::interruption_point();

            // try to stake a block
            CBlockTemplate *ptr = NULL;
            if (Mining_height > VERUS_MIN_STAKEAGE)
                ptr = CreateNewBlockWithKey(reservekey, Mining_height, 0, true);

            if ( ptr == 0 )
            {
                // wait to try another staking block until after the tip moves again
                while ( chainActive.LastTip() == pindexPrev )
                    sleep(1);
                continue;
            }

            unique_ptr<CBlockTemplate> pblocktemplate(ptr);
            if (!pblocktemplate.get())
            {
                if (GetArg("-mineraddress", "").empty()) {
                    LogPrintf("Error in %s staker: Keypool ran out, please call keypoolrefill before restarting the mining thread\n",
                              ASSETCHAINS_ALGORITHMS[ASSETCHAINS_ALGO]);
                } else {
                    // Should never reach here, because -mineraddress validity is checked in init.cpp
                    LogPrintf("Error in %s staker: Invalid %s -mineraddress\n", ASSETCHAINS_ALGORITHMS[ASSETCHAINS_ALGO], ASSETCHAINS_SYMBOL);
                }
                return;
            }

            CBlock *pblock = &pblocktemplate->block;
            LogPrintf("Staking with %u transactions in block (%u bytes)\n", pblock->vtx.size(),::GetSerializeSize(*pblock,SER_NETWORK,PROTOCOL_VERSION));
            //
            // Search
            //
            int64_t nStart = GetTime();

            // take up the necessary space for alignment
            pblock->nSolution = solnPlaceholder;

            // we don't use this, but IncrementExtraNonce is the function that builds the merkle tree
            unsigned int nExtraNonce = 0;
            IncrementExtraNonce(pblock, pindexPrev, nExtraNonce);

            if (vNodes.empty() && chainparams.MiningRequiresPeers())
            {
                if ( Mining_height > ASSETCHAINS_MINHEIGHT )
                {
                    fprintf(stderr,"no nodes, attempting reconnect\n");
                    continue;
                }
            }

            if (mempool.GetTransactionsUpdated() != nTransactionsUpdatedLast && GetTime() - nStart > 60)
            {
                fprintf(stderr,"timeout, retrying\n");
                continue;
            }

            if ( pindexPrev != chainActive.LastTip() )
            {
                printf("Block %d added to chain\n", chainActive.LastTip()->nHeight);
                MilliSleep(250);
                continue;
            }

            int32_t unlockTime = komodo_block_unlocktime(Mining_height);
            int64_t subsidy = (int64_t)(pblock->vtx[0].vout[0].nValue);

            uint256 hashTarget = ArithToUint256(arith_uint256().SetCompact(pblock->nBits));

            pblock->nBits = GetNextWorkRequired(pindexPrev, pblock, chainparams.GetConsensus());

            UpdateTime(pblock, chainparams.GetConsensus(), pindexPrev);

            ProcessBlockFound(pblock, *pwallet, reservekey);

            LogPrintf("Using %s algorithm:\n", ASSETCHAINS_ALGORITHMS[ASSETCHAINS_ALGO]);
            LogPrintf("Staked block found  \n  hash: %s  \ntarget: %s\n", pblock->GetHash().GetHex(), hashTarget.GetHex());
            printf("Found block %d \n", Mining_height );
            printf("staking reward %.8f %s!\n", (double)subsidy / (double)COIN, ASSETCHAINS_SYMBOL);
            arith_uint256 post;
            post.SetCompact(pblock->GetVerusPOSTarget());
            pindexPrev = get_chainactive(Mining_height - 100);
            printf("  hash: %s  \ntarget: %s\n", 
                CTransaction::_GetVerusPOSHash(&(pblock->nNonce), pblock->vtx[pblock->vtx.size()-1].vin[0].prevout.hash, 0, Mining_height, pindexPrev->GetBlockHeader().GetVerusEntropyHash(Mining_height - 100), pblock->vtx[pblock->vtx.size()-1].vout[0].nValue).GetHex().c_str(), ArithToUint256(post).GetHex().c_str());
            if (unlockTime > Mining_height && subsidy >= ASSETCHAINS_TIMELOCKGTE)
                printf("- timelocked until block %i\n", unlockTime);
            else
                printf("\n");

            // Check for stop or if block needs to be rebuilt
            boost::this_thread::interruption_point();

            sleep(3);

            // In regression test mode, stop mining after a block is found.
            if (chainparams.MineBlocksOnDemand()) {
                throw boost::thread_interrupted();
            }
        }
    }
    catch (const boost::thread_interrupted&)
    {
        LogPrintf("VerusStaker terminated\n");
        throw;
    }
    catch (const std::runtime_error &e)
    {
        LogPrintf("VerusStaker runtime error: %s\n", e.what());
        return;
    }
}

void static BitcoinMiner_noeq(CWallet *pwallet)
#else
void static BitcoinMiner_noeq()
#endif
{
    LogPrintf("%s miner started\n", ASSETCHAINS_ALGORITHMS[ASSETCHAINS_ALGO]);
    RenameThread("verushash-miner");

#ifdef ENABLE_WALLET
    // Each thread has its own key
    CReserveKey reservekey(pwallet);
#endif

    const CChainParams& chainparams = Params();
    // Each thread has its own counter
    unsigned int nExtraNonce = 0;
    std::vector<unsigned char> solnPlaceholder = std::vector<unsigned char>();
    solnPlaceholder.resize(Eh200_9.SolutionWidth);
    uint8_t *script; uint64_t total,checktoshis; int32_t i,j;

    while ( (ASSETCHAIN_INIT == 0 || KOMODO_INITDONE == 0) ) //chainActive.Tip()->nHeight != 235300 &&
    {
        sleep(1);
        if ( komodo_baseid(ASSETCHAINS_SYMBOL) < 0 )
            break;
    }

    SetThreadPriority(THREAD_PRIORITY_LOWEST);

    // try a nice clean peer connection to start
    CBlockIndex *pindexPrev, *pindexCur;
    do {
        pindexPrev = chainActive.LastTip();
        MilliSleep(5000 + rand() % 5000);
        waitForPeers(chainparams);
        pindexCur = chainActive.LastTip();
    } while (pindexPrev != pindexCur);

    // this will not stop printing more than once in all cases, but it will allow us to print in all cases
    // and print duplicates rarely without having to synchronize
    static CBlockIndex *lastChainTipPrinted;

    miningTimer.start();

    try {
        printf("Mining %s with %s\n", ASSETCHAINS_SYMBOL, ASSETCHAINS_ALGORITHMS[ASSETCHAINS_ALGO]);
        while (true)
        {
            miningTimer.stop();
            waitForPeers(chainparams);

            pindexPrev = chainActive.LastTip();
            sleep(1);

            // prevent forking on startup before the diff algorithm kicks in
            if (pindexPrev->nHeight < 50 || pindexPrev != chainActive.LastTip())
            {
                do {
                    pindexPrev = chainActive.LastTip();
                    MilliSleep(5000 + rand() % 5000);
                } while (pindexPrev != chainActive.LastTip());
            }

            // Create new block
            unsigned int nTransactionsUpdatedLast = mempool.GetTransactionsUpdated();
            if ( Mining_height != pindexPrev->nHeight+1 )
            {
                Mining_height = pindexPrev->nHeight+1;
                Mining_start = (uint32_t)time(NULL);
            }

            if (lastChainTipPrinted != pindexPrev)
            {
                printf("Mining height %d\n", Mining_height);
                lastChainTipPrinted = pindexPrev;
            }

            miningTimer.start();

#ifdef ENABLE_WALLET
            CBlockTemplate *ptr = CreateNewBlockWithKey(reservekey, Mining_height, 0);
#else
            CBlockTemplate *ptr = CreateNewBlockWithKey();
#endif
            if ( ptr == 0 )
            {
                static uint32_t counter;
                if ( counter++ < 100 )
                    fprintf(stderr,"created illegal block, retry\n");
                continue;
            }

            unique_ptr<CBlockTemplate> pblocktemplate(ptr);
            if (!pblocktemplate.get())
            {
                if (GetArg("-mineraddress", "").empty()) {
                    LogPrintf("Error in %s miner: Keypool ran out, please call keypoolrefill before restarting the mining thread\n",
                              ASSETCHAINS_ALGORITHMS[ASSETCHAINS_ALGO]);
                } else {
                    // Should never reach here, because -mineraddress validity is checked in init.cpp
                    LogPrintf("Error in %s miner: Invalid %s -mineraddress\n", ASSETCHAINS_ALGORITHMS[ASSETCHAINS_ALGO], ASSETCHAINS_SYMBOL);
                }
                return;
            }
            CBlock *pblock = &pblocktemplate->block;
            if ( ASSETCHAINS_SYMBOL[0] != 0 )
            {
                if ( ASSETCHAINS_REWARD[0] == 0 && !ASSETCHAINS_LASTERA )
                {
                    if ( pblock->vtx.size() == 1 && pblock->vtx[0].vout.size() == 1 && Mining_height > ASSETCHAINS_MINHEIGHT )
                    {
                        static uint32_t counter;
                        if ( counter++ < 10 )
                            fprintf(stderr,"skip generating %s on-demand block, no tx avail\n",ASSETCHAINS_SYMBOL);
                        sleep(10);
                        continue;
                    } else fprintf(stderr,"%s vouts.%d mining.%d vs %d\n",ASSETCHAINS_SYMBOL,(int32_t)pblock->vtx[0].vout.size(),Mining_height,ASSETCHAINS_MINHEIGHT);
                }
            }
            IncrementExtraNonce(pblock, pindexPrev, nExtraNonce);
            LogPrintf("Running %s miner with %u transactions in block (%u bytes)\n",ASSETCHAINS_ALGORITHMS[ASSETCHAINS_ALGO],
                       pblock->vtx.size(),::GetSerializeSize(*pblock,SER_NETWORK,PROTOCOL_VERSION));
            //
            // Search
            //
            uint32_t savebits; int64_t nStart = GetTime();

            pblock->nSolution = solnPlaceholder;
            savebits = pblock->nBits;
            arith_uint256 hashTarget = arith_uint256().SetCompact(pblock->nBits);
            arith_uint256 mask(ASSETCHAINS_NONCEMASK[ASSETCHAINS_ALGO]);

            Mining_start = 0;

            if ( pindexPrev != chainActive.LastTip() )
            {
                if (lastChainTipPrinted != chainActive.LastTip())
                {
                    lastChainTipPrinted = chainActive.LastTip();
                    printf("Block %d added to chain\n", lastChainTipPrinted->nHeight);
                }
                MilliSleep(250);
                continue;
            }

            if ( ASSETCHAINS_STAKED != 0 )
            {
                int32_t percPoS,z;
                hashTarget = komodo_PoWtarget(&percPoS,hashTarget,Mining_height,ASSETCHAINS_STAKED);
                for (z=31; z>=0; z--)
                    fprintf(stderr,"%02x",((uint8_t *)&hashTarget)[z]);
                fprintf(stderr," PoW for staked coin PoS %d%% vs target %d%%\n",percPoS,(int32_t)ASSETCHAINS_STAKED);
            }

            while (true)
            {
                arith_uint256 arNonce = UintToArith256(pblock->nNonce);

                CVerusHashWriter ss = CVerusHashWriter(SER_GETHASH, PROTOCOL_VERSION);
                ss << *((CBlockHeader *)pblock);
                int64_t *extraPtr = ss.xI64p();
                CVerusHash &vh = ss.GetState();
                uint256 hashResult = uint256();
                vh.ClearExtra();
                int64_t i, count = ASSETCHAINS_NONCEMASK[ASSETCHAINS_ALGO] + 1;
                int64_t hashesToGo = ASSETCHAINS_HASHESPERROUND[ASSETCHAINS_ALGO];

                // for speed check NONCEMASK at a time
                for (i = 0; i < count; i++)
                {
                    *extraPtr = i;
                    vh.ExtraHash((unsigned char *)&hashResult);

                    if ( UintToArith256(hashResult) <= hashTarget )
                    {
                        if (pblock->nSolution.size() != 1344)
                        {
                            LogPrintf("ERROR: Block solution is not 1344 bytes as it should be");
                            sleep(5);
                            break;
                        }

                        SetThreadPriority(THREAD_PRIORITY_NORMAL);

                        *((int64_t *)&(pblock->nSolution.data()[pblock->nSolution.size() - 15])) = i;

                        int32_t unlockTime = komodo_block_unlocktime(Mining_height);
                        int64_t subsidy = (int64_t)(pblock->vtx[0].vout[0].nValue);

                        LogPrintf("Using %s algorithm:\n", ASSETCHAINS_ALGORITHMS[ASSETCHAINS_ALGO]);
                        LogPrintf("proof-of-work found  \n  hash: %s  \ntarget: %s\n", pblock->GetHash().GetHex(), hashTarget.GetHex());
                        printf("Found block %d \n", Mining_height );
                        printf("mining reward %.8f %s!\n", (double)subsidy / (double)COIN, ASSETCHAINS_SYMBOL);
                        printf("  hash: %s  \ntarget: %s\n", pblock->GetHash().GetHex().c_str(), hashTarget.GetHex().c_str());
                        if (unlockTime > Mining_height && subsidy >= ASSETCHAINS_TIMELOCKGTE)
                            printf("- timelocked until block %i\n", unlockTime);
                        else
                            printf("\n");
#ifdef ENABLE_WALLET
                        ProcessBlockFound(pblock, *pwallet, reservekey);
#else
                        ProcessBlockFound(pblock));
#endif
                        SetThreadPriority(THREAD_PRIORITY_LOWEST);
                        break;
                    }
                    // check periodically if we're stale
                    if (!--hashesToGo)
                    {
                        if ( pindexPrev != chainActive.LastTip() )
                        {
                            if (lastChainTipPrinted != chainActive.LastTip())
                            {
                                lastChainTipPrinted = chainActive.LastTip();
                                printf("Block %d added to chain\n", lastChainTipPrinted->nHeight);
                            }
                            break;
                        }
                        hashesToGo = ASSETCHAINS_HASHESPERROUND[ASSETCHAINS_ALGO];
                    }
                }

                {
                    LOCK(cs_metrics);
                    nHashCount += i;
                }

                // Check for stop or if block needs to be rebuilt
                boost::this_thread::interruption_point();

                if (vNodes.empty() && chainparams.MiningRequiresPeers())
                {
                    if ( Mining_height > ASSETCHAINS_MINHEIGHT )
                    {
                        fprintf(stderr,"no nodes, attempting reconnect\n");
                        break;
                    }
                }

                if (mempool.GetTransactionsUpdated() != nTransactionsUpdatedLast && GetTime() - nStart > 60)
                {
                    fprintf(stderr,"timeout, retrying\n");
                    break;
                }

                if ( pindexPrev != chainActive.LastTip() )
                {
                    if (lastChainTipPrinted != chainActive.LastTip())
                    {
                        lastChainTipPrinted = chainActive.LastTip();
                        printf("Block %d added to chain\n", lastChainTipPrinted->nHeight);
                    }
                    break;
                }

#ifdef _WIN32
                printf("%llu mega hashes complete - working\n", (ASSETCHAINS_NONCEMASK[ASSETCHAINS_ALGO] + 1) / 1048576);
#else
                printf("%lu mega hashes complete - working\n", (ASSETCHAINS_NONCEMASK[ASSETCHAINS_ALGO] + 1) / 1048576);
#endif
                break;
            }
        }
    }
    catch (const boost::thread_interrupted&)
    {
        miningTimer.stop();
        LogPrintf("%s miner terminated\n", ASSETCHAINS_ALGORITHMS[ASSETCHAINS_ALGO]);
        throw;
    }
    catch (const std::runtime_error &e)
    {
        miningTimer.stop();
        LogPrintf("%s miner runtime error: %s\n", ASSETCHAINS_ALGORITHMS[ASSETCHAINS_ALGO], e.what());
        return;
    }
    miningTimer.stop();
}

#ifdef ENABLE_WALLET
void static BitcoinMiner(CWallet *pwallet)
#else
void static BitcoinMiner()
#endif
{
    LogPrintf("KomodoMiner started\n");
    SetThreadPriority(THREAD_PRIORITY_LOWEST);
    RenameThread("komodo-miner");
    const CChainParams& chainparams = Params();
    
#ifdef ENABLE_WALLET
    // Each thread has its own key
    CReserveKey reservekey(pwallet);
#endif
    
    // Each thread has its own counter
    unsigned int nExtraNonce = 0;
    
    unsigned int n = chainparams.EquihashN();
    unsigned int k = chainparams.EquihashK();
    uint8_t *script; uint64_t total,checktoshis; int32_t i,j,gpucount=KOMODO_MAXGPUCOUNT,notaryid = -1;
    while ( (ASSETCHAIN_INIT == 0 || KOMODO_INITDONE == 0) )
    {
        sleep(1);
        if ( komodo_baseid(ASSETCHAINS_SYMBOL) < 0 )
            break;
    }
    if ( ASSETCHAINS_SYMBOL[0] == 0 )
        komodo_chosennotary(&notaryid,chainActive.LastTip()->nHeight,NOTARY_PUBKEY33,(uint32_t)chainActive.LastTip()->GetBlockTime());
    if ( notaryid != My_notaryid )
        My_notaryid = notaryid;
    std::string solver;
    //if ( notaryid >= 0 || ASSETCHAINS_SYMBOL[0] != 0 )
    solver = "tromp";
    //else solver = "default";
    assert(solver == "tromp" || solver == "default");
    LogPrint("pow", "Using Equihash solver \"%s\" with n = %u, k = %u\n", solver, n, k);
    if ( ASSETCHAINS_SYMBOL[0] != 0 )
        fprintf(stderr,"notaryid.%d Mining.%s with %s\n",notaryid,ASSETCHAINS_SYMBOL,solver.c_str());
    std::mutex m_cs;
    bool cancelSolver = false;
    boost::signals2::connection c = uiInterface.NotifyBlockTip.connect(
                                                                       [&m_cs, &cancelSolver](const uint256& hashNewTip) mutable {
                                                                           std::lock_guard<std::mutex> lock{m_cs};
                                                                           cancelSolver = true;
                                                                       }
                                                                       );
    miningTimer.start();
    
    try {
        if ( ASSETCHAINS_SYMBOL[0] != 0 )
            fprintf(stderr,"try %s Mining with %s\n",ASSETCHAINS_SYMBOL,solver.c_str());
        while (true)
        {
            if (chainparams.MiningRequiresPeers()) //chainActive.LastTip()->nHeight != 235300 &&
            {
                //if ( ASSETCHAINS_SEED != 0 && chainActive.LastTip()->nHeight < 100 )
                //    break;
                // Busy-wait for the network to come online so we don't waste time mining
                // on an obsolete chain. In regtest mode we expect to fly solo.
                miningTimer.stop();
                do {
                    bool fvNodesEmpty;
                    {
                        //LOCK(cs_vNodes);
                        fvNodesEmpty = vNodes.empty();
                    }
                    if (!fvNodesEmpty )//&& !IsInitialBlockDownload())
                        break;
                    MilliSleep(15000);
                    //fprintf(stderr,"fvNodesEmpty %d IsInitialBlockDownload(%s) %d\n",(int32_t)fvNodesEmpty,ASSETCHAINS_SYMBOL,(int32_t)IsInitialBlockDownload());
                    
                } while (true);
                //fprintf(stderr,"%s Found peers\n",ASSETCHAINS_SYMBOL);
                miningTimer.start();
            }
            //
            // Create new block
            //
            unsigned int nTransactionsUpdatedLast = mempool.GetTransactionsUpdated();
            CBlockIndex* pindexPrev = chainActive.LastTip();
            if ( Mining_height != pindexPrev->nHeight+1 )
            {
                Mining_height = pindexPrev->nHeight+1;
                Mining_start = (uint32_t)time(NULL);
            }
            if ( ASSETCHAINS_SYMBOL[0] != 0 && ASSETCHAINS_STAKED == 0 )
            {
                //fprintf(stderr,"%s create new block ht.%d\n",ASSETCHAINS_SYMBOL,Mining_height);
                //sleep(3);
            }

#ifdef ENABLE_WALLET
            // notaries always default to staking
            CBlockTemplate *ptr = CreateNewBlockWithKey(reservekey, pindexPrev->nHeight+1, gpucount, ASSETCHAINS_STAKED != 0 && GetArg("-genproclimit", 0) == 0);
#else
            CBlockTemplate *ptr = CreateNewBlockWithKey();
#endif
            if ( ptr == 0 )
            {
                static uint32_t counter;
                if ( counter++ < 100 && ASSETCHAINS_STAKED == 0 )
                    fprintf(stderr,"created illegal block, retry\n");
                sleep(1);
                continue;
            }
            //fprintf(stderr,"get template\n");
            unique_ptr<CBlockTemplate> pblocktemplate(ptr);
            if (!pblocktemplate.get())
            {
                if (GetArg("-mineraddress", "").empty()) {
                    LogPrintf("Error in KomodoMiner: Keypool ran out, please call keypoolrefill before restarting the mining thread\n");
                } else {
                    // Should never reach here, because -mineraddress validity is checked in init.cpp
                    LogPrintf("Error in KomodoMiner: Invalid -mineraddress\n");
                }
                return;
            }
            CBlock *pblock = &pblocktemplate->block;
            if ( ASSETCHAINS_SYMBOL[0] != 0 )
            {
                if ( ASSETCHAINS_REWARD[0] == 0 && !ASSETCHAINS_LASTERA )
                {
                    if ( pblock->vtx.size() == 1 && pblock->vtx[0].vout.size() == 1 && Mining_height > ASSETCHAINS_MINHEIGHT )
                    {
                        static uint32_t counter;
                        if ( counter++ < 10 )
                            fprintf(stderr,"skip generating %s on-demand block, no tx avail\n",ASSETCHAINS_SYMBOL);
                        sleep(10);
                        continue;
                    } else fprintf(stderr,"%s vouts.%d mining.%d vs %d\n",ASSETCHAINS_SYMBOL,(int32_t)pblock->vtx[0].vout.size(),Mining_height,ASSETCHAINS_MINHEIGHT);
                }
            }
            IncrementExtraNonce(pblock, pindexPrev, nExtraNonce);
            //fprintf(stderr,"Running KomodoMiner.%s with %u transactions in block\n",solver.c_str(),(int32_t)pblock->vtx.size());
            LogPrintf("Running KomodoMiner.%s with %u transactions in block (%u bytes)\n",solver.c_str(),pblock->vtx.size(),::GetSerializeSize(*pblock,SER_NETWORK,PROTOCOL_VERSION));
            //
            // Search
            //
            uint8_t pubkeys[66][33]; arith_uint256 bnMaxPoSdiff; uint32_t blocktimes[66]; int mids[256],nonzpkeys,i,j,externalflag; uint32_t savebits; int64_t nStart = GetTime();
            pblock->nBits         = GetNextWorkRequired(pindexPrev, pblock, Params().GetConsensus());
            savebits = pblock->nBits;
            HASHTarget = arith_uint256().SetCompact(savebits);
            roundrobin_delay = ROUNDROBIN_DELAY;
            if ( ASSETCHAINS_SYMBOL[0] == 0 && notaryid >= 0 )
            {
                j = 65;
                if ( (Mining_height >= 235300 && Mining_height < 236000) || (Mining_height % KOMODO_ELECTION_GAP) > 64 || (Mining_height % KOMODO_ELECTION_GAP) == 0 || Mining_height > 1000000 )
                {
                    int32_t dispflag = 0;
                    if ( notaryid <= 3 || notaryid == 32 || (notaryid >= 43 && notaryid <= 45) &&notaryid == 51 || notaryid == 52 || notaryid == 56 || notaryid == 57 )
                        dispflag = 1;
                    komodo_eligiblenotary(pubkeys,mids,blocktimes,&nonzpkeys,pindexPrev->nHeight);
                    if ( nonzpkeys > 0 )
                    {
                        for (i=0; i<33; i++)
                            if( pubkeys[0][i] != 0 )
                                break;
                        if ( i == 33 )
                            externalflag = 1;
                        else externalflag = 0;
                        if ( IS_KOMODO_NOTARY != 0 )
                        {
                            for (i=1; i<66; i++)
                                if ( memcmp(pubkeys[i],pubkeys[0],33) == 0 )
                                    break;
                            if ( externalflag == 0 && i != 66 && mids[i] >= 0 )
                                printf("VIOLATION at %d, notaryid.%d\n",i,mids[i]);
                            for (j=gpucount=0; j<65; j++)
                            {
                                if ( dispflag != 0 )
                                {
                                    if ( mids[j] >= 0 )
                                        fprintf(stderr,"%d ",mids[j]);
                                    else fprintf(stderr,"GPU ");
                                }
                                if ( mids[j] == -1 )
                                    gpucount++;
                            }
                            if ( dispflag != 0 )
                                fprintf(stderr," <- prev minerids from ht.%d notary.%d gpucount.%d %.2f%% t.%u\n",pindexPrev->nHeight,notaryid,gpucount,100.*(double)gpucount/j,(uint32_t)time(NULL));
                        }
                        for (j=0; j<65; j++)
                            if ( mids[j] == notaryid )
                                break;
                        if ( j == 65 )
                            KOMODO_LASTMINED = 0;
                    } else fprintf(stderr,"no nonz pubkeys\n");
                    if ( (Mining_height >= 235300 && Mining_height < 236000) || (j == 65 && Mining_height > KOMODO_MAYBEMINED+1 && Mining_height > KOMODO_LASTMINED+64) )
                    {
                        HASHTarget = arith_uint256().SetCompact(KOMODO_MINDIFF_NBITS);
                        fprintf(stderr,"I am the chosen one for %s ht.%d\n",ASSETCHAINS_SYMBOL,pindexPrev->nHeight+1);
                    } //else fprintf(stderr,"duplicate at j.%d\n",j);
                } else Mining_start = 0;
            } else Mining_start = 0;
            if ( ASSETCHAINS_STAKED != 0 )
            {
                int32_t percPoS,z; bool fNegative,fOverflow;
                HASHTarget_POW = komodo_PoWtarget(&percPoS,HASHTarget,Mining_height,ASSETCHAINS_STAKED);
                HASHTarget.SetCompact(KOMODO_MINDIFF_NBITS,&fNegative,&fOverflow);
                if ( ASSETCHAINS_STAKED < 100 )
                {
                    for (z=31; z>=0; z--)
                        fprintf(stderr,"%02x",((uint8_t *)&HASHTarget_POW)[z]);
                    fprintf(stderr," PoW for staked coin PoS %d%% vs target %d%%\n",percPoS,(int32_t)ASSETCHAINS_STAKED);
                }
            }
            while (true)
            {
                if ( KOMODO_INSYNC == 0 )
                {
                    fprintf(stderr,"Mining when blockchain might not be in sync longest.%d vs %d\n",KOMODO_LONGESTCHAIN,Mining_height);
                    if ( KOMODO_LONGESTCHAIN != 0 && Mining_height >= KOMODO_LONGESTCHAIN )
                        KOMODO_INSYNC = 1;
                    sleep(3);
                }
                // Hash state
                KOMODO_CHOSEN_ONE = 0;
                
                crypto_generichash_blake2b_state state;
                EhInitialiseState(n, k, state);
                // I = the block header minus nonce and solution.
                CEquihashInput I{*pblock};
                CDataStream ss(SER_NETWORK, PROTOCOL_VERSION);
                ss << I;
                // H(I||...
                crypto_generichash_blake2b_update(&state, (unsigned char*)&ss[0], ss.size());
                // H(I||V||...
                crypto_generichash_blake2b_state curr_state;
                curr_state = state;
                crypto_generichash_blake2b_update(&curr_state,pblock->nNonce.begin(),pblock->nNonce.size());
                // (x_1, x_2, ...) = A(I, V, n, k)
                LogPrint("pow", "Running Equihash solver \"%s\" with nNonce = %s\n",solver, pblock->nNonce.ToString());
                arith_uint256 hashTarget;
                if ( KOMODO_MININGTHREADS > 0 && ASSETCHAINS_STAKED > 0 && ASSETCHAINS_STAKED < 100 && Mining_height > 10 )
                    hashTarget = HASHTarget_POW;
                else hashTarget = HASHTarget;
                std::function<bool(std::vector<unsigned char>)> validBlock =
#ifdef ENABLE_WALLET
                [&pblock, &hashTarget, &pwallet, &reservekey, &m_cs, &cancelSolver, &chainparams]
#else
                [&pblock, &hashTarget, &m_cs, &cancelSolver, &chainparams]
#endif
                (std::vector<unsigned char> soln) {
                    int32_t z; arith_uint256 h; CBlock B;
                    // Write the solution to the hash and compute the result.
                    LogPrint("pow", "- Checking solution against target\n");
                    pblock->nSolution = soln;
                    solutionTargetChecks.increment();
                    B = *pblock;
                    h = UintToArith256(B.GetHash());
                    /*for (z=31; z>=16; z--)
                        fprintf(stderr,"%02x",((uint8_t *)&h)[z]);
                    fprintf(stderr," mined ");
                    for (z=31; z>=16; z--)
                        fprintf(stderr,"%02x",((uint8_t *)&HASHTarget)[z]);
                    fprintf(stderr," hashTarget ");
                    for (z=31; z>=16; z--)
                        fprintf(stderr,"%02x",((uint8_t *)&HASHTarget_POW)[z]);
                    fprintf(stderr," POW\n");*/
                    if ( h > hashTarget )
                    {
                        //if ( ASSETCHAINS_STAKED != 0 && KOMODO_MININGTHREADS == 0 )
                        //    sleep(1);
                        return false;
                    }
                    if ( IS_KOMODO_NOTARY != 0 && B.nTime > GetAdjustedTime() )
                    {
                        //fprintf(stderr,"need to wait %d seconds to submit block\n",(int32_t)(B.nTime - GetAdjustedTime()));
                        while ( GetAdjustedTime() < B.nTime-2 )
                        {
                            sleep(1);
                            if ( chainActive.LastTip()->nHeight >= Mining_height )
                            {
                                fprintf(stderr,"new block arrived\n");
                                return(false);
                            }
                        }
                    }
                    if ( ASSETCHAINS_STAKED == 0 )
                    {
                        if ( IS_KOMODO_NOTARY != 0 )
                        {
                            int32_t r;
                            if ( (r= ((Mining_height + NOTARY_PUBKEY33[16]) % 64) / 8) > 0 )
                                MilliSleep((rand() % (r * 1000)) + 1000);
                        }
                    }
                    else
                    {
                        while ( B.nTime-57 > GetAdjustedTime() )
                        {
                            sleep(1);
                            if ( chainActive.LastTip()->nHeight >= Mining_height )
                                return(false);
                        }
                        uint256 tmp = B.GetHash();
                        int32_t z; for (z=31; z>=0; z--)
                            fprintf(stderr,"%02x",((uint8_t *)&tmp)[z]);
                        fprintf(stderr," mined %s block %d!\n",ASSETCHAINS_SYMBOL,Mining_height);
                    }
                    CValidationState state;
                    if ( !TestBlockValidity(state,B, chainActive.LastTip(), true, false))
                    {
                        h = UintToArith256(B.GetHash());
                        for (z=31; z>=0; z--)
                            fprintf(stderr,"%02x",((uint8_t *)&h)[z]);
                        fprintf(stderr," Invalid block mined, try again\n");
                        return(false);
                    }
                    KOMODO_CHOSEN_ONE = 1;
                    // Found a solution
                    SetThreadPriority(THREAD_PRIORITY_NORMAL);
                    LogPrintf("KomodoMiner:\n");
                    LogPrintf("proof-of-work found  \n  hash: %s  \ntarget: %s\n", B.GetHash().GetHex(), HASHTarget.GetHex());
#ifdef ENABLE_WALLET
                    if (ProcessBlockFound(&B, *pwallet, reservekey)) {
#else
                        if (ProcessBlockFound(&B)) {
#endif
                            // Ignore chain updates caused by us
                            std::lock_guard<std::mutex> lock{m_cs};
                            cancelSolver = false;
                        }
                        KOMODO_CHOSEN_ONE = 0;
                        SetThreadPriority(THREAD_PRIORITY_LOWEST);
                        // In regression test mode, stop mining after a block is found.
                        if (chainparams.MineBlocksOnDemand()) {
                            // Increment here because throwing skips the call below
                            ehSolverRuns.increment();
                            throw boost::thread_interrupted();
                        }
                        return true;
                    };
                    std::function<bool(EhSolverCancelCheck)> cancelled = [&m_cs, &cancelSolver](EhSolverCancelCheck pos) {
                        std::lock_guard<std::mutex> lock{m_cs};
                        return cancelSolver;
                    };
                    
                    // TODO: factor this out into a function with the same API for each solver.
                    if (solver == "tromp" ) { //&& notaryid >= 0 ) {
                        // Create solver and initialize it.
                        equi eq(1);
                        eq.setstate(&curr_state);
                        
                        // Initialization done, start algo driver.
                        eq.digit0(0);
                        eq.xfull = eq.bfull = eq.hfull = 0;
                        eq.showbsizes(0);
                        for (u32 r = 1; r < WK; r++) {
                            (r&1) ? eq.digitodd(r, 0) : eq.digiteven(r, 0);
                            eq.xfull = eq.bfull = eq.hfull = 0;
                            eq.showbsizes(r);
                        }
                        eq.digitK(0);
                        ehSolverRuns.increment();
                        
                        // Convert solution indices to byte array (decompress) and pass it to validBlock method.
                        for (size_t s = 0; s < eq.nsols; s++) {
                            LogPrint("pow", "Checking solution %d\n", s+1);
                            std::vector<eh_index> index_vector(PROOFSIZE);
                            for (size_t i = 0; i < PROOFSIZE; i++) {
                                index_vector[i] = eq.sols[s][i];
                            }
                            std::vector<unsigned char> sol_char = GetMinimalFromIndices(index_vector, DIGITBITS);
                            
                            if (validBlock(sol_char)) {
                                // If we find a POW solution, do not try other solutions
                                // because they become invalid as we created a new block in blockchain.
                                break;
                            }
                        }
                    } else {
                        try {
                            // If we find a valid block, we rebuild
                            bool found = EhOptimisedSolve(n, k, curr_state, validBlock, cancelled);
                            ehSolverRuns.increment();
                            if (found) {
                                int32_t i; uint256 hash = pblock->GetHash();
                                for (i=0; i<32; i++)
                                    fprintf(stderr,"%02x",((uint8_t *)&hash)[i]);
                                fprintf(stderr," <- %s Block found %d\n",ASSETCHAINS_SYMBOL,Mining_height);
                                FOUND_BLOCK = 1;
                                KOMODO_MAYBEMINED = Mining_height;
                                break;
                            }
                        } catch (EhSolverCancelledException&) {
                            LogPrint("pow", "Equihash solver cancelled\n");
                            std::lock_guard<std::mutex> lock{m_cs};
                            cancelSolver = false;
                        }
                    }
                    
                    // Check for stop or if block needs to be rebuilt
                    boost::this_thread::interruption_point();
                    // Regtest mode doesn't require peers
                    if ( FOUND_BLOCK != 0 )
                    {
                        FOUND_BLOCK = 0;
                        fprintf(stderr,"FOUND_BLOCK!\n");
                        //sleep(2000);
                    }
                    if (vNodes.empty() && chainparams.MiningRequiresPeers())
                    {
                        if ( ASSETCHAINS_SYMBOL[0] == 0 || Mining_height > ASSETCHAINS_MINHEIGHT )
                        {
                            fprintf(stderr,"no nodes, break\n");
                            break;
                        }
                    }
                    if ((UintToArith256(pblock->nNonce) & 0xffff) == 0xffff)
                    {
                        //if ( 0 && ASSETCHAINS_SYMBOL[0] != 0 )
                        fprintf(stderr,"0xffff, break\n");
                        break;
                    }
                    if (mempool.GetTransactionsUpdated() != nTransactionsUpdatedLast && GetTime() - nStart > 60)
                    {
                        if ( 0 && ASSETCHAINS_SYMBOL[0] != 0 )
                            fprintf(stderr,"timeout, break\n");
                        break;
                    }
                    if ( pindexPrev != chainActive.LastTip() )
                    {
                        if ( 0 && ASSETCHAINS_SYMBOL[0] != 0 )
                            fprintf(stderr,"Tip advanced, break\n");
                        break;
                    }
                    // Update nNonce and nTime
                    pblock->nNonce = ArithToUint256(UintToArith256(pblock->nNonce) + 1);
                    pblock->nBits = savebits;
                    /*if ( NOTARY_PUBKEY33[0] == 0 )
                    {
                        int32_t percPoS;
                        UpdateTime(pblock, chainparams.GetConsensus(), pindexPrev);
                        if (chainparams.GetConsensus().fPowAllowMinDifficultyBlocks)
                        {
                            // Changing pblock->nTime can change work required on testnet:
                            HASHTarget.SetCompact(pblock->nBits);
                            HASHTarget_POW = komodo_PoWtarget(&percPoS,HASHTarget,Mining_height,ASSETCHAINS_STAKED);
                        }
                    }*/
                }
            }
        }
        catch (const boost::thread_interrupted&)
        {
            miningTimer.stop();
            c.disconnect();
            LogPrintf("KomodoMiner terminated\n");
            throw;
        }
        catch (const std::runtime_error &e)
        {
            miningTimer.stop();
            c.disconnect();
            LogPrintf("KomodoMiner runtime error: %s\n", e.what());
            return;
        }
        miningTimer.stop();
        c.disconnect();
    }
    
#ifdef ENABLE_WALLET
    void GenerateBitcoins(bool fGenerate, CWallet* pwallet, int nThreads)
#else
    void GenerateBitcoins(bool fGenerate, int nThreads)
#endif
    {
        static boost::thread_group* minerThreads = NULL;
        
        if (nThreads < 0)
            nThreads = GetNumCores();
        
        if (minerThreads != NULL)
        {
            minerThreads->interrupt_all();
            delete minerThreads;
            minerThreads = NULL;
        }

        //fprintf(stderr,"nThreads.%d fGenerate.%d\n",(int32_t)nThreads,fGenerate);
        if ( nThreads == 0 && ASSETCHAINS_STAKED )
            nThreads = 1;

        if ((nThreads == 0 && ASSETCHAINS_LWMAPOS == 0) || !fGenerate)
            return;

        minerThreads = new boost::thread_group();

#ifdef ENABLE_WALLET
        if (ASSETCHAINS_LWMAPOS != 0)
        {
            minerThreads->create_thread(boost::bind(&VerusStaker, pwallet));
        }
#endif

        for (int i = 0; i < nThreads; i++) {

#ifdef ENABLE_WALLET
            if (ASSETCHAINS_ALGO == ASSETCHAINS_EQUIHASH)
                minerThreads->create_thread(boost::bind(&BitcoinMiner, pwallet));
            else
                minerThreads->create_thread(boost::bind(&BitcoinMiner_noeq, pwallet));
#else
            if (ASSETCHAINS_ALGO == ASSETCHAINS_EQUIHASH)
                minerThreads->create_thread(&BitcoinMiner);
            else
                minerThreads->create_thread(&BitcoinMiner_noeq);
#endif
        }
    }
    
#endif // ENABLE_MINING<|MERGE_RESOLUTION|>--- conflicted
+++ resolved
@@ -108,17 +108,12 @@
 
 #include "komodo_defs.h"
 
-<<<<<<< HEAD
 extern CCriticalSection cs_metrics;
-extern int32_t KOMODO_LONGESTCHAIN,ASSETCHAINS_SEED,IS_KOMODO_NOTARY,USE_EXTERNAL_PUBKEY,KOMODO_CHOSEN_ONE,ASSETCHAIN_INIT,KOMODO_INITDONE,KOMODO_ON_DEMAND,KOMODO_INITDONE,KOMODO_PASSPORT_INITDONE;
+extern int32_t KOMODO_MININGTHREADS,KOMODO_LONGESTCHAIN,ASSETCHAINS_SEED,IS_KOMODO_NOTARY,USE_EXTERNAL_PUBKEY,KOMODO_CHOSEN_ONE,ASSETCHAIN_INIT,KOMODO_INITDONE,KOMODO_ON_DEMAND,KOMODO_INITDONE,KOMODO_PASSPORT_INITDONE;
 extern uint64_t ASSETCHAINS_COMMISSION, ASSETCHAINS_STAKED;
 extern uint64_t ASSETCHAINS_REWARD[ASSETCHAINS_MAX_ERAS], ASSETCHAINS_TIMELOCKGTE, ASSETCHAINS_NONCEMASK[];
 extern const char *ASSETCHAINS_ALGORITHMS[];
 extern int32_t VERUS_MIN_STAKEAGE, ASSETCHAINS_ALGO, ASSETCHAINS_EQUIHASH, ASSETCHAINS_VERUSHASH, ASSETCHAINS_LASTERA, ASSETCHAINS_LWMAPOS, ASSETCHAINS_NONCESHIFT[], ASSETCHAINS_HASHESPERROUND[];
-=======
-extern int32_t KOMODO_MININGTHREADS,KOMODO_LONGESTCHAIN,ASSETCHAINS_SEED,IS_KOMODO_NOTARY,USE_EXTERNAL_PUBKEY,KOMODO_CHOSEN_ONE,ASSETCHAIN_INIT,KOMODO_INITDONE,KOMODO_ON_DEMAND,KOMODO_INITDONE,KOMODO_PASSPORT_INITDONE;
-extern uint64_t ASSETCHAINS_REWARD,ASSETCHAINS_COMMISSION,ASSETCHAINS_STAKED;
->>>>>>> 8dc41967
 extern char ASSETCHAINS_SYMBOL[KOMODO_ASSETCHAIN_MAXLEN];
 extern std::string NOTARY_PUBKEY,ASSETCHAINS_OVERRIDE_PUBKEY;
 void vcalc_sha256(char deprecated[(256 >> 3) * 2 + 1],uint8_t hash[256 >> 3],uint8_t *src,int32_t len);
@@ -422,11 +417,7 @@
         pblock->nBits = GetNextWorkRequired(pindexPrev, pblock, Params().GetConsensus());
 
         //LogPrintf("CreateNewBlock(): total size %u blocktime.%u nBits.%08x\n", nBlockSize,blocktime,pblock->nBits);
-<<<<<<< HEAD
         if ( ASSETCHAINS_SYMBOL[0] != 0 && isStake )
-=======
-        if ( ASSETCHAINS_SYMBOL[0] != 0 && ASSETCHAINS_STAKED != 0 && KOMODO_MININGTHREADS == 0 )
->>>>>>> 8dc41967
         {
             uint64_t txfees,utxovalue; uint32_t txtime; uint256 utxotxid; int32_t i,siglen,numsigs,utxovout; uint8_t utxosig[128],*ptr;
             CMutableTransaction txStaked = CreateNewContextualCMutableTransaction(Params().GetConsensus(), chainActive.Height() + 1);
@@ -530,7 +521,9 @@
         // Fill in header
         pblock->hashPrevBlock  = pindexPrev->GetBlockHash();
         pblock->hashReserved   = uint256();
-        if ( ASSETCHAINS_SYMBOL[0] == 0 || ASSETCHAINS_STAKED == 0 || KOMODO_MININGTHREADS > 0 )
+
+        // all Verus PoS chains need this data in the block at all times
+        if ( ASSETCHAINS_LWMAPOS || ASSETCHAINS_SYMBOL[0] == 0 || ASSETCHAINS_STAKED == 0 || KOMODO_MININGTHREADS > 0 )
         {
             UpdateTime(pblock, Params().GetConsensus(), pindexPrev);
             pblock->nBits = GetNextWorkRequired(pindexPrev, pblock, Params().GetConsensus());
