// Copyright (c) 2009-2010 Satoshi Nakamoto
// Copyright (c) 2009-2014 The Bitcoin Core developers
// Distributed under the MIT software license, see the accompanying
// file COPYING or http://www.opensource.org/licenses/mit-license.php.

#include "miner.h"
#ifdef ENABLE_MINING
#include "pow/tromp/equi_miner.h"
#endif

#include "amount.h"
#include "chainparams.h"
#include "cc/StakeGuard.h"
#include "importcoin.h"
#include "consensus/consensus.h"
#include "consensus/upgrades.h"
#include "consensus/validation.h"
#ifdef ENABLE_MINING
#include "crypto/equihash.h"
#include "crypto/verus_hash.h"
#endif
#include "hash.h"
#include "key_io.h"
#include "main.h"
#include "metrics.h"
#include "net.h"
#include "pow.h"
#include "primitives/transaction.h"
#include "random.h"
#include "timedata.h"
#include "ui_interface.h"
#include "util.h"
#include "utilmoneystr.h"
#ifdef ENABLE_WALLET
#include "wallet/wallet.h"
#endif

#include "sodium.h"

#include <boost/thread.hpp>
#include <boost/tuple/tuple.hpp>
#ifdef ENABLE_MINING
#include <functional>
#endif
#include <mutex>

using namespace std;

//////////////////////////////////////////////////////////////////////////////
//
// BitcoinMiner
//

//
// Unconfirmed transactions in the memory pool often depend on other
// transactions in the memory pool. When we select transactions from the
// pool, we select by highest priority or fee rate, so we might consider
// transactions that depend on transactions that aren't yet in the block.
// The COrphan class keeps track of these 'temporary orphans' while
// CreateBlock is figuring out which transactions to include.
//
class COrphan
{
public:
    const CTransaction* ptx;
    set<uint256> setDependsOn;
    CFeeRate feeRate;
    double dPriority;
    
    COrphan(const CTransaction* ptxIn) : ptx(ptxIn), feeRate(0), dPriority(0)
    {
    }
};

uint64_t nLastBlockTx = 0;
uint64_t nLastBlockSize = 0;

// We want to sort transactions by priority and fee rate, so:
typedef boost::tuple<double, CFeeRate, const CTransaction*> TxPriority;
class TxPriorityCompare
{
    bool byFee;
    
public:
    TxPriorityCompare(bool _byFee) : byFee(_byFee) { }
    
    bool operator()(const TxPriority& a, const TxPriority& b)
    {
        if (byFee)
        {
            if (a.get<1>() == b.get<1>())
                return a.get<0>() < b.get<0>();
            return a.get<1>() < b.get<1>();
        }
        else
        {
            if (a.get<0>() == b.get<0>())
                return a.get<1>() < b.get<1>();
            return a.get<0>() < b.get<0>();
        }
    }
};

void UpdateTime(CBlockHeader* pblock, const Consensus::Params& consensusParams, const CBlockIndex* pindexPrev)
{
<<<<<<< HEAD
    pblock->nTime = 1 + std::max(pindexPrev->GetMedianTimePast()+1, GetAdjustedTime());
=======
    pblock->nTime = std::max(pindexPrev->GetMedianTimePast()+1, GetAdjustedTime());

    // Updating time can change work required on testnet:
    if (consensusParams.nPowAllowMinDifficultyBlocksAfterHeight != boost::none) {
        pblock->nBits = GetNextWorkRequired(pindexPrev, pblock, consensusParams);
    }
>>>>>>> 72f6925d
}

#include "komodo_defs.h"

extern CCriticalSection cs_metrics;
extern int32_t KOMODO_MININGTHREADS,KOMODO_LONGESTCHAIN,ASSETCHAINS_SEED,IS_KOMODO_NOTARY,USE_EXTERNAL_PUBKEY,KOMODO_CHOSEN_ONE,ASSETCHAIN_INIT,KOMODO_INITDONE,KOMODO_ON_DEMAND,KOMODO_INITDONE,KOMODO_PASSPORT_INITDONE;
extern uint64_t ASSETCHAINS_COMMISSION, ASSETCHAINS_STAKED;
extern uint64_t ASSETCHAINS_REWARD[ASSETCHAINS_MAX_ERAS], ASSETCHAINS_TIMELOCKGTE, ASSETCHAINS_NONCEMASK[];
extern const char *ASSETCHAINS_ALGORITHMS[];
extern int32_t VERUS_MIN_STAKEAGE, ASSETCHAINS_ALGO, ASSETCHAINS_EQUIHASH, ASSETCHAINS_VERUSHASH, ASSETCHAINS_LASTERA, ASSETCHAINS_LWMAPOS, ASSETCHAINS_NONCESHIFT[], ASSETCHAINS_HASHESPERROUND[];
extern char ASSETCHAINS_SYMBOL[KOMODO_ASSETCHAIN_MAXLEN];
extern std::string NOTARY_PUBKEY,ASSETCHAINS_OVERRIDE_PUBKEY;
void vcalc_sha256(char deprecated[(256 >> 3) * 2 + 1],uint8_t hash[256 >> 3],uint8_t *src,int32_t len);

extern uint8_t NOTARY_PUBKEY33[33],ASSETCHAINS_OVERRIDE_PUBKEY33[33];
uint32_t Mining_start,Mining_height;
int32_t My_notaryid = -1;
int32_t komodo_chosennotary(int32_t *notaryidp,int32_t height,uint8_t *pubkey33,uint32_t timestamp);
int32_t komodo_pax_opreturn(int32_t height,uint8_t *opret,int32_t maxsize);
int32_t komodo_baseid(char *origbase);
int32_t komodo_validate_interest(const CTransaction &tx,int32_t txheight,uint32_t nTime,int32_t dispflag);
int64_t komodo_block_unlocktime(uint32_t nHeight);
uint64_t komodo_commission(const CBlock *block);
int32_t komodo_staked(CMutableTransaction &txNew,uint32_t nBits,uint32_t *blocktimep,uint32_t *txtimep,uint256 *utxotxidp,int32_t *utxovoutp,uint64_t *utxovaluep,uint8_t *utxosig);
int32_t verus_staked(CBlock *pBlock, CMutableTransaction &txNew, uint32_t &nBits, arith_uint256 &hashResult, uint8_t *utxosig, CPubKey &pk);
int32_t komodo_notaryvin(CMutableTransaction &txNew,uint8_t *notarypub33);

CBlockTemplate* CreateNewBlock(const CScript& _scriptPubKeyIn, int32_t gpucount, bool isStake)
{
    CScript scriptPubKeyIn(_scriptPubKeyIn);

    CPubKey pk = CPubKey();
    std::vector<std::vector<unsigned char>> vAddrs;
    txnouttype txT;
    if (Solver(scriptPubKeyIn, txT, vAddrs))
    {
        if (txT == TX_PUBKEY)
            pk = CPubKey(vAddrs[0]);
    }

    uint64_t deposits; int32_t isrealtime,kmdheight; uint32_t blocktime; const CChainParams& chainparams = Params();
    //fprintf(stderr,"create new block\n");
  // Create new block
    if ( gpucount < 0 )
        gpucount = KOMODO_MAXGPUCOUNT;
    std::unique_ptr<CBlockTemplate> pblocktemplate(new CBlockTemplate());
    if(!pblocktemplate.get())
    {
        fprintf(stderr,"pblocktemplate.get() failure\n");
        return NULL;
    }
    CBlock *pblock = &pblocktemplate->block; // pointer for convenience
     // -regtest only: allow overriding block.nVersion with
    // -blockversion=N to test forking scenarios
    if (Params().MineBlocksOnDemand())
        pblock->nVersion = GetArg("-blockversion", pblock->nVersion);
    
    // Add dummy coinbase tx as first transaction
    pblock->vtx.push_back(CTransaction());
    pblocktemplate->vTxFees.push_back(-1); // updated at end
    pblocktemplate->vTxSigOps.push_back(-1); // updated at end
    
    // Largest block you're willing to create:
    unsigned int nBlockMaxSize = GetArg("-blockmaxsize", DEFAULT_BLOCK_MAX_SIZE);
    // Limit to betweeen 1K and MAX_BLOCK_SIZE-1K for sanity:
    nBlockMaxSize = std::max((unsigned int)1000, std::min((unsigned int)(MAX_BLOCK_SIZE-1000), nBlockMaxSize));
    
    // How much of the block should be dedicated to high-priority transactions,
    // included regardless of the fees they pay
    unsigned int nBlockPrioritySize = GetArg("-blockprioritysize", DEFAULT_BLOCK_PRIORITY_SIZE);
    nBlockPrioritySize = std::min(nBlockMaxSize, nBlockPrioritySize);
    
    // Minimum block size you want to create; block will be filled with free transactions
    // until there are no more or the block reaches this size:
    unsigned int nBlockMinSize = GetArg("-blockminsize", DEFAULT_BLOCK_MIN_SIZE);
    nBlockMinSize = std::min(nBlockMaxSize, nBlockMinSize);
    
    // Collect memory pool transactions into the block
    CAmount nFees = 0;
    CBlockIndex* pindexPrev = 0;
    {
        LOCK2(cs_main, mempool.cs);
        pindexPrev = chainActive.LastTip();
        const int nHeight = pindexPrev->GetHeight() + 1;
        uint32_t consensusBranchId = CurrentEpochBranchId(nHeight, chainparams.GetConsensus());

        const int64_t nMedianTimePast = pindexPrev->GetMedianTimePast();
        uint32_t proposedTime = GetAdjustedTime();
        if (proposedTime == nMedianTimePast)
        {
            // too fast or stuck, this addresses the too fast issue, while moving
            // forward as quickly as possible
            for (int i; i < 100; i++)
            {
                proposedTime = GetAdjustedTime();
                if (proposedTime == nMedianTimePast)
                    MilliSleep(10);
            }
        }
        pblock->nTime = GetAdjustedTime();

        CCoinsViewCache view(pcoinsTip);
        uint32_t expired; uint64_t commission;
        
        SaplingMerkleTree sapling_tree;
        assert(view.GetSaplingAnchorAt(view.GetBestAnchor(SAPLING), sapling_tree));

        // Priority order to process transactions
        list<COrphan> vOrphan; // list memory doesn't move
        map<uint256, vector<COrphan*> > mapDependers;
        bool fPrintPriority = GetBoolArg("-printpriority", false);
        
        // This vector will be sorted into a priority queue:
        vector<TxPriority> vecPriority;
        vecPriority.reserve(mempool.mapTx.size());
        for (CTxMemPool::indexed_transaction_set::iterator mi = mempool.mapTx.begin();
             mi != mempool.mapTx.end(); ++mi)
        {
            const CTransaction& tx = mi->GetTx();
            
            int64_t nLockTimeCutoff = (STANDARD_LOCKTIME_VERIFY_FLAGS & LOCKTIME_MEDIAN_TIME_PAST)
            ? nMedianTimePast
            : pblock->GetBlockTime();
            
            if (tx.IsCoinBase() || !IsFinalTx(tx, nHeight, nLockTimeCutoff) || IsExpiredTx(tx, nHeight))
            {
                //fprintf(stderr,"coinbase.%d finaltx.%d expired.%d\n",tx.IsCoinBase(),IsFinalTx(tx, nHeight, nLockTimeCutoff),IsExpiredTx(tx, nHeight));
                continue;
            }
            if ( ASSETCHAINS_SYMBOL[0] == 0 && komodo_validate_interest(tx,nHeight,(uint32_t)pblock->nTime,0) < 0 )
            {
                //fprintf(stderr,"CreateNewBlock: komodo_validate_interest failure nHeight.%d nTime.%u vs locktime.%u\n",nHeight,(uint32_t)pblock->nTime,(uint32_t)tx.nLockTime);
                continue;
            }
            COrphan* porphan = NULL;
            double dPriority = 0;
            CAmount nTotalIn = 0;
            bool fMissingInputs = false;
            if (tx.IsCoinImport())
            {
                CAmount nValueIn = GetCoinImportValue(tx);
                nTotalIn += nValueIn;
                dPriority += (double)nValueIn * 1000;  // flat multiplier
            } else {
                BOOST_FOREACH(const CTxIn& txin, tx.vin)
                {
                    // Read prev transaction
                    if (!view.HaveCoins(txin.prevout.hash))
                    {
                        // This should never happen; all transactions in the memory
                        // pool should connect to either transactions in the chain
                        // or other transactions in the memory pool.
                        if (!mempool.mapTx.count(txin.prevout.hash))
                        {
                            LogPrintf("ERROR: mempool transaction missing input\n");
                            if (fDebug) assert("mempool transaction missing input" == 0);
                            fMissingInputs = true;
                            if (porphan)
                                vOrphan.pop_back();
                            break;
                        }

                        // Has to wait for dependencies
                        if (!porphan)
                        {
                            // Use list for automatic deletion
                            vOrphan.push_back(COrphan(&tx));
                            porphan = &vOrphan.back();
                        }
                        mapDependers[txin.prevout.hash].push_back(porphan);
                        porphan->setDependsOn.insert(txin.prevout.hash);
                        nTotalIn += mempool.mapTx.find(txin.prevout.hash)->GetTx().vout[txin.prevout.n].nValue;
                        continue;
                    }
                    const CCoins* coins = view.AccessCoins(txin.prevout.hash);
                    assert(coins);

                    CAmount nValueIn = coins->vout[txin.prevout.n].nValue;
                    nTotalIn += nValueIn;

                    int nConf = nHeight - coins->nHeight;

                    dPriority += (double)nValueIn * nConf;
                }
                nTotalIn += tx.GetShieldedValueIn();
            }

            if (fMissingInputs) continue;
            
            // Priority is sum(valuein * age) / modified_txsize
            unsigned int nTxSize = ::GetSerializeSize(tx, SER_NETWORK, PROTOCOL_VERSION);
            dPriority = tx.ComputePriority(dPriority, nTxSize);
            
            uint256 hash = tx.GetHash();
            mempool.ApplyDeltas(hash, dPriority, nTotalIn);
            
            CFeeRate feeRate(nTotalIn-tx.GetValueOut(), nTxSize);
            
            if (porphan)
            {
                porphan->dPriority = dPriority;
                porphan->feeRate = feeRate;
            }
            else
                vecPriority.push_back(TxPriority(dPriority, feeRate, &(mi->GetTx())));
        }
        
        // Collect transactions into block
        uint64_t nBlockSize = 1000;
        uint64_t nBlockTx = 0;
        int64_t interest;
        int nBlockSigOps = 100;
        bool fSortedByFee = (nBlockPrioritySize <= 0);
        
        TxPriorityCompare comparer(fSortedByFee);
        std::make_heap(vecPriority.begin(), vecPriority.end(), comparer);
        
        while (!vecPriority.empty())
        {
            // Take highest priority transaction off the priority queue:
            double dPriority = vecPriority.front().get<0>();
            CFeeRate feeRate = vecPriority.front().get<1>();
            const CTransaction& tx = *(vecPriority.front().get<2>());
            
            std::pop_heap(vecPriority.begin(), vecPriority.end(), comparer);
            vecPriority.pop_back();
            
            // Size limits
            unsigned int nTxSize = ::GetSerializeSize(tx, SER_NETWORK, PROTOCOL_VERSION);
            if (nBlockSize + nTxSize >= nBlockMaxSize-512) // room for extra autotx
            {
                //fprintf(stderr,"nBlockSize %d + %d nTxSize >= %d nBlockMaxSize\n",(int32_t)nBlockSize,(int32_t)nTxSize,(int32_t)nBlockMaxSize);
                continue;
            }
            
            // Legacy limits on sigOps:
            unsigned int nTxSigOps = GetLegacySigOpCount(tx);
            if (nBlockSigOps + nTxSigOps >= MAX_BLOCK_SIGOPS-1)
            {
                //fprintf(stderr,"A nBlockSigOps %d + %d nTxSigOps >= %d MAX_BLOCK_SIGOPS-1\n",(int32_t)nBlockSigOps,(int32_t)nTxSigOps,(int32_t)MAX_BLOCK_SIGOPS);
                continue;
            }
            // Skip free transactions if we're past the minimum block size:
            const uint256& hash = tx.GetHash();
            double dPriorityDelta = 0;
            CAmount nFeeDelta = 0;
            mempool.ApplyDeltas(hash, dPriorityDelta, nFeeDelta);
            if (fSortedByFee && (dPriorityDelta <= 0) && (nFeeDelta <= 0) && (feeRate < ::minRelayTxFee) && (nBlockSize + nTxSize >= nBlockMinSize))
            {
                //fprintf(stderr,"fee rate skip\n");
                continue;
            }
            // Prioritise by fee once past the priority size or we run out of high-priority
            // transactions:
            if (!fSortedByFee &&
                ((nBlockSize + nTxSize >= nBlockPrioritySize) || !AllowFree(dPriority)))
            {
                fSortedByFee = true;
                comparer = TxPriorityCompare(fSortedByFee);
                std::make_heap(vecPriority.begin(), vecPriority.end(), comparer);
            }
            
            if (!view.HaveInputs(tx))
            {
                //fprintf(stderr,"dont have inputs\n");
                continue;
            }
            CAmount nTxFees = view.GetValueIn(chainActive.LastTip()->GetHeight(),&interest,tx,chainActive.LastTip()->nTime)-tx.GetValueOut();
            
            nTxSigOps += GetP2SHSigOpCount(tx, view);
            if (nBlockSigOps + nTxSigOps >= MAX_BLOCK_SIGOPS-1)
            {
                //fprintf(stderr,"B nBlockSigOps %d + %d nTxSigOps >= %d MAX_BLOCK_SIGOPS-1\n",(int32_t)nBlockSigOps,(int32_t)nTxSigOps,(int32_t)MAX_BLOCK_SIGOPS);
                continue;
            }
            // Note that flags: we don't want to set mempool/IsStandard()
            // policy here, but we still have to ensure that the block we
            // create only contains transactions that are valid in new blocks.
            CValidationState state;
            PrecomputedTransactionData txdata(tx);
            if (!ContextualCheckInputs(tx, state, view, true, MANDATORY_SCRIPT_VERIFY_FLAGS, true, txdata, Params().GetConsensus(), consensusBranchId))
            {
                //fprintf(stderr,"context failure\n");
                continue;
            }
            UpdateCoins(tx, view, nHeight);

            BOOST_FOREACH(const OutputDescription &outDescription, tx.vShieldedOutput) {
                sapling_tree.append(outDescription.cm);
            }

            // Added
            pblock->vtx.push_back(tx);
            pblocktemplate->vTxFees.push_back(nTxFees);
            pblocktemplate->vTxSigOps.push_back(nTxSigOps);
            nBlockSize += nTxSize;
            ++nBlockTx;
            nBlockSigOps += nTxSigOps;
            nFees += nTxFees;
            
            if (fPrintPriority)
            {
                LogPrintf("priority %.1f fee %s txid %s\n",dPriority, feeRate.ToString(), tx.GetHash().ToString());
            }
            
            // Add transactions that depend on this one to the priority queue
            if (mapDependers.count(hash))
            {
                BOOST_FOREACH(COrphan* porphan, mapDependers[hash])
                {
                    if (!porphan->setDependsOn.empty())
                    {
                        porphan->setDependsOn.erase(hash);
                        if (porphan->setDependsOn.empty())
                        {
                            vecPriority.push_back(TxPriority(porphan->dPriority, porphan->feeRate, porphan->ptx));
                            std::push_heap(vecPriority.begin(), vecPriority.end(), comparer);
                        }
                    }
                }
            }
        }
        
        nLastBlockTx = nBlockTx;
        nLastBlockSize = nBlockSize;
        blocktime = 1 + std::max(pindexPrev->GetMedianTimePast()+1, GetAdjustedTime());
        //pblock->nTime = blocktime + 1;
        pblock->nBits = GetNextWorkRequired(pindexPrev, pblock, Params().GetConsensus());

        int32_t stakeHeight = chainActive.Height() + 1;
        bool extendedStake = (Params().GetConsensus().vUpgrades[Consensus::UPGRADE_SAPLING].nActivationHeight <= stakeHeight);

        //LogPrintf("CreateNewBlock(): total size %u blocktime.%u nBits.%08x\n", nBlockSize,blocktime,pblock->nBits);
        if ( ASSETCHAINS_SYMBOL[0] != 0 && isStake )
        {
            uint64_t txfees,utxovalue; uint32_t txtime; uint256 utxotxid; int32_t i,siglen,numsigs,utxovout; uint8_t utxosig[128],*ptr;
            CMutableTransaction txStaked = CreateNewContextualCMutableTransaction(Params().GetConsensus(), stakeHeight);

            //if ( blocktime > pindexPrev->GetMedianTimePast()+60 )
            //    blocktime = pindexPrev->GetMedianTimePast() + 60;
            if (ASSETCHAINS_LWMAPOS != 0)
            {
                uint32_t nBitsPOS;
                arith_uint256 posHash;

                siglen = verus_staked(pblock, txStaked, nBitsPOS, posHash, utxosig, pk);
                blocktime = GetAdjustedTime();

                // change the scriptPubKeyIn to the same output script exactly as the staking transaction
                if (siglen > 0)
                    scriptPubKeyIn = CScript(txStaked.vout[0].scriptPubKey);
            }
            else
            {
                siglen = komodo_staked(txStaked, pblock->nBits, &blocktime, &txtime, &utxotxid, &utxovout, &utxovalue, utxosig);
            }

            if ( siglen > 0 )
            {
                CAmount txfees;

                // after Sapling, stake transactions have a fee, but it is recovered in the reward
                // this ensures that a rebroadcast goes through quickly to begin staking again
                txfees = extendedStake ? DEFAULT_STAKE_TXFEE : 0;

                pblock->vtx.push_back(txStaked);
                pblocktemplate->vTxFees.push_back(txfees);
                pblocktemplate->vTxSigOps.push_back(GetLegacySigOpCount(txStaked));
                nFees += txfees;
                pblock->nTime = blocktime;
                //printf("staking PoS ht.%d t%u lag.%u\n",(int32_t)chainActive.LastTip()->GetHeight()+1,blocktime,(uint32_t)(GetAdjustedTime() - (blocktime-13)));
            } else return(0); //fprintf(stderr,"no utxos eligible for staking\n");
        }
        
        // Create coinbase tx
        CMutableTransaction txNew = CreateNewContextualCMutableTransaction(chainparams.GetConsensus(), nHeight);
        txNew.vin.resize(1);
        txNew.vin[0].prevout.SetNull();
        txNew.vin[0].scriptSig = CScript() << nHeight << OP_0;

        txNew.vout.resize(1);
        txNew.vout[0].scriptPubKey = scriptPubKeyIn;
        txNew.vout[0].nValue = GetBlockSubsidy(nHeight,chainparams.GetConsensus()) + nFees;

        // once we get to Sapling, enable CC StakeGuard for stake transactions
        if (isStake && extendedStake)
        {
            // if there is a specific destination, use it
            CTransaction stakeTx = pblock->vtx[pblock->vtx.size() - 1];
            CStakeParams p;
            if (ValidateStakeTransaction(stakeTx, p, false))
            {
                if (!p.pk.IsValid() || !MakeGuardedOutput(txNew.vout[0].nValue, p.pk, stakeTx, txNew.vout[0]))
                {
                    fprintf(stderr,"CreateNewBlock: failed to make GuardedOutput on staking coinbase\n");
                    return 0;
                }
            }
            else
            {
                fprintf(stderr,"CreateNewBlock: invalid stake transaction\n");
                return 0;
            }
        }

        txNew.nExpiryHeight = 0;
        txNew.nLockTime = std::max(pindexPrev->GetMedianTimePast()+1, GetAdjustedTime());

        if ( ASSETCHAINS_SYMBOL[0] == 0 && IS_KOMODO_NOTARY != 0 && My_notaryid >= 0 )
            txNew.vout[0].nValue += 5000;

        // check if coinbase transactions must be time locked at current subsidy and prepend the time lock
        // to transaction if so, cast for GTE operator
        if ((uint64_t)(txNew.vout[0].nValue) >= ASSETCHAINS_TIMELOCKGTE)
        {
            int32_t opretlen, p2shlen, scriptlen;
            CScriptExt opretScript = CScriptExt();

            txNew.vout.resize(2);

            // prepend time lock to original script unless original script is P2SH, in which case, we will leave the coins
            // protected only by the time lock rather than 100% inaccessible
            opretScript.AddCheckLockTimeVerify(komodo_block_unlocktime(nHeight));
            if (scriptPubKeyIn.IsPayToScriptHash() || scriptPubKeyIn.IsPayToCryptoCondition())
            {
                fprintf(stderr,"CreateNewBlock: attempt to add timelock to pay2sh or pay2cc\n");
                return 0;
            }
            
            opretScript += scriptPubKeyIn;

            txNew.vout[0].scriptPubKey = CScriptExt().PayToScriptHash(CScriptID(opretScript));
            txNew.vout[1].scriptPubKey = CScriptExt().OpReturnScript(opretScript, OPRETTYPE_TIMELOCK);
            txNew.vout[1].nValue = 0;
        } // timelocks and commissions are currently incompatible due to validation complexity of the combination
        else if ( nHeight > 1 && ASSETCHAINS_SYMBOL[0] != 0 && ASSETCHAINS_OVERRIDE_PUBKEY33[0] != 0 && ASSETCHAINS_COMMISSION != 0 && (commission= komodo_commission((CBlock*)&pblocktemplate->block)) != 0 )
        {
            int32_t i; uint8_t *ptr;
            txNew.vout.resize(2);
            txNew.vout[1].nValue = commission;
            txNew.vout[1].scriptPubKey.resize(35);
            ptr = (uint8_t *)&txNew.vout[1].scriptPubKey[0];
            ptr[0] = 33;
            for (i=0; i<33; i++)
                ptr[i+1] = ASSETCHAINS_OVERRIDE_PUBKEY33[i];
            ptr[34] = OP_CHECKSIG;
            //printf("autocreate commision vout\n");
        }

        pblock->vtx[0] = txNew;
        pblocktemplate->vTxFees[0] = -nFees;

        // if not Verus stake, setup nonce, otherwise, leave it alone
        if (!isStake || ASSETCHAINS_LWMAPOS == 0)
        {
            // Randomise nonce
            arith_uint256 nonce = UintToArith256(GetRandHash());

            // Clear the top 16 and bottom 16 or 24 bits (for local use as thread flags and counters)
            nonce <<= ASSETCHAINS_NONCESHIFT[ASSETCHAINS_ALGO];
            nonce >>= 16;
            pblock->nNonce = ArithToUint256(nonce);
        }
        
        // Fill in header
        pblock->hashPrevBlock  = pindexPrev->GetBlockHash();
        pblock->hashFinalSaplingRoot   = sapling_tree.root();

        // all Verus PoS chains need this data in the block at all times
        if ( ASSETCHAINS_LWMAPOS || ASSETCHAINS_SYMBOL[0] == 0 || ASSETCHAINS_STAKED == 0 || KOMODO_MININGTHREADS > 0 )
        {
            UpdateTime(pblock, Params().GetConsensus(), pindexPrev);
            pblock->nBits = GetNextWorkRequired(pindexPrev, pblock, Params().GetConsensus());
        }
        pblock->nSolution.clear();
        pblocktemplate->vTxSigOps[0] = GetLegacySigOpCount(pblock->vtx[0]);
        if ( ASSETCHAINS_SYMBOL[0] == 0 && IS_KOMODO_NOTARY != 0 && My_notaryid >= 0 )
        {
            uint32_t r;
            CMutableTransaction txNotary = CreateNewContextualCMutableTransaction(Params().GetConsensus(), chainActive.Height() + 1);
            if ( pblock->nTime < pindexPrev->nTime+60 )
                pblock->nTime = pindexPrev->nTime + 60;
            if ( gpucount < 33 )
            {
                uint8_t tmpbuffer[40]; uint32_t r; int32_t n=0; uint256 randvals;
                memcpy(&tmpbuffer[n],&My_notaryid,sizeof(My_notaryid)), n += sizeof(My_notaryid);
                memcpy(&tmpbuffer[n],&Mining_height,sizeof(Mining_height)), n += sizeof(Mining_height);
                memcpy(&tmpbuffer[n],&pblock->hashPrevBlock,sizeof(pblock->hashPrevBlock)), n += sizeof(pblock->hashPrevBlock);
                vcalc_sha256(0,(uint8_t *)&randvals,tmpbuffer,n);
                memcpy(&r,&randvals,sizeof(r));
                pblock->nTime += (r % (33 - gpucount)*(33 - gpucount));
            }
            if ( komodo_notaryvin(txNotary,NOTARY_PUBKEY33) > 0 )
            {
                CAmount txfees = 5000;
                pblock->vtx.push_back(txNotary);
                pblocktemplate->vTxFees.push_back(txfees);
                pblocktemplate->vTxSigOps.push_back(GetLegacySigOpCount(txNotary));
                nFees += txfees;
                pblocktemplate->vTxFees[0] = -nFees;
                //*(uint64_t *)(&pblock->vtx[0].vout[0].nValue) += txfees;
                //fprintf(stderr,"added notaryvin\n");
            }
            else
            {
                fprintf(stderr,"error adding notaryvin, need to create 0.0001 utxos\n");
                return(0);
            }
        }
        else if ( ASSETCHAINS_CC == 0 && pindexPrev != 0 && ASSETCHAINS_STAKED == 0 && (ASSETCHAINS_SYMBOL[0] != 0 || IS_KOMODO_NOTARY == 0 || My_notaryid < 0) )
        {
            CValidationState state;
            //fprintf(stderr,"check validity\n");
            if ( !TestBlockValidity(state, *pblock, pindexPrev, false, false)) // invokes CC checks
            {
                throw std::runtime_error("CreateNewBlock(): TestBlockValidity failed");
            }
            //fprintf(stderr,"valid\n");
        }
    }
    //fprintf(stderr,"done new block\n");
    return pblocktemplate.release();
}
 
/*
 #ifdef ENABLE_WALLET
 boost::optional<CScript> GetMinerScriptPubKey(CReserveKey& reservekey)
 #else
 boost::optional<CScript> GetMinerScriptPubKey()
 #endif
 {
 CKeyID keyID;
 CBitcoinAddress addr;
 if (addr.SetString(GetArg("-mineraddress", ""))) {
 addr.GetKeyID(keyID);
 } else {
 #ifdef ENABLE_WALLET
 CPubKey pubkey;
 if (!reservekey.GetReservedKey(pubkey)) {
 return boost::optional<CScript>();
 }
 keyID = pubkey.GetID();
 #else
 return boost::optional<CScript>();
 #endif
 }
 
 CScript scriptPubKey = CScript() << OP_DUP << OP_HASH160 << ToByteVector(keyID) << OP_EQUALVERIFY << OP_CHECKSIG;
 return scriptPubKey;
 }
 
 #ifdef ENABLE_WALLET
 CBlockTemplate* CreateNewBlockWithKey(CReserveKey& reservekey)
 {
 boost::optional<CScript> scriptPubKey = GetMinerScriptPubKey(reservekey);
 #else
 CBlockTemplate* CreateNewBlockWithKey()
 {
 boost::optional<CScript> scriptPubKey = GetMinerScriptPubKey();
 #endif
 
 if (!scriptPubKey) {
 return NULL;
 }
 return CreateNewBlock(*scriptPubKey);
 }*/

//////////////////////////////////////////////////////////////////////////////
//
// Internal miner
//

#ifdef ENABLE_MINING

void IncrementExtraNonce(CBlock* pblock, CBlockIndex* pindexPrev, unsigned int& nExtraNonce)
{
    // Update nExtraNonce
    static uint256 hashPrevBlock;
    if (hashPrevBlock != pblock->hashPrevBlock)
    {
        nExtraNonce = 0;
        hashPrevBlock = pblock->hashPrevBlock;
    }
    ++nExtraNonce;
    unsigned int nHeight = pindexPrev->GetHeight()+1; // Height first in coinbase required for block.version=2
    CMutableTransaction txCoinbase(pblock->vtx[0]);
    txCoinbase.vin[0].scriptSig = (CScript() << nHeight << CScriptNum(nExtraNonce)) + COINBASE_FLAGS;
    assert(txCoinbase.vin[0].scriptSig.size() <= 100);
    
    pblock->vtx[0] = txCoinbase;
    pblock->hashMerkleRoot = pblock->BuildMerkleTree();
}

#ifdef ENABLE_WALLET
//////////////////////////////////////////////////////////////////////////////
//
// Internal miner
//

CBlockTemplate* CreateNewBlockWithKey(CReserveKey& reservekey, int32_t nHeight, int32_t gpucount, bool isStake)
{
    CPubKey pubkey; CScript scriptPubKey; uint8_t *ptr; int32_t i;
    if ( nHeight == 1 && ASSETCHAINS_OVERRIDE_PUBKEY33[0] != 0 )
    {
        scriptPubKey = CScript() << ParseHex(ASSETCHAINS_OVERRIDE_PUBKEY) << OP_CHECKSIG;
    }
    else if ( USE_EXTERNAL_PUBKEY != 0 )
    {
        //fprintf(stderr,"use notary pubkey\n");
        scriptPubKey = CScript() << ParseHex(NOTARY_PUBKEY) << OP_CHECKSIG;
    }
    else
    {
        if (!reservekey.GetReservedKey(pubkey))
        {
            return NULL;
        }
        scriptPubKey.resize(35);
        ptr = (uint8_t *)pubkey.begin();
        scriptPubKey[0] = 33;
        for (i=0; i<33; i++)
            scriptPubKey[i+1] = ptr[i];
        scriptPubKey[34] = OP_CHECKSIG;
        //scriptPubKey = CScript() << ToByteVector(pubkey) << OP_CHECKSIG;
    }
    return CreateNewBlock(scriptPubKey, gpucount, isStake);
}

void komodo_broadcast(CBlock *pblock,int32_t limit)
{
    int32_t n = 1;
    //fprintf(stderr,"broadcast new block t.%u\n",(uint32_t)time(NULL));
    {
        LOCK(cs_vNodes);
        BOOST_FOREACH(CNode* pnode, vNodes)
        {
            if ( pnode->hSocket == INVALID_SOCKET )
                continue;
            if ( (rand() % n) == 0 )
            {
                pnode->PushMessage("block", *pblock);
                if ( n++ > limit )
                    break;
            }
        }
    }
    //fprintf(stderr,"finished broadcast new block t.%u\n",(uint32_t)time(NULL));
}

static bool ProcessBlockFound(CBlock* pblock, CWallet& wallet, CReserveKey& reservekey)
#else
static bool ProcessBlockFound(CBlock* pblock)
#endif // ENABLE_WALLET
{
    LogPrintf("%s\n", pblock->ToString());
    LogPrintf("generated %s height.%d\n", FormatMoney(pblock->vtx[0].vout[0].nValue),chainActive.LastTip()->GetHeight()+1);
    
    // Found a solution
    {
        //LOCK(cs_main);
        if (pblock->hashPrevBlock != chainActive.LastTip()->GetBlockHash())
        {
            uint256 hash; int32_t i;
            hash = pblock->hashPrevBlock;
            for (i=31; i>=0; i--)
                fprintf(stderr,"%02x",((uint8_t *)&hash)[i]);
            fprintf(stderr," <- prev (stale)\n");
            hash = chainActive.LastTip()->GetBlockHash();
            for (i=31; i>=0; i--)
                fprintf(stderr,"%02x",((uint8_t *)&hash)[i]);
            fprintf(stderr," <- chainTip (stale)\n");
            
            return error("KomodoMiner: generated block is stale");
        }
    }
    
#ifdef ENABLE_WALLET
    // Remove key from key pool
    if ( IS_KOMODO_NOTARY == 0 )
    {
        if (GetArg("-mineraddress", "").empty()) {
            // Remove key from key pool
            reservekey.KeepKey();
        }
    }
    // Track how many getdata requests this block gets
    //if ( 0 )
    {
        //fprintf(stderr,"lock cs_wallet\n");
        LOCK(wallet.cs_wallet);
        wallet.mapRequestCount[pblock->GetHash()] = 0;
    }
#endif
    //fprintf(stderr,"process new block\n");

    // Process this block the same as if we had received it from another node
    CValidationState state;
    if (!ProcessNewBlock(1,chainActive.LastTip()->GetHeight()+1,state, NULL, pblock, true, NULL))
        return error("KomodoMiner: ProcessNewBlock, block not accepted");
    
    TrackMinedBlock(pblock->GetHash());
    komodo_broadcast(pblock,16);
    return true;
}

int32_t komodo_baseid(char *origbase);
int32_t komodo_eligiblenotary(uint8_t pubkeys[66][33],int32_t *mids,uint32_t *blocktimes,int32_t *nonzpkeysp,int32_t height);
arith_uint256 komodo_PoWtarget(int32_t *percPoSp,arith_uint256 target,int32_t height,int32_t goalperc);
int32_t FOUND_BLOCK,KOMODO_MAYBEMINED;
extern int32_t KOMODO_LASTMINED,KOMODO_INSYNC;
int32_t roundrobin_delay;
arith_uint256 HASHTarget,HASHTarget_POW;

// wait for peers to connect
int32_t waitForPeers(const CChainParams &chainparams)
{
    if (chainparams.MiningRequiresPeers())
    {
        bool fvNodesEmpty;
        {
            boost::this_thread::interruption_point();
            LOCK(cs_vNodes);
            fvNodesEmpty = vNodes.empty();
        }
        if (fvNodesEmpty || !IsInSync())
        {
            do {
                if (fvNodesEmpty)
                    MilliSleep(1000 + rand() % 4000);
                {
                    boost::this_thread::interruption_point();
                    LOCK(cs_vNodes);
                    fvNodesEmpty = vNodes.empty();
                }
            } while (fvNodesEmpty || !IsInSync());
            MilliSleep(100 + rand() % 400);
        }
    }
}

#ifdef ENABLE_WALLET
CBlockIndex *get_chainactive(int32_t height)
{
    if ( chainActive.LastTip() != 0 )
    {
        if ( height <= chainActive.LastTip()->GetHeight() )
        {
            LOCK(cs_main);
            return(chainActive[height]);
        }
        // else fprintf(stderr,"get_chainactive height %d > active.%d\n",height,chainActive.Tip()->GetHeight());
    }
    //fprintf(stderr,"get_chainactive null chainActive.Tip() height %d\n",height);
    return(0);
}

/*
 * A separate thread to stake, while the miner threads mine.
 */
void static VerusStaker(CWallet *pwallet)
{
    LogPrintf("Verus staker thread started\n");
    RenameThread("verus-staker");

    const CChainParams& chainparams = Params();

    // Each thread has its own key
    CReserveKey reservekey(pwallet);

    // Each thread has its own counter
    unsigned int nExtraNonce = 0;
    std::vector<unsigned char> solnPlaceholder = std::vector<unsigned char>();
    solnPlaceholder.resize(Eh200_9.SolutionWidth);
    uint8_t *script; uint64_t total,checktoshis; int32_t i,j;

    while ( (ASSETCHAIN_INIT == 0 || KOMODO_INITDONE == 0) ) //chainActive.Tip()->GetHeight() != 235300 &&
    {
        sleep(1);
        if ( komodo_baseid(ASSETCHAINS_SYMBOL) < 0 )
            break;
    }

    // try a nice clean peer connection to start
    CBlockIndex *pindexPrev, *pindexCur;
    do {
        pindexPrev = chainActive.LastTip();
        MilliSleep(5000 + rand() % 5000);
        waitForPeers(chainparams);
        pindexCur = chainActive.LastTip();
    } while (pindexPrev != pindexCur);

    try {
        while (true)
        {
            waitForPeers(chainparams);
            CBlockIndex* pindexPrev = chainActive.LastTip();
            printf("Staking height %d for %s\n", pindexPrev->GetHeight() + 1, ASSETCHAINS_SYMBOL);

            // Create new block
            unsigned int nTransactionsUpdatedLast = mempool.GetTransactionsUpdated();
            if ( Mining_height != pindexPrev->GetHeight()+1 )
            {
                Mining_height = pindexPrev->GetHeight()+1;
                Mining_start = (uint32_t)time(NULL);
            }

            // Check for stop or if block needs to be rebuilt
            boost::this_thread::interruption_point();

            // try to stake a block
            CBlockTemplate *ptr = NULL;
            if (Mining_height > VERUS_MIN_STAKEAGE)
                ptr = CreateNewBlockWithKey(reservekey, Mining_height, 0, true);

            if ( ptr == 0 )
            {
                // wait to try another staking block until after the tip moves again
                while ( chainActive.LastTip() == pindexPrev )
                    sleep(1);
                continue;
            }

            unique_ptr<CBlockTemplate> pblocktemplate(ptr);
            if (!pblocktemplate.get())
            {
                if (GetArg("-mineraddress", "").empty()) {
                    LogPrintf("Error in %s staker: Keypool ran out, please call keypoolrefill before restarting the mining thread\n",
                              ASSETCHAINS_ALGORITHMS[ASSETCHAINS_ALGO]);
                } else {
                    // Should never reach here, because -mineraddress validity is checked in init.cpp
                    LogPrintf("Error in %s staker: Invalid %s -mineraddress\n", ASSETCHAINS_ALGORITHMS[ASSETCHAINS_ALGO], ASSETCHAINS_SYMBOL);
                }
                return;
            }

            CBlock *pblock = &pblocktemplate->block;
            LogPrintf("Staking with %u transactions in block (%u bytes)\n", pblock->vtx.size(),::GetSerializeSize(*pblock,SER_NETWORK,PROTOCOL_VERSION));
            //
            // Search
            //
            int64_t nStart = GetTime();

            // take up the necessary space for alignment
            pblock->nSolution = solnPlaceholder;

            // we don't use this, but IncrementExtraNonce is the function that builds the merkle tree
            unsigned int nExtraNonce = 0;
            IncrementExtraNonce(pblock, pindexPrev, nExtraNonce);

            if (vNodes.empty() && chainparams.MiningRequiresPeers())
            {
                if ( Mining_height > ASSETCHAINS_MINHEIGHT )
                {
                    fprintf(stderr,"no nodes, attempting reconnect\n");
                    continue;
                }
            }

            if (mempool.GetTransactionsUpdated() != nTransactionsUpdatedLast && GetTime() - nStart > 60)
            {
                fprintf(stderr,"timeout, retrying\n");
                continue;
            }

            if ( pindexPrev != chainActive.LastTip() )
            {
                printf("Block %d added to chain\n", chainActive.LastTip()->GetHeight());
                MilliSleep(250);
                continue;
            }

            int32_t unlockTime = komodo_block_unlocktime(Mining_height);
            int64_t subsidy = (int64_t)(pblock->vtx[0].vout[0].nValue);

            uint256 hashTarget = ArithToUint256(arith_uint256().SetCompact(pblock->nBits));

            pblock->nBits = GetNextWorkRequired(pindexPrev, pblock, chainparams.GetConsensus());

            UpdateTime(pblock, chainparams.GetConsensus(), pindexPrev);

            ProcessBlockFound(pblock, *pwallet, reservekey);

            LogPrintf("Using %s algorithm:\n", ASSETCHAINS_ALGORITHMS[ASSETCHAINS_ALGO]);
            LogPrintf("Staked block found  \n  hash: %s  \ntarget: %s\n", pblock->GetHash().GetHex(), hashTarget.GetHex());
            printf("Found block %d \n", Mining_height );
            printf("staking reward %.8f %s!\n", (double)subsidy / (double)COIN, ASSETCHAINS_SYMBOL);
            arith_uint256 post;
            post.SetCompact(pblock->GetVerusPOSTarget());
            pindexPrev = get_chainactive(Mining_height - 100);
            CTransaction &sTx = pblock->vtx[pblock->vtx.size()-1];
            printf("POS hash: %s  \ntarget:   %s\n", 
                CTransaction::_GetVerusPOSHash(&(pblock->nNonce), sTx.vin[0].prevout.hash, sTx.vin[0].prevout.n, Mining_height, pindexPrev->GetBlockHeader().GetVerusEntropyHash(Mining_height - 100), sTx.vout[0].nValue).GetHex().c_str(), ArithToUint256(post).GetHex().c_str());
            if (unlockTime > Mining_height && subsidy >= ASSETCHAINS_TIMELOCKGTE)
                printf("- timelocked until block %i\n", unlockTime);
            else
                printf("\n");

            // Check for stop or if block needs to be rebuilt
            boost::this_thread::interruption_point();

            sleep(3);

            // In regression test mode, stop mining after a block is found.
            if (chainparams.MineBlocksOnDemand()) {
                throw boost::thread_interrupted();
            }
        }
    }
    catch (const boost::thread_interrupted&)
    {
        LogPrintf("VerusStaker terminated\n");
        throw;
    }
    catch (const std::runtime_error &e)
    {
        LogPrintf("VerusStaker runtime error: %s\n", e.what());
        return;
    }
}

void static BitcoinMiner_noeq(CWallet *pwallet)
#else
void static BitcoinMiner_noeq()
#endif
{
    LogPrintf("%s miner started\n", ASSETCHAINS_ALGORITHMS[ASSETCHAINS_ALGO]);
    RenameThread("verushash-miner");

#ifdef ENABLE_WALLET
    // Each thread has its own key
    CReserveKey reservekey(pwallet);
#endif

    const CChainParams& chainparams = Params();
    // Each thread has its own counter
    unsigned int nExtraNonce = 0;
    std::vector<unsigned char> solnPlaceholder = std::vector<unsigned char>();
    solnPlaceholder.resize(Eh200_9.SolutionWidth);
    uint8_t *script; uint64_t total,checktoshis; int32_t i,j;

    while ( (ASSETCHAIN_INIT == 0 || KOMODO_INITDONE == 0) ) //chainActive.Tip()->GetHeight() != 235300 &&
    {
        sleep(1);
        if ( komodo_baseid(ASSETCHAINS_SYMBOL) < 0 )
            break;
    }

    SetThreadPriority(THREAD_PRIORITY_LOWEST);

    // try a nice clean peer connection to start
    CBlockIndex *pindexPrev, *pindexCur;
    do {
        pindexPrev = chainActive.LastTip();
        MilliSleep(5000 + rand() % 5000);
        waitForPeers(chainparams);
        pindexCur = chainActive.LastTip();
    } while (pindexPrev != pindexCur);

    // this will not stop printing more than once in all cases, but it will allow us to print in all cases
    // and print duplicates rarely without having to synchronize
    static CBlockIndex *lastChainTipPrinted;

    miningTimer.start();

    try {
        printf("Mining %s with %s\n", ASSETCHAINS_SYMBOL, ASSETCHAINS_ALGORITHMS[ASSETCHAINS_ALGO]);
        while (true)
        {
            miningTimer.stop();
            waitForPeers(chainparams);

            pindexPrev = chainActive.LastTip();
            sleep(1);

            // prevent forking on startup before the diff algorithm kicks in
            if (pindexPrev->GetHeight() < 50 || pindexPrev != chainActive.LastTip())
            {
                do {
                    pindexPrev = chainActive.LastTip();
                    MilliSleep(5000 + rand() % 5000);
                } while (pindexPrev != chainActive.LastTip());
            }

            // Create new block
            unsigned int nTransactionsUpdatedLast = mempool.GetTransactionsUpdated();
            if ( Mining_height != pindexPrev->GetHeight()+1 )
            {
                Mining_height = pindexPrev->GetHeight()+1;
                Mining_start = (uint32_t)time(NULL);
            }

            if (lastChainTipPrinted != pindexPrev)
            {
                printf("Mining height %d\n", Mining_height);
                lastChainTipPrinted = pindexPrev;
            }

            miningTimer.start();

#ifdef ENABLE_WALLET
            CBlockTemplate *ptr = CreateNewBlockWithKey(reservekey, Mining_height, 0);
#else
            CBlockTemplate *ptr = CreateNewBlockWithKey();
#endif
            if ( ptr == 0 )
            {
                static uint32_t counter;
                if ( counter++ < 100 )
                    fprintf(stderr,"created illegal block, retry\n");
                continue;
            }

            unique_ptr<CBlockTemplate> pblocktemplate(ptr);
            if (!pblocktemplate.get())
            {
                if (GetArg("-mineraddress", "").empty()) {
                    LogPrintf("Error in %s miner: Keypool ran out, please call keypoolrefill before restarting the mining thread\n",
                              ASSETCHAINS_ALGORITHMS[ASSETCHAINS_ALGO]);
                } else {
                    // Should never reach here, because -mineraddress validity is checked in init.cpp
                    LogPrintf("Error in %s miner: Invalid %s -mineraddress\n", ASSETCHAINS_ALGORITHMS[ASSETCHAINS_ALGO], ASSETCHAINS_SYMBOL);
                }
                return;
            }
            CBlock *pblock = &pblocktemplate->block;
            if ( ASSETCHAINS_SYMBOL[0] != 0 )
            {
                if ( ASSETCHAINS_REWARD[0] == 0 && !ASSETCHAINS_LASTERA )
                {
                    if ( pblock->vtx.size() == 1 && pblock->vtx[0].vout.size() == 1 && Mining_height > ASSETCHAINS_MINHEIGHT )
                    {
                        static uint32_t counter;
                        if ( counter++ < 10 )
                            fprintf(stderr,"skip generating %s on-demand block, no tx avail\n",ASSETCHAINS_SYMBOL);
                        sleep(10);
                        continue;
                    } else fprintf(stderr,"%s vouts.%d mining.%d vs %d\n",ASSETCHAINS_SYMBOL,(int32_t)pblock->vtx[0].vout.size(),Mining_height,ASSETCHAINS_MINHEIGHT);
                }
            }
            IncrementExtraNonce(pblock, pindexPrev, nExtraNonce);
            LogPrintf("Running %s miner with %u transactions in block (%u bytes)\n",ASSETCHAINS_ALGORITHMS[ASSETCHAINS_ALGO],
                       pblock->vtx.size(),::GetSerializeSize(*pblock,SER_NETWORK,PROTOCOL_VERSION));
            //
            // Search
            //
            uint32_t savebits; int64_t nStart = GetTime();

            pblock->nSolution = solnPlaceholder;
            savebits = pblock->nBits;
            arith_uint256 hashTarget = arith_uint256().SetCompact(pblock->nBits);
            arith_uint256 mask(ASSETCHAINS_NONCEMASK[ASSETCHAINS_ALGO]);

            Mining_start = 0;

            if ( pindexPrev != chainActive.LastTip() )
            {
                if (lastChainTipPrinted != chainActive.LastTip())
                {
                    lastChainTipPrinted = chainActive.LastTip();
                    printf("Block %d added to chain\n", lastChainTipPrinted->GetHeight());
                }
                MilliSleep(250);
                continue;
            }

            if ( ASSETCHAINS_STAKED != 0 )
            {
                int32_t percPoS,z;
                hashTarget = komodo_PoWtarget(&percPoS,hashTarget,Mining_height,ASSETCHAINS_STAKED);
                for (z=31; z>=0; z--)
                    fprintf(stderr,"%02x",((uint8_t *)&hashTarget)[z]);
                fprintf(stderr," PoW for staked coin PoS %d%% vs target %d%%\n",percPoS,(int32_t)ASSETCHAINS_STAKED);
            }

            while (true)
            {
                arith_uint256 arNonce = UintToArith256(pblock->nNonce);

                CVerusHashWriter ss = CVerusHashWriter(SER_GETHASH, PROTOCOL_VERSION);
                ss << *((CBlockHeader *)pblock);
                int64_t *extraPtr = ss.xI64p();
                CVerusHash &vh = ss.GetState();
                uint256 hashResult = uint256();
                vh.ClearExtra();
                int64_t i, count = ASSETCHAINS_NONCEMASK[ASSETCHAINS_ALGO] + 1;
                int64_t hashesToGo = ASSETCHAINS_HASHESPERROUND[ASSETCHAINS_ALGO];

                // for speed check NONCEMASK at a time
                for (i = 0; i < count; i++)
                {
                    *extraPtr = i;
                    vh.ExtraHash((unsigned char *)&hashResult);

                    if ( UintToArith256(hashResult) <= hashTarget )
                    {
                        if (pblock->nSolution.size() != 1344)
                        {
                            LogPrintf("ERROR: Block solution is not 1344 bytes as it should be");
                            sleep(5);
                            break;
                        }

                        SetThreadPriority(THREAD_PRIORITY_NORMAL);

                        *((int64_t *)&(pblock->nSolution.data()[pblock->nSolution.size() - 15])) = i;

                        int32_t unlockTime = komodo_block_unlocktime(Mining_height);
                        int64_t subsidy = (int64_t)(pblock->vtx[0].vout[0].nValue);

                        LogPrintf("Using %s algorithm:\n", ASSETCHAINS_ALGORITHMS[ASSETCHAINS_ALGO]);
                        LogPrintf("proof-of-work found  \n  hash: %s  \ntarget: %s\n", pblock->GetHash().GetHex(), hashTarget.GetHex());
                        printf("Found block %d \n", Mining_height );
                        printf("mining reward %.8f %s!\n", (double)subsidy / (double)COIN, ASSETCHAINS_SYMBOL);
                        printf("  hash: %s  \ntarget: %s\n", pblock->GetHash().GetHex().c_str(), hashTarget.GetHex().c_str());
                        if (unlockTime > Mining_height && subsidy >= ASSETCHAINS_TIMELOCKGTE)
                            printf("- timelocked until block %i\n", unlockTime);
                        else
                            printf("\n");
#ifdef ENABLE_WALLET
                        ProcessBlockFound(pblock, *pwallet, reservekey);
#else
                        ProcessBlockFound(pblock));
#endif
                        SetThreadPriority(THREAD_PRIORITY_LOWEST);
                        break;
                    }
                    // check periodically if we're stale
                    if (!--hashesToGo)
                    {
                        if ( pindexPrev != chainActive.LastTip() )
                        {
                            if (lastChainTipPrinted != chainActive.LastTip())
                            {
                                lastChainTipPrinted = chainActive.LastTip();
                                printf("Block %d added to chain\n", lastChainTipPrinted->GetHeight());
                            }
                            break;
                        }
                        hashesToGo = ASSETCHAINS_HASHESPERROUND[ASSETCHAINS_ALGO];
                    }
                }

                {
                    LOCK(cs_metrics);
                    nHashCount += i;
                }

                // Check for stop or if block needs to be rebuilt
                boost::this_thread::interruption_point();

                if (vNodes.empty() && chainparams.MiningRequiresPeers())
                {
                    if ( Mining_height > ASSETCHAINS_MINHEIGHT )
                    {
                        fprintf(stderr,"no nodes, attempting reconnect\n");
                        break;
                    }
                }

                if (mempool.GetTransactionsUpdated() != nTransactionsUpdatedLast && GetTime() - nStart > 60)
                {
                    fprintf(stderr,"timeout, retrying\n");
                    break;
                }

                if ( pindexPrev != chainActive.LastTip() )
                {
                    if (lastChainTipPrinted != chainActive.LastTip())
                    {
                        lastChainTipPrinted = chainActive.LastTip();
                        printf("Block %d added to chain\n", lastChainTipPrinted->GetHeight());
                    }
                    break;
                }

<<<<<<< HEAD
#ifdef _WIN32
                printf("%llu mega hashes complete - working\n", (ASSETCHAINS_NONCEMASK[ASSETCHAINS_ALGO] + 1) / 1048576);
#else
                printf("%lu mega hashes complete - working\n", (ASSETCHAINS_NONCEMASK[ASSETCHAINS_ALGO] + 1) / 1048576);
#endif
                break;
=======
                // Update nNonce and nTime
                pblock->nNonce = ArithToUint256(UintToArith256(pblock->nNonce) + 1);
                UpdateTime(pblock, chainparams.GetConsensus(), pindexPrev);
                if (chainparams.GetConsensus().nPowAllowMinDifficultyBlocksAfterHeight != boost::none)
                {
                    // Changing pblock->nTime can change work required on testnet:
                    hashTarget.SetCompact(pblock->nBits);
                }
>>>>>>> 72f6925d
            }
        }
    }
    catch (const boost::thread_interrupted&)
    {
        miningTimer.stop();
        LogPrintf("%s miner terminated\n", ASSETCHAINS_ALGORITHMS[ASSETCHAINS_ALGO]);
        throw;
    }
    catch (const std::runtime_error &e)
    {
        miningTimer.stop();
        LogPrintf("%s miner runtime error: %s\n", ASSETCHAINS_ALGORITHMS[ASSETCHAINS_ALGO], e.what());
        return;
    }
    miningTimer.stop();
}

#ifdef ENABLE_WALLET
void static BitcoinMiner(CWallet *pwallet)
#else
void static BitcoinMiner()
#endif
{
    LogPrintf("KomodoMiner started\n");
    SetThreadPriority(THREAD_PRIORITY_LOWEST);
    RenameThread("komodo-miner");
    const CChainParams& chainparams = Params();
    
#ifdef ENABLE_WALLET
    // Each thread has its own key
    CReserveKey reservekey(pwallet);
#endif
    
    // Each thread has its own counter
    unsigned int nExtraNonce = 0;
    
    unsigned int n = chainparams.EquihashN();
    unsigned int k = chainparams.EquihashK();
    uint8_t *script; uint64_t total,checktoshis; int32_t i,j,gpucount=KOMODO_MAXGPUCOUNT,notaryid = -1;
    while ( (ASSETCHAIN_INIT == 0 || KOMODO_INITDONE == 0) )
    {
        sleep(1);
        if ( komodo_baseid(ASSETCHAINS_SYMBOL) < 0 )
            break;
    }
    if ( ASSETCHAINS_SYMBOL[0] == 0 )
        komodo_chosennotary(&notaryid,chainActive.LastTip()->GetHeight(),NOTARY_PUBKEY33,(uint32_t)chainActive.LastTip()->GetBlockTime());
    if ( notaryid != My_notaryid )
        My_notaryid = notaryid;
    std::string solver;
    //if ( notaryid >= 0 || ASSETCHAINS_SYMBOL[0] != 0 )
    solver = "tromp";
    //else solver = "default";
    assert(solver == "tromp" || solver == "default");
    LogPrint("pow", "Using Equihash solver \"%s\" with n = %u, k = %u\n", solver, n, k);
    if ( ASSETCHAINS_SYMBOL[0] != 0 )
        fprintf(stderr,"notaryid.%d Mining.%s with %s\n",notaryid,ASSETCHAINS_SYMBOL,solver.c_str());
    std::mutex m_cs;
    bool cancelSolver = false;
    boost::signals2::connection c = uiInterface.NotifyBlockTip.connect(
                                                                       [&m_cs, &cancelSolver](const uint256& hashNewTip) mutable {
                                                                           std::lock_guard<std::mutex> lock{m_cs};
                                                                           cancelSolver = true;
                                                                       }
                                                                       );
    miningTimer.start();
    
    try {
        if ( ASSETCHAINS_SYMBOL[0] != 0 )
            fprintf(stderr,"try %s Mining with %s\n",ASSETCHAINS_SYMBOL,solver.c_str());
        while (true)
        {
            if (chainparams.MiningRequiresPeers()) //chainActive.LastTip()->GetHeight() != 235300 &&
            {
                //if ( ASSETCHAINS_SEED != 0 && chainActive.LastTip()->GetHeight() < 100 )
                //    break;
                // Busy-wait for the network to come online so we don't waste time mining
                // on an obsolete chain. In regtest mode we expect to fly solo.
                miningTimer.stop();
                do {
                    bool fvNodesEmpty;
                    {
                        //LOCK(cs_vNodes);
                        fvNodesEmpty = vNodes.empty();
                    }
                    if (!fvNodesEmpty )//&& !IsInitialBlockDownload())
                        break;
                    MilliSleep(15000);
                    //fprintf(stderr,"fvNodesEmpty %d IsInitialBlockDownload(%s) %d\n",(int32_t)fvNodesEmpty,ASSETCHAINS_SYMBOL,(int32_t)IsInitialBlockDownload());
                    
                } while (true);
                //fprintf(stderr,"%s Found peers\n",ASSETCHAINS_SYMBOL);
                miningTimer.start();
            }
            //
            // Create new block
            //
            unsigned int nTransactionsUpdatedLast = mempool.GetTransactionsUpdated();
            CBlockIndex* pindexPrev = chainActive.LastTip();
            if ( Mining_height != pindexPrev->GetHeight()+1 )
            {
                Mining_height = pindexPrev->GetHeight()+1;
                Mining_start = (uint32_t)time(NULL);
            }
            if ( ASSETCHAINS_SYMBOL[0] != 0 && ASSETCHAINS_STAKED == 0 )
            {
                //fprintf(stderr,"%s create new block ht.%d\n",ASSETCHAINS_SYMBOL,Mining_height);
                //sleep(3);
            }

#ifdef ENABLE_WALLET
            // notaries always default to staking
            CBlockTemplate *ptr = CreateNewBlockWithKey(reservekey, pindexPrev->GetHeight()+1, gpucount, ASSETCHAINS_STAKED != 0 && GetArg("-genproclimit", 0) == 0);
#else
            CBlockTemplate *ptr = CreateNewBlockWithKey();
#endif
            if ( ptr == 0 )
            {
                static uint32_t counter;
                if ( counter++ < 100 && ASSETCHAINS_STAKED == 0 )
                    fprintf(stderr,"created illegal block, retry\n");
                sleep(1);
                continue;
            }
            //fprintf(stderr,"get template\n");
            unique_ptr<CBlockTemplate> pblocktemplate(ptr);
            if (!pblocktemplate.get())
            {
                if (GetArg("-mineraddress", "").empty()) {
                    LogPrintf("Error in KomodoMiner: Keypool ran out, please call keypoolrefill before restarting the mining thread\n");
                } else {
                    // Should never reach here, because -mineraddress validity is checked in init.cpp
                    LogPrintf("Error in KomodoMiner: Invalid -mineraddress\n");
                }
                return;
            }
            CBlock *pblock = &pblocktemplate->block;
            if ( ASSETCHAINS_SYMBOL[0] != 0 )
            {
                if ( ASSETCHAINS_REWARD[0] == 0 && !ASSETCHAINS_LASTERA )
                {
                    if ( pblock->vtx.size() == 1 && pblock->vtx[0].vout.size() == 1 && Mining_height > ASSETCHAINS_MINHEIGHT )
                    {
                        static uint32_t counter;
                        if ( counter++ < 10 )
                            fprintf(stderr,"skip generating %s on-demand block, no tx avail\n",ASSETCHAINS_SYMBOL);
                        sleep(10);
                        continue;
                    } else fprintf(stderr,"%s vouts.%d mining.%d vs %d\n",ASSETCHAINS_SYMBOL,(int32_t)pblock->vtx[0].vout.size(),Mining_height,ASSETCHAINS_MINHEIGHT);
                }
            }
            IncrementExtraNonce(pblock, pindexPrev, nExtraNonce);
            //fprintf(stderr,"Running KomodoMiner.%s with %u transactions in block\n",solver.c_str(),(int32_t)pblock->vtx.size());
            LogPrintf("Running KomodoMiner.%s with %u transactions in block (%u bytes)\n",solver.c_str(),pblock->vtx.size(),::GetSerializeSize(*pblock,SER_NETWORK,PROTOCOL_VERSION));
            //
            // Search
            //
            uint8_t pubkeys[66][33]; arith_uint256 bnMaxPoSdiff; uint32_t blocktimes[66]; int mids[256],nonzpkeys,i,j,externalflag; uint32_t savebits; int64_t nStart = GetTime();
            pblock->nBits         = GetNextWorkRequired(pindexPrev, pblock, Params().GetConsensus());
            savebits = pblock->nBits;
            HASHTarget = arith_uint256().SetCompact(savebits);
            roundrobin_delay = ROUNDROBIN_DELAY;
            if ( ASSETCHAINS_SYMBOL[0] == 0 && notaryid >= 0 )
            {
                j = 65;
                if ( (Mining_height >= 235300 && Mining_height < 236000) || (Mining_height % KOMODO_ELECTION_GAP) > 64 || (Mining_height % KOMODO_ELECTION_GAP) == 0 || Mining_height > 1000000 )
                {
                    int32_t dispflag = 0;
                    if ( notaryid <= 3 || notaryid == 32 || (notaryid >= 43 && notaryid <= 45) &&notaryid == 51 || notaryid == 52 || notaryid == 56 || notaryid == 57 )
                        dispflag = 1;
                    komodo_eligiblenotary(pubkeys,mids,blocktimes,&nonzpkeys,pindexPrev->GetHeight());
                    if ( nonzpkeys > 0 )
                    {
                        for (i=0; i<33; i++)
                            if( pubkeys[0][i] != 0 )
                                break;
                        if ( i == 33 )
                            externalflag = 1;
                        else externalflag = 0;
                        if ( IS_KOMODO_NOTARY != 0 )
                        {
                            for (i=1; i<66; i++)
                                if ( memcmp(pubkeys[i],pubkeys[0],33) == 0 )
                                    break;
                            if ( externalflag == 0 && i != 66 && mids[i] >= 0 )
                                printf("VIOLATION at %d, notaryid.%d\n",i,mids[i]);
                            for (j=gpucount=0; j<65; j++)
                            {
                                if ( dispflag != 0 )
                                {
                                    if ( mids[j] >= 0 )
                                        fprintf(stderr,"%d ",mids[j]);
                                    else fprintf(stderr,"GPU ");
                                }
                                if ( mids[j] == -1 )
                                    gpucount++;
                            }
                            if ( dispflag != 0 )
                                fprintf(stderr," <- prev minerids from ht.%d notary.%d gpucount.%d %.2f%% t.%u\n",pindexPrev->GetHeight(),notaryid,gpucount,100.*(double)gpucount/j,(uint32_t)time(NULL));
                        }
                        for (j=0; j<65; j++)
                            if ( mids[j] == notaryid )
                                break;
                        if ( j == 65 )
                            KOMODO_LASTMINED = 0;
                    } else fprintf(stderr,"no nonz pubkeys\n");
                    if ( (Mining_height >= 235300 && Mining_height < 236000) || (j == 65 && Mining_height > KOMODO_MAYBEMINED+1 && Mining_height > KOMODO_LASTMINED+64) )
                    {
                        HASHTarget = arith_uint256().SetCompact(KOMODO_MINDIFF_NBITS);
                        fprintf(stderr,"I am the chosen one for %s ht.%d\n",ASSETCHAINS_SYMBOL,pindexPrev->GetHeight()+1);
                    } //else fprintf(stderr,"duplicate at j.%d\n",j);
                } else Mining_start = 0;
            } else Mining_start = 0;
            if ( ASSETCHAINS_STAKED != 0 )
            {
                int32_t percPoS,z; bool fNegative,fOverflow;
                HASHTarget_POW = komodo_PoWtarget(&percPoS,HASHTarget,Mining_height,ASSETCHAINS_STAKED);
                HASHTarget.SetCompact(KOMODO_MINDIFF_NBITS,&fNegative,&fOverflow);
                if ( ASSETCHAINS_STAKED < 100 )
                {
                    for (z=31; z>=0; z--)
                        fprintf(stderr,"%02x",((uint8_t *)&HASHTarget_POW)[z]);
                    fprintf(stderr," PoW for staked coin PoS %d%% vs target %d%%\n",percPoS,(int32_t)ASSETCHAINS_STAKED);
                }
            }
            while (true)
            {
                if ( KOMODO_INSYNC == 0 )
                {
                    fprintf(stderr,"Mining when blockchain might not be in sync longest.%d vs %d\n",KOMODO_LONGESTCHAIN,Mining_height);
                    if ( KOMODO_LONGESTCHAIN != 0 && Mining_height >= KOMODO_LONGESTCHAIN )
                        KOMODO_INSYNC = 1;
                    sleep(3);
                }
                // Hash state
                KOMODO_CHOSEN_ONE = 0;
                
                crypto_generichash_blake2b_state state;
                EhInitialiseState(n, k, state);
                // I = the block header minus nonce and solution.
                CEquihashInput I{*pblock};
                CDataStream ss(SER_NETWORK, PROTOCOL_VERSION);
                ss << I;
                // H(I||...
                crypto_generichash_blake2b_update(&state, (unsigned char*)&ss[0], ss.size());
                // H(I||V||...
                crypto_generichash_blake2b_state curr_state;
                curr_state = state;
                crypto_generichash_blake2b_update(&curr_state,pblock->nNonce.begin(),pblock->nNonce.size());
                // (x_1, x_2, ...) = A(I, V, n, k)
                LogPrint("pow", "Running Equihash solver \"%s\" with nNonce = %s\n",solver, pblock->nNonce.ToString());
                arith_uint256 hashTarget;
                if ( KOMODO_MININGTHREADS > 0 && ASSETCHAINS_STAKED > 0 && ASSETCHAINS_STAKED < 100 && Mining_height > 10 )
                    hashTarget = HASHTarget_POW;
                else hashTarget = HASHTarget;
                std::function<bool(std::vector<unsigned char>)> validBlock =
#ifdef ENABLE_WALLET
                [&pblock, &hashTarget, &pwallet, &reservekey, &m_cs, &cancelSolver, &chainparams]
#else
                [&pblock, &hashTarget, &m_cs, &cancelSolver, &chainparams]
#endif
                (std::vector<unsigned char> soln) {
                    int32_t z; arith_uint256 h; CBlock B;
                    // Write the solution to the hash and compute the result.
                    LogPrint("pow", "- Checking solution against target\n");
                    pblock->nSolution = soln;
                    solutionTargetChecks.increment();
                    B = *pblock;
                    h = UintToArith256(B.GetHash());
                    /*for (z=31; z>=16; z--)
                        fprintf(stderr,"%02x",((uint8_t *)&h)[z]);
                    fprintf(stderr," mined ");
                    for (z=31; z>=16; z--)
                        fprintf(stderr,"%02x",((uint8_t *)&HASHTarget)[z]);
                    fprintf(stderr," hashTarget ");
                    for (z=31; z>=16; z--)
                        fprintf(stderr,"%02x",((uint8_t *)&HASHTarget_POW)[z]);
                    fprintf(stderr," POW\n");*/
                    if ( h > hashTarget )
                    {
                        //if ( ASSETCHAINS_STAKED != 0 && KOMODO_MININGTHREADS == 0 )
                        //    sleep(1);
                        return false;
                    }
                    if ( IS_KOMODO_NOTARY != 0 && B.nTime > GetAdjustedTime() )
                    {
                        //fprintf(stderr,"need to wait %d seconds to submit block\n",(int32_t)(B.nTime - GetAdjustedTime()));
                        while ( GetAdjustedTime() < B.nTime-2 )
                        {
                            sleep(1);
                            if ( chainActive.LastTip()->GetHeight() >= Mining_height )
                            {
                                fprintf(stderr,"new block arrived\n");
                                return(false);
                            }
                        }
                    }
                    if ( ASSETCHAINS_STAKED == 0 )
                    {
                        if ( IS_KOMODO_NOTARY != 0 )
                        {
                            int32_t r;
                            if ( (r= ((Mining_height + NOTARY_PUBKEY33[16]) % 64) / 8) > 0 )
                                MilliSleep((rand() % (r * 1000)) + 1000);
                        }
                    }
                    else
                    {
                        while ( B.nTime-57 > GetAdjustedTime() )
                        {
                            sleep(1);
                            if ( chainActive.LastTip()->GetHeight() >= Mining_height )
                                return(false);
                        }
                        uint256 tmp = B.GetHash();
                        int32_t z; for (z=31; z>=0; z--)
                            fprintf(stderr,"%02x",((uint8_t *)&tmp)[z]);
                        fprintf(stderr," mined %s block %d!\n",ASSETCHAINS_SYMBOL,Mining_height);
                    }
                    CValidationState state;
                    if ( !TestBlockValidity(state,B, chainActive.LastTip(), true, false))
                    {
                        h = UintToArith256(B.GetHash());
                        for (z=31; z>=0; z--)
                            fprintf(stderr,"%02x",((uint8_t *)&h)[z]);
                        fprintf(stderr," Invalid block mined, try again\n");
                        return(false);
                    }
                    KOMODO_CHOSEN_ONE = 1;
                    // Found a solution
                    SetThreadPriority(THREAD_PRIORITY_NORMAL);
                    LogPrintf("KomodoMiner:\n");
                    LogPrintf("proof-of-work found  \n  hash: %s  \ntarget: %s\n", B.GetHash().GetHex(), HASHTarget.GetHex());
#ifdef ENABLE_WALLET
                    if (ProcessBlockFound(&B, *pwallet, reservekey)) {
#else
                        if (ProcessBlockFound(&B)) {
#endif
                            // Ignore chain updates caused by us
                            std::lock_guard<std::mutex> lock{m_cs};
                            cancelSolver = false;
                        }
                        KOMODO_CHOSEN_ONE = 0;
                        SetThreadPriority(THREAD_PRIORITY_LOWEST);
                        // In regression test mode, stop mining after a block is found.
                        if (chainparams.MineBlocksOnDemand()) {
                            // Increment here because throwing skips the call below
                            ehSolverRuns.increment();
                            throw boost::thread_interrupted();
                        }
                        return true;
                    };
                    std::function<bool(EhSolverCancelCheck)> cancelled = [&m_cs, &cancelSolver](EhSolverCancelCheck pos) {
                        std::lock_guard<std::mutex> lock{m_cs};
                        return cancelSolver;
                    };
                    
                    // TODO: factor this out into a function with the same API for each solver.
                    if (solver == "tromp" ) { //&& notaryid >= 0 ) {
                        // Create solver and initialize it.
                        equi eq(1);
                        eq.setstate(&curr_state);
                        
                        // Initialization done, start algo driver.
                        eq.digit0(0);
                        eq.xfull = eq.bfull = eq.hfull = 0;
                        eq.showbsizes(0);
                        for (u32 r = 1; r < WK; r++) {
                            (r&1) ? eq.digitodd(r, 0) : eq.digiteven(r, 0);
                            eq.xfull = eq.bfull = eq.hfull = 0;
                            eq.showbsizes(r);
                        }
                        eq.digitK(0);
                        ehSolverRuns.increment();
                        
                        // Convert solution indices to byte array (decompress) and pass it to validBlock method.
                        for (size_t s = 0; s < eq.nsols; s++) {
                            LogPrint("pow", "Checking solution %d\n", s+1);
                            std::vector<eh_index> index_vector(PROOFSIZE);
                            for (size_t i = 0; i < PROOFSIZE; i++) {
                                index_vector[i] = eq.sols[s][i];
                            }
                            std::vector<unsigned char> sol_char = GetMinimalFromIndices(index_vector, DIGITBITS);
                            
                            if (validBlock(sol_char)) {
                                // If we find a POW solution, do not try other solutions
                                // because they become invalid as we created a new block in blockchain.
                                break;
                            }
                        }
                    } else {
                        try {
                            // If we find a valid block, we rebuild
                            bool found = EhOptimisedSolve(n, k, curr_state, validBlock, cancelled);
                            ehSolverRuns.increment();
                            if (found) {
                                int32_t i; uint256 hash = pblock->GetHash();
                                for (i=0; i<32; i++)
                                    fprintf(stderr,"%02x",((uint8_t *)&hash)[i]);
                                fprintf(stderr," <- %s Block found %d\n",ASSETCHAINS_SYMBOL,Mining_height);
                                FOUND_BLOCK = 1;
                                KOMODO_MAYBEMINED = Mining_height;
                                break;
                            }
                        } catch (EhSolverCancelledException&) {
                            LogPrint("pow", "Equihash solver cancelled\n");
                            std::lock_guard<std::mutex> lock{m_cs};
                            cancelSolver = false;
                        }
                    }
                    
                    // Check for stop or if block needs to be rebuilt
                    boost::this_thread::interruption_point();
                    // Regtest mode doesn't require peers
                    if ( FOUND_BLOCK != 0 )
                    {
                        FOUND_BLOCK = 0;
                        fprintf(stderr,"FOUND_BLOCK!\n");
                        //sleep(2000);
                    }
                    if (vNodes.empty() && chainparams.MiningRequiresPeers())
                    {
                        if ( ASSETCHAINS_SYMBOL[0] == 0 || Mining_height > ASSETCHAINS_MINHEIGHT )
                        {
                            fprintf(stderr,"no nodes, break\n");
                            break;
                        }
                    }
                    if ((UintToArith256(pblock->nNonce) & 0xffff) == 0xffff)
                    {
                        //if ( 0 && ASSETCHAINS_SYMBOL[0] != 0 )
                        fprintf(stderr,"0xffff, break\n");
                        break;
                    }
                    if (mempool.GetTransactionsUpdated() != nTransactionsUpdatedLast && GetTime() - nStart > 60)
                    {
                        if ( 0 && ASSETCHAINS_SYMBOL[0] != 0 )
                            fprintf(stderr,"timeout, break\n");
                        break;
                    }
                    if ( pindexPrev != chainActive.LastTip() )
                    {
                        if ( 0 && ASSETCHAINS_SYMBOL[0] != 0 )
                            fprintf(stderr,"Tip advanced, break\n");
                        break;
                    }
                    // Update nNonce and nTime
                    pblock->nNonce = ArithToUint256(UintToArith256(pblock->nNonce) + 1);
                    pblock->nBits = savebits;
                    /*if ( NOTARY_PUBKEY33[0] == 0 )
                    {
                        int32_t percPoS;
                        UpdateTime(pblock, chainparams.GetConsensus(), pindexPrev);
                        if (chainparams.GetConsensus().fPowAllowMinDifficultyBlocks)
                        {
                            // Changing pblock->nTime can change work required on testnet:
                            HASHTarget.SetCompact(pblock->nBits);
                            HASHTarget_POW = komodo_PoWtarget(&percPoS,HASHTarget,Mining_height,ASSETCHAINS_STAKED);
                        }
                    }*/
                }
            }
        }
        catch (const boost::thread_interrupted&)
        {
            miningTimer.stop();
            c.disconnect();
            LogPrintf("KomodoMiner terminated\n");
            throw;
        }
        catch (const std::runtime_error &e)
        {
            miningTimer.stop();
            c.disconnect();
            LogPrintf("KomodoMiner runtime error: %s\n", e.what());
            return;
        }
        miningTimer.stop();
        c.disconnect();
    }
    
#ifdef ENABLE_WALLET
    void GenerateBitcoins(bool fGenerate, CWallet* pwallet, int nThreads)
#else
    void GenerateBitcoins(bool fGenerate, int nThreads)
#endif
    {
        static boost::thread_group* minerThreads = NULL;
        
        if (nThreads < 0)
            nThreads = GetNumCores();
        
        if (minerThreads != NULL)
        {
            minerThreads->interrupt_all();
            delete minerThreads;
            minerThreads = NULL;
        }

        //fprintf(stderr,"nThreads.%d fGenerate.%d\n",(int32_t)nThreads,fGenerate);
        if ( nThreads == 0 && ASSETCHAINS_STAKED )
            nThreads = 1;

        if ((nThreads == 0 && ASSETCHAINS_LWMAPOS == 0) || !fGenerate)
            return;

        minerThreads = new boost::thread_group();

#ifdef ENABLE_WALLET
        if (ASSETCHAINS_LWMAPOS != 0)
        {
            minerThreads->create_thread(boost::bind(&VerusStaker, pwallet));
        }
#endif

        for (int i = 0; i < nThreads; i++) {

#ifdef ENABLE_WALLET
            if (ASSETCHAINS_ALGO == ASSETCHAINS_EQUIHASH)
                minerThreads->create_thread(boost::bind(&BitcoinMiner, pwallet));
            else
                minerThreads->create_thread(boost::bind(&BitcoinMiner_noeq, pwallet));
#else
            if (ASSETCHAINS_ALGO == ASSETCHAINS_EQUIHASH)
                minerThreads->create_thread(&BitcoinMiner);
            else
                minerThreads->create_thread(&BitcoinMiner_noeq);
#endif
        }
    }
    
#endif // ENABLE_MINING<|MERGE_RESOLUTION|>--- conflicted
+++ resolved
@@ -103,16 +103,12 @@
 
 void UpdateTime(CBlockHeader* pblock, const Consensus::Params& consensusParams, const CBlockIndex* pindexPrev)
 {
-<<<<<<< HEAD
-    pblock->nTime = 1 + std::max(pindexPrev->GetMedianTimePast()+1, GetAdjustedTime());
-=======
     pblock->nTime = std::max(pindexPrev->GetMedianTimePast()+1, GetAdjustedTime());
 
     // Updating time can change work required on testnet:
     if (consensusParams.nPowAllowMinDifficultyBlocksAfterHeight != boost::none) {
         pblock->nBits = GetNextWorkRequired(pindexPrev, pblock, consensusParams);
     }
->>>>>>> 72f6925d
 }
 
 #include "komodo_defs.h"
@@ -1288,23 +1284,13 @@
                     break;
                 }
 
-<<<<<<< HEAD
 #ifdef _WIN32
                 printf("%llu mega hashes complete - working\n", (ASSETCHAINS_NONCEMASK[ASSETCHAINS_ALGO] + 1) / 1048576);
 #else
                 printf("%lu mega hashes complete - working\n", (ASSETCHAINS_NONCEMASK[ASSETCHAINS_ALGO] + 1) / 1048576);
 #endif
                 break;
-=======
-                // Update nNonce and nTime
-                pblock->nNonce = ArithToUint256(UintToArith256(pblock->nNonce) + 1);
-                UpdateTime(pblock, chainparams.GetConsensus(), pindexPrev);
-                if (chainparams.GetConsensus().nPowAllowMinDifficultyBlocksAfterHeight != boost::none)
-                {
-                    // Changing pblock->nTime can change work required on testnet:
-                    hashTarget.SetCompact(pblock->nBits);
-                }
->>>>>>> 72f6925d
+
             }
         }
     }
