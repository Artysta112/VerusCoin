// Copyright (c) 2018 The Zcash developers
// Distributed under the MIT software license, see the accompanying
// file COPYING or https://www.opensource.org/licenses/mit-license.php .

#include "transaction_builder.h"

#include "main.h"
#include "pubkey.h"
#include "rpc/protocol.h"
#include "script/sign.h"
#include "utilmoneystr.h"

#include <boost/variant.hpp>
#include <librustzcash.h>

SpendDescriptionInfo::SpendDescriptionInfo(
    libzcash::SaplingExpandedSpendingKey expsk,
    libzcash::SaplingNote note,
    uint256 anchor,
    SaplingWitness witness) : expsk(expsk), note(note), anchor(anchor), witness(witness)
{
    librustzcash_sapling_generate_r(alpha.begin());
}

TransactionBuilderResult::TransactionBuilderResult(const CTransaction& tx) : maybeTx(tx) {}

TransactionBuilderResult::TransactionBuilderResult(const std::string& error) : maybeError(error) {}

bool TransactionBuilderResult::IsTx() { return maybeTx != boost::none; }

bool TransactionBuilderResult::IsError() { return maybeError != boost::none; }

CTransaction TransactionBuilderResult::GetTxOrThrow() {
    if (maybeTx) {
        return maybeTx.get();
    } else {
        throw JSONRPCError(RPC_WALLET_ERROR, "Failed to build transaction: " + GetError());
    }
}

std::string TransactionBuilderResult::GetError() {
    if (maybeError) {
        return maybeError.get();
    } else {
        // This can only happen if isTx() is true in which case we should not call getError()
        throw std::runtime_error("getError() was called in TransactionBuilderResult, but the result was not initialized as an error.");
    }
}

TransactionBuilder::TransactionBuilder(
    const Consensus::Params& consensusParams,
    int nHeight,
    CKeyStore* keystore,
    ZCJoinSplit* sproutParams,
    CCoinsViewCache* coinsView,
    CCriticalSection* cs_coinsView) :
    consensusParams(consensusParams),
    nHeight(nHeight),
    keystore(keystore),
    sproutParams(sproutParams),
    coinsView(coinsView),
    cs_coinsView(cs_coinsView)
{
    mtx = CreateNewContextualCMutableTransaction(consensusParams, nHeight);
}

// This exception is thrown in certain scenarios when building JoinSplits fails.
struct JSDescException : public std::exception
{
    JSDescException (const std::string msg_) : msg(msg_) {}

    const char* what() { return msg.c_str(); }

private:
    std::string msg;
};


void TransactionBuilder::SetExpiryHeight(uint32_t nExpiryHeight)
{
    if (nExpiryHeight < nHeight || nExpiryHeight <= 0 || nExpiryHeight >= TX_EXPIRY_HEIGHT_THRESHOLD) {
        throw new std::runtime_error("TransactionBuilder::SetExpiryHeight: invalid expiry height");
    }
    mtx.nExpiryHeight = nExpiryHeight;
}

void TransactionBuilder::AddSaplingSpend(
    libzcash::SaplingExpandedSpendingKey expsk,
    libzcash::SaplingNote note,
    uint256 anchor,
    SaplingWitness witness)
{
    // Sanity check: cannot add Sapling spend to pre-Sapling transaction
    if (mtx.nVersion < SAPLING_TX_VERSION) {
        throw std::runtime_error("TransactionBuilder cannot add Sapling spend to pre-Sapling transaction");
    }

    // Consistency check: all anchors must equal the first one
    if (spends.size() > 0 && spends[0].anchor != anchor) {
        throw JSONRPCError(RPC_WALLET_ERROR, "Anchor does not match previously-added Sapling spends.");
    }

    spends.emplace_back(expsk, note, anchor, witness);
    mtx.valueBalance += note.value();
}

void TransactionBuilder::AddSaplingOutput(
    uint256 ovk,
    libzcash::SaplingPaymentAddress to,
    CAmount value,
    std::array<unsigned char, ZC_MEMO_SIZE> memo)
{
    // Sanity check: cannot add Sapling output to pre-Sapling transaction
    if (mtx.nVersion < SAPLING_TX_VERSION) {
        throw std::runtime_error("TransactionBuilder cannot add Sapling output to pre-Sapling transaction");
    }

    auto note = libzcash::SaplingNote(to, value);
    outputs.emplace_back(ovk, note, memo);
    mtx.valueBalance -= value;
}

<<<<<<< HEAD
void TransactionBuilder::AddTransparentInput(COutPoint utxo, CScript scriptPubKey, CAmount value, uint32_t _nSequence)
=======
void TransactionBuilder::AddSproutInput(
    libzcash::SproutSpendingKey sk,
    libzcash::SproutNote note,
    SproutWitness witness)
{
    if (sproutParams == nullptr) {
        throw std::runtime_error("Cannot add Sprout inputs to a TransactionBuilder without Sprout params");
    }

    // Consistency check: all anchors must equal the first one
    if (!jsInputs.empty()) {
        if (jsInputs[0].witness.root() != witness.root()) {
            throw JSONRPCError(RPC_WALLET_ERROR, "Anchor does not match previously-added Sprout spends.");
        }
    }

    jsInputs.emplace_back(witness, note, sk);
}

void TransactionBuilder::AddSproutOutput(
    libzcash::SproutPaymentAddress to,
    CAmount value,
    std::array<unsigned char, ZC_MEMO_SIZE> memo)
{
    if (sproutParams == nullptr) {
        throw std::runtime_error("Cannot add Sprout outputs to a TransactionBuilder without Sprout params");
    }

    libzcash::JSOutput jsOutput(to, value);
    jsOutput.memo = memo;
    jsOutputs.push_back(jsOutput);
}

void TransactionBuilder::AddTransparentInput(COutPoint utxo, CScript scriptPubKey, CAmount value)
>>>>>>> e3983afc
{
    if (keystore == nullptr) {
        if (!scriptPubKey.IsPayToCryptoCondition())
        {
            throw std::runtime_error("Cannot add transparent inputs to a TransactionBuilder without a keystore, except with crypto conditions");
        }
    }

    mtx.vin.emplace_back(utxo);
    mtx.vin[mtx.vin.size() - 1].nSequence = _nSequence;
    tIns.emplace_back(scriptPubKey, value);
}

void TransactionBuilder::AddTransparentOutput(CTxDestination& to, CAmount value)
{
    if (!IsValidDestination(to)) {
        throw JSONRPCError(RPC_INVALID_ADDRESS_OR_KEY, "Invalid output address, not a valid taddr.");
    }

    CScript scriptPubKey = GetScriptForDestination(to);
    CTxOut out(value, scriptPubKey);
    mtx.vout.push_back(out);
}

bool TransactionBuilder::AddTransparentOutput(const CScript &scriptPubKey, CAmount value)
{
    CTxOut out(value, scriptPubKey);
    mtx.vout.push_back(out);
    return true;
}

bool TransactionBuilder::AddOpRetLast()
{
    CScript s;
    if (opReturn)
    {
        s = opReturn.value();
        CTxOut out(0, s);
        mtx.vout.push_back(out);
    }
    return true;
}

void TransactionBuilder::AddOpRet(CScript &s)
{
    opReturn.emplace(CScript(s));
}

void TransactionBuilder::SetFee(CAmount fee)
{
    this->fee = fee;
}

void TransactionBuilder::SendChangeTo(libzcash::SaplingPaymentAddress changeAddr, uint256 ovk)
{
    saplingChangeAddr = std::make_pair(ovk, changeAddr);
    sproutChangeAddr = boost::none;
    tChangeAddr = boost::none;
}

void TransactionBuilder::SendChangeTo(libzcash::SproutPaymentAddress changeAddr)
{
    sproutChangeAddr = changeAddr;
    saplingChangeAddr = boost::none;
    tChangeAddr = boost::none;
}

void TransactionBuilder::SendChangeTo(CTxDestination& changeAddr)
{
    if (!IsValidDestination(changeAddr)) {
        throw JSONRPCError(RPC_INVALID_ADDRESS_OR_KEY, "Invalid change address, not a valid taddr.");
    }

    tChangeAddr = changeAddr;
    saplingChangeAddr = boost::none;
    sproutChangeAddr = boost::none;
}

TransactionBuilderResult TransactionBuilder::Build()
{
    //
    // Consistency checks
    //

    // Valid change
    CAmount change = mtx.valueBalance - fee;
    for (auto jsInput : jsInputs) {
        change += jsInput.note.value();
    }
    for (auto jsOutput : jsOutputs) {
        change -= jsOutput.value;
    }
    for (auto tIn : tIns) {
        change += tIn.value;
    }
    for (auto tOut : mtx.vout) {
        change -= tOut.nValue;
    }
    if (change < 0) {
        return TransactionBuilderResult("Change cannot be negative");
    }

    //
    // Change output
    //

    if (change > 0) {
        // Send change to the specified change address. If no change address
        // was set, send change to the first Sapling address given as input
        // if any; otherwise the first Sprout address given as input.
        // (A t-address can only be used as the change address if explicitly set.)
        if (saplingChangeAddr) {
            AddSaplingOutput(saplingChangeAddr->first, saplingChangeAddr->second, change);
        } else if (sproutChangeAddr) {
            AddSproutOutput(sproutChangeAddr.get(), change);
        } else if (tChangeAddr) {
            // tChangeAddr has already been validated.
            AddTransparentOutput(tChangeAddr.value(), change);
        } else if (!spends.empty()) {
            auto fvk = spends[0].expsk.full_viewing_key();
            auto note = spends[0].note;
            libzcash::SaplingPaymentAddress changeAddr(note.d, note.pk_d);
            AddSaplingOutput(fvk.ovk, changeAddr, change);
        } else if (!jsInputs.empty()) {
            auto changeAddr = jsInputs[0].key.address();
            AddSproutOutput(changeAddr, change);
        } else {
            return TransactionBuilderResult("Could not determine change address");
        }
    }

    //
    // Sapling spends and outputs
    //

    auto ctx = librustzcash_sapling_proving_ctx_init();

    // Create Sapling SpendDescriptions
    for (auto spend : spends) {
        auto cm = spend.note.cm();
        auto nf = spend.note.nullifier(
            spend.expsk.full_viewing_key(), spend.witness.position());
        if (!cm || !nf) {
            librustzcash_sapling_proving_ctx_free(ctx);
            return TransactionBuilderResult("Spend is invalid");
        }

        CDataStream ss(SER_NETWORK, PROTOCOL_VERSION);
        ss << spend.witness.path();
        std::vector<unsigned char> witness(ss.begin(), ss.end());

        SpendDescription sdesc;
        if (!librustzcash_sapling_spend_proof(
                ctx,
                spend.expsk.full_viewing_key().ak.begin(),
                spend.expsk.nsk.begin(),
                spend.note.d.data(),
                spend.note.r.begin(),
                spend.alpha.begin(),
                spend.note.value(),
                spend.anchor.begin(),
                witness.data(),
                sdesc.cv.begin(),
                sdesc.rk.begin(),
                sdesc.zkproof.data())) {
            librustzcash_sapling_proving_ctx_free(ctx);
            return TransactionBuilderResult("Spend proof failed");
        }

        sdesc.anchor = spend.anchor;
        sdesc.nullifier = *nf;
        mtx.vShieldedSpend.push_back(sdesc);
    }

    // Create Sapling OutputDescriptions
    for (auto output : outputs) {
        auto cm = output.note.cm();
        if (!cm) {
            librustzcash_sapling_proving_ctx_free(ctx);
            return TransactionBuilderResult("Output is invalid");
        }

        libzcash::SaplingNotePlaintext notePlaintext(output.note, output.memo);

        auto res = notePlaintext.encrypt(output.note.pk_d);
        if (!res) {
            librustzcash_sapling_proving_ctx_free(ctx);
            return TransactionBuilderResult("Failed to encrypt note");
        }
        auto enc = res.get();
        auto encryptor = enc.second;

        OutputDescription odesc;
        if (!librustzcash_sapling_output_proof(
                ctx,
                encryptor.get_esk().begin(),
                output.note.d.data(),
                output.note.pk_d.begin(),
                output.note.r.begin(),
                output.note.value(),
                odesc.cv.begin(),
                odesc.zkproof.begin())) {
            librustzcash_sapling_proving_ctx_free(ctx);
            return TransactionBuilderResult("Output proof failed");
        }

        odesc.cm = *cm;
        odesc.ephemeralKey = encryptor.get_epk();
        odesc.encCiphertext = enc.first;

        libzcash::SaplingOutgoingPlaintext outPlaintext(output.note.pk_d, encryptor.get_esk());
        odesc.outCiphertext = outPlaintext.encrypt(
            output.ovk,
            odesc.cv,
            odesc.cm,
            encryptor);
        mtx.vShieldedOutput.push_back(odesc);
    }

    // add op_return if there is one to add
    AddOpRetLast();

    //
    // Sprout JoinSplits
    //

    unsigned char joinSplitPrivKey[crypto_sign_SECRETKEYBYTES];
    crypto_sign_keypair(mtx.joinSplitPubKey.begin(), joinSplitPrivKey);

    // Create Sprout JSDescriptions
    if (!jsInputs.empty() || !jsOutputs.empty()) {
        try {
            CreateJSDescriptions();
        } catch (JSDescException e) {
            librustzcash_sapling_proving_ctx_free(ctx);
            return TransactionBuilderResult(e.what());
        } catch (std::runtime_error e) {
            librustzcash_sapling_proving_ctx_free(ctx);
            throw e;
        }
    }

    //
    // Signatures
    //

    auto consensusBranchId = CurrentEpochBranchId(nHeight, consensusParams);

    // Empty output script.
    uint256 dataToBeSigned;
    CScript scriptCode;
    try {
        dataToBeSigned = SignatureHash(scriptCode, mtx, NOT_AN_INPUT, SIGHASH_ALL, 0, consensusBranchId);
    } catch (std::logic_error ex) {
        librustzcash_sapling_proving_ctx_free(ctx);
        return TransactionBuilderResult("Could not construct signature hash: " + std::string(ex.what()));
    }

    // Create Sapling spendAuth and binding signatures
    for (size_t i = 0; i < spends.size(); i++) {
        librustzcash_sapling_spend_sig(
            spends[i].expsk.ask.begin(),
            spends[i].alpha.begin(),
            dataToBeSigned.begin(),
            mtx.vShieldedSpend[i].spendAuthSig.data());
    }
    librustzcash_sapling_binding_sig(
        ctx,
        mtx.valueBalance,
        dataToBeSigned.begin(),
        mtx.bindingSig.data());

    librustzcash_sapling_proving_ctx_free(ctx);

    // Create Sprout joinSplitSig
    if (crypto_sign_detached(
        mtx.joinSplitSig.data(), NULL,
        dataToBeSigned.begin(), 32,
        joinSplitPrivKey) != 0)
    {
        return TransactionBuilderResult("Failed to create Sprout joinSplitSig");
    }

    // Sanity check Sprout joinSplitSig
    if (crypto_sign_verify_detached(
        mtx.joinSplitSig.data(),
        dataToBeSigned.begin(), 32,
        mtx.joinSplitPubKey.begin()) != 0)
    {
        return TransactionBuilderResult("Sprout joinSplitSig sanity check failed");
    }

    // Transparent signatures
    CTransaction txNewConst(mtx);
    for (int nIn = 0; nIn < mtx.vin.size(); nIn++) {
        auto tIn = tIns[nIn];
        SignatureData sigdata;
        bool signSuccess = ProduceSignature(
            TransactionSignatureCreator(
                keystore, &txNewConst, nIn, tIn.value, SIGHASH_ALL),
            tIn.scriptPubKey, sigdata, consensusBranchId);

        if (!signSuccess) {
            return TransactionBuilderResult("Failed to sign transaction");
        } else {
            UpdateTransaction(mtx, nIn, sigdata);
        }
    }

    return TransactionBuilderResult(CTransaction(mtx));
}

void TransactionBuilder::CreateJSDescriptions()
{
    // Copy jsInputs and jsOutputs to more flexible containers
    std::deque<libzcash::JSInput> jsInputsDeque;
    for (auto jsInput : jsInputs) {
        jsInputsDeque.push_back(jsInput);
    }
    std::deque<libzcash::JSOutput> jsOutputsDeque;
    for (auto jsOutput : jsOutputs) {
        jsOutputsDeque.push_back(jsOutput);
    }

    // If we have no Sprout shielded inputs, then we do the simpler more-leaky
    // process where we just create outputs directly. We save the chaining logic,
    // at the expense of leaking the sums of pairs of output values in vpub_old.
    if (jsInputs.empty()) {
        // Create joinsplits, where each output represents a zaddr recipient.
        while (jsOutputsDeque.size() > 0) {
            // Default array entries are dummy inputs and outputs
            std::array<libzcash::JSInput, ZC_NUM_JS_INPUTS> vjsin;
            std::array<libzcash::JSOutput, ZC_NUM_JS_OUTPUTS> vjsout;
            uint64_t vpub_old = 0;

            for (int n = 0; n < ZC_NUM_JS_OUTPUTS && jsOutputsDeque.size() > 0; n++) {
                vjsout[n] = jsOutputsDeque.front();
                jsOutputsDeque.pop_front();

                // Funds are removed from the value pool and enter the private pool
                vpub_old += vjsout[n].value;
            }

            std::array<size_t, ZC_NUM_JS_INPUTS> inputMap;
            std::array<size_t, ZC_NUM_JS_OUTPUTS> outputMap;
            CreateJSDescription(vpub_old, 0, vjsin, vjsout, inputMap, outputMap);
        }
        return;
    }

    // At this point, we are guaranteed to have at least one input note.
    // Use address of first input note as the temporary change address.
    auto changeKey = jsInputsDeque.front().key;
    auto changeAddress = changeKey.address();

    CAmount jsChange = 0;          // this is updated after each joinsplit
    int changeOutputIndex = -1;    // this is updated after each joinsplit if jsChange > 0
    bool vpubOldProcessed = false; // updated when vpub_old for taddr inputs is set in first joinsplit
    bool vpubNewProcessed = false; // updated when vpub_new for miner fee and taddr outputs is set in last joinsplit

    CAmount valueOut = 0;
    for (auto jsInput : jsInputs) {
        valueOut += jsInput.note.value();
    }
    for (auto jsOutput : jsOutputs) {
        valueOut -= jsOutput.value;
    }
    CAmount vpubOldTarget = valueOut < 0 ? -valueOut : 0;
    CAmount vpubNewTarget = valueOut > 0 ? valueOut : 0;

    // Keep track of treestate within this transaction
    boost::unordered_map<uint256, SproutMerkleTree, CCoinsKeyHasher> intermediates;
    std::vector<uint256> previousCommitments;

    while (!vpubNewProcessed) {
        // Default array entries are dummy inputs and outputs
        std::array<libzcash::JSInput, ZC_NUM_JS_INPUTS> vjsin;
        std::array<libzcash::JSOutput, ZC_NUM_JS_OUTPUTS> vjsout;
        uint64_t vpub_old = 0;
        uint64_t vpub_new = 0;

        // Set vpub_old in the first joinsplit
        if (!vpubOldProcessed) {
            vpub_old += vpubOldTarget; // funds flowing from public pool
            vpubOldProcessed = true;
        }

        CAmount jsInputValue = 0;
        uint256 jsAnchor;

        JSDescription prevJoinSplit;

        // Keep track of previous JoinSplit and its commitments
        if (mtx.vJoinSplit.size() > 0) {
            prevJoinSplit = mtx.vJoinSplit.back();
        }

        // If there is no change, the chain has terminated so we can reset the tracked treestate.
        if (jsChange == 0 && mtx.vJoinSplit.size() > 0) {
            intermediates.clear();
            previousCommitments.clear();
        }

        //
        // Consume change as the first input of the JoinSplit.
        //
        if (jsChange > 0) {
            // Update tree state with previous joinsplit
            SproutMerkleTree tree;
            {
                // assert that coinsView is not null
                assert(coinsView);
                // We do not check cs_coinView because we do not set this in testing
                // assert(cs_coinsView);
                LOCK(cs_coinsView);
                auto it = intermediates.find(prevJoinSplit.anchor);
                if (it != intermediates.end()) {
                    tree = it->second;
                } else if (!coinsView->GetSproutAnchorAt(prevJoinSplit.anchor, tree)) {
                    throw JSDescException("Could not find previous JoinSplit anchor");
                }
            }

            assert(changeOutputIndex != -1);
            assert(changeOutputIndex < prevJoinSplit.commitments.size());
            boost::optional<SproutWitness> changeWitness;
            int n = 0;
            for (const uint256& commitment : prevJoinSplit.commitments) {
                tree.append(commitment);
                previousCommitments.push_back(commitment);
                if (!changeWitness && changeOutputIndex == n++) {
                    changeWitness = tree.witness();
                } else if (changeWitness) {
                    changeWitness.get().append(commitment);
                }
            }
            assert(changeWitness.has_value());
            jsAnchor = tree.root();
            intermediates.insert(std::make_pair(tree.root(), tree)); // chained js are interstitial (found in between block boundaries)

            // Decrypt the change note's ciphertext to retrieve some data we need
            ZCNoteDecryption decryptor(changeKey.receiving_key());
            auto hSig = prevJoinSplit.h_sig(*sproutParams, mtx.joinSplitPubKey);
            try {
                auto plaintext = libzcash::SproutNotePlaintext::decrypt(
                    decryptor,
                    prevJoinSplit.ciphertexts[changeOutputIndex],
                    prevJoinSplit.ephemeralKey,
                    hSig,
                    (unsigned char)changeOutputIndex);

                auto note = plaintext.note(changeAddress);
                vjsin[0] = libzcash::JSInput(changeWitness.get(), note, changeKey);

                jsInputValue += plaintext.value();

                LogPrint("zrpcunsafe", "spending change (amount=%s)\n", FormatMoney(plaintext.value()));

            } catch (const std::exception& e) {
                throw JSDescException("Error decrypting output note of previous JoinSplit");
            }
        }

        //
        // Consume spendable non-change notes
        //
        for (int n = (jsChange > 0) ? 1 : 0; n < ZC_NUM_JS_INPUTS && jsInputsDeque.size() > 0; n++) {
            auto jsInput = jsInputsDeque.front();
            jsInputsDeque.pop_front();

            // Add history of previous commitments to witness
            if (jsChange > 0) {
                for (const uint256& commitment : previousCommitments) {
                    jsInput.witness.append(commitment);
                }
                if (jsAnchor != jsInput.witness.root()) {
                    throw JSDescException("Witness for spendable note does not have same anchor as change input");
                }
            }

            // The jsAnchor is null if this JoinSplit is at the start of a new chain
            if (jsAnchor.IsNull()) {
                jsAnchor = jsInput.witness.root();
            }

            jsInputValue += jsInput.note.value();
            vjsin[n] = jsInput;
        }

        // Find recipient to transfer funds to
        libzcash::JSOutput recipient;
        if (jsOutputsDeque.size() > 0) {
            recipient = jsOutputsDeque.front();
            jsOutputsDeque.pop_front();
        }
        // `recipient` is now either a valid recipient, or a dummy output with value = 0

        // Reset change
        jsChange = 0;
        CAmount outAmount = recipient.value;

        // Set vpub_new in the last joinsplit (when there are no more notes to spend or zaddr outputs to satisfy)
        if (jsOutputsDeque.empty() && jsInputsDeque.empty()) {
            assert(!vpubNewProcessed);
            if (jsInputValue < vpubNewTarget) {
                throw JSDescException(strprintf("Insufficient funds for vpub_new %s", FormatMoney(vpubNewTarget)));
            }
            outAmount += vpubNewTarget;
            vpub_new += vpubNewTarget; // funds flowing back to public pool
            vpubNewProcessed = true;
            jsChange = jsInputValue - outAmount;
            assert(jsChange >= 0);
        } else {
            // This is not the last joinsplit, so compute change and any amount still due to the recipient
            if (jsInputValue > outAmount) {
                jsChange = jsInputValue - outAmount;
            } else if (outAmount > jsInputValue) {
                // Any amount due is owed to the recipient.  Let the miners fee get paid first.
                CAmount due = outAmount - jsInputValue;
                libzcash::JSOutput recipientDue(recipient.addr, due);
                recipientDue.memo = recipient.memo;
                jsOutputsDeque.push_front(recipientDue);

                // reduce the amount being sent right now to the value of all inputs
                recipient.value = jsInputValue;
            }
        }

        // create output for recipient
        assert(ZC_NUM_JS_OUTPUTS == 2); // If this changes, the logic here will need to be adjusted
        vjsout[0] = recipient;

        // create output for any change
        if (jsChange > 0) {
            vjsout[1] = libzcash::JSOutput(changeAddress, jsChange);

            LogPrint("zrpcunsafe", "generating note for change (amount=%s)\n", FormatMoney(jsChange));
        }

        std::array<size_t, ZC_NUM_JS_INPUTS> inputMap;
        std::array<size_t, ZC_NUM_JS_OUTPUTS> outputMap;
        CreateJSDescription(vpub_old, vpub_new, vjsin, vjsout, inputMap, outputMap);

        if (jsChange > 0) {
            changeOutputIndex = -1;
            for (size_t i = 0; i < outputMap.size(); i++) {
                if (outputMap[i] == 1) {
                    changeOutputIndex = i;
                }
            }
            assert(changeOutputIndex != -1);
        }
    }
}

void TransactionBuilder::CreateJSDescription(
    uint64_t vpub_old,
    uint64_t vpub_new,
    std::array<libzcash::JSInput, ZC_NUM_JS_INPUTS> vjsin,
    std::array<libzcash::JSOutput, ZC_NUM_JS_OUTPUTS> vjsout,
    std::array<size_t, ZC_NUM_JS_INPUTS>& inputMap,
    std::array<size_t, ZC_NUM_JS_OUTPUTS>& outputMap)
{
    LogPrint("zrpcunsafe", "CreateJSDescription: creating joinsplit at index %d (vpub_old=%s, vpub_new=%s, in[0]=%s, in[1]=%s, out[0]=%s, out[1]=%s)\n",
        mtx.vJoinSplit.size(),
        FormatMoney(vpub_old), FormatMoney(vpub_new),
        FormatMoney(vjsin[0].note.value()), FormatMoney(vjsin[1].note.value()),
        FormatMoney(vjsout[0].value), FormatMoney(vjsout[1].value));

    uint256 esk; // payment disclosure - secret

    // Generate the proof, this can take over a minute.
    JSDescription jsdesc = JSDescription::Randomized(
            mtx.fOverwintered && (mtx.nVersion >= SAPLING_TX_VERSION),
            *sproutParams,
            mtx.joinSplitPubKey,
            vjsin[0].witness.root(),
            vjsin,
            vjsout,
            inputMap,
            outputMap,
            vpub_old,
            vpub_new,
            true, //!this->testmode,
            &esk); // parameter expects pointer to esk, so pass in address

    {
        auto verifier = libzcash::ProofVerifier::Strict();
        if (!jsdesc.Verify(*sproutParams, verifier, mtx.joinSplitPubKey)) {
            throw std::runtime_error("error verifying joinsplit");
        }
    }

    mtx.vJoinSplit.push_back(jsdesc);

    // TODO: Sprout payment disclosure
}<|MERGE_RESOLUTION|>--- conflicted
+++ resolved
@@ -120,9 +120,6 @@
     mtx.valueBalance -= value;
 }
 
-<<<<<<< HEAD
-void TransactionBuilder::AddTransparentInput(COutPoint utxo, CScript scriptPubKey, CAmount value, uint32_t _nSequence)
-=======
 void TransactionBuilder::AddSproutInput(
     libzcash::SproutSpendingKey sk,
     libzcash::SproutNote note,
@@ -156,8 +153,7 @@
     jsOutputs.push_back(jsOutput);
 }
 
-void TransactionBuilder::AddTransparentInput(COutPoint utxo, CScript scriptPubKey, CAmount value)
->>>>>>> e3983afc
+void TransactionBuilder::AddTransparentInput(COutPoint utxo, CScript scriptPubKey, CAmount value, uint32_t _nSequence)
 {
     if (keystore == nullptr) {
         if (!scriptPubKey.IsPayToCryptoCondition())
