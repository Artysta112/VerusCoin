--- conflicted
+++ resolved
@@ -1787,11 +1787,6 @@
     {
         if ( height == 1 )
         {
-<<<<<<< HEAD
-            script = (uint8_t *)&pblock->vtx[0].vout[0].scriptPubKey[0];
-            if ( script[0] != 33 || script[34] != OP_CHECKSIG || memcmp(script+1,ASSETCHAINS_OVERRIDE_PUBKEY33,33) != 0 )
-                return(-1);
-=======
             if ( ASSETCHAINS_SCRIPTPUB.size() > 1 )
             {
                 int32_t scriptlen; uint8_t scripthex[10000];
@@ -1804,11 +1799,10 @@
             }
             else
             {
-                script = (uint8_t *)pblock->vtx[0].vout[0].scriptPubKey.data();
+                script = (uint8_t *)&pblock->vtx[0].vout[0].scriptPubKey[0];
                 if ( script[0] != 33 || script[34] != OP_CHECKSIG || memcmp(script+1,ASSETCHAINS_OVERRIDE_PUBKEY33,33) != 0 )
                     return(-1);
             }
->>>>>>> c1cf0231
         }
         else
         {
