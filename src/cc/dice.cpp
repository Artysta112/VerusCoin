/******************************************************************************
 * Copyright © 2014-2018 The SuperNET Developers.                             *
 *                                                                            *
 * See the AUTHORS, DEVELOPER-AGREEMENT and LICENSE files at                  *
 * the top-level directory of this distribution for the individual copyright  *
 * holder information and the developer policies on copyright and licensing.  *
 *                                                                            *
 * Unless otherwise agreed in a custom licensing agreement, no part of the    *
 * SuperNET software, including this file may be copied, modified, propagated *
 * or distributed except according to the terms contained in the LICENSE file *
 *                                                                            *
 * Removal or modification of this copyright notice is prohibited.            *
 *                                                                            *
 ******************************************************************************/

#include "CCdice.h"

// timeout

/*
 in order to implement a dice game, we need a source of entropy, reasonably fast completion time and a way to manage the utxos.

 1. CC vout locks "house" funds with hash(entropy)
 2. bettor submits bet, with entropy, odds, houseid and sends combined amount into another CC vout.
 3. house account sends funds to winner/loser with proof of entropy
 4. if timeout, bettor gets refund

 2. and 3. can be done in mempool

 The house commits to an entropy value by including the hash of the entropy value  in the 'E' transaction.

 To bet, one of these 'E' transactions is used as the first input and its hashed entropy is combined with the unhashed entropy attached to the bet 'B' transaction.

 The house node monitors the 'B' transactions and if it sees one of its own, it creates either a winner 'W' or loser 'L' transaction, with proof of hash of entropy.

 In the even the house node doesnt respond before timeoutblocks, then anybody (including bettor) can undo the bet with funds going back to the house and bettor

 In order for people to play dice, someone (anyone) needs to create a funded dice plan and addfunding with enough utxo to allow players to find one.

createfunding:
 vins.*: normal inputs
 vout.0: CC vout for funding
 vout.1: owner vout
 vout.2: dice marker address vout for easy searching
 vout.3: normal change
 vout.n-1: opreturn 'F' sbits minbet maxbet maxodds timeoutblocks

addfunding (entropy):
 vins.*: normal inputs
 vout.0: CC vout for locked entropy funds
 vout.1: tag to owner address for entropy funds
 vout.2: normal change
 vout.n-1: opreturn 'E' sbits fundingtxid hentropy

bet:
 vin.0: entropy txid from house (must validate vin0 of 'E')
 vins.1+: normal inputs
 vout.0: CC vout for locked entropy
 vout.1: CC vout for locked bet
 vout.2: tag for bettor's address (txfee + odds)
 vout.3: change
 vout.n-1: opreturn 'B' sbits fundingtxid entropy

loser:
 vin.0: normal input
 vin.1: betTx CC vout.0 entropy from bet
 vin.2: betTx CC vout.1 bet amount from bet
 vin.3+: funding CC vout.0 from 'F', 'E', 'W', 'L' or 'T'
 vout.0: funding CC to entropy owner
 vout.1: tag to owner address for entropy funds
 vout.2: change to fundingpk
 vout.n-1: opreturn 'L' sbits fundingtxid hentropy proof

winner:
 same as loser, but vout.2 is winnings
 vout.3: change to fundingpk
 vout.n-1: opreturn 'W' sbits fundingtxid hentropy proof

timeout:
 same as winner, just without hentropy or proof

WARNING: there is an attack vector that precludes betting any large amounts, it goes as follows:
 1. do dicebet to get the house entropy revealed
 2. calculate bettor entropy that would win against the house entropy
 3. reorg the chain and make a big bet using the winning entropy calculated in 2.

 In order to mitigate this, the disclosure of the house entropy needs to be delayed beyond a reasonable reorg depth (notarization). It is recommended for production dice game with significant amounts of money to use such a delayed disclosure method.

 Actually a much better solution to this is possible, which allows to retain the realtime response aspect of dice CC, which is critical to its usage.

What is needed is for the dealer node to track the entropy tx that was already broadcast into the mempool with its entropy revealed. Then before processing a dicebet, it is checked against the already revealed list. If it is found, the dicebet is refunded with proof that a different dicebet was already used to reveal the entropy

 change to hashtables
 validate refund

 */

#include "../compat/endian.h"

#define MAX_ENTROPYUSED 8192
#define DICE_MINUTXOS 7777
extern int32_t KOMODO_INSYNC;

pthread_mutex_t DICE_MUTEX,DICEREVEALED_MUTEX;

struct dicefinish_utxo { uint256 txid; int32_t vout; };

struct dicefinish_info
{
    struct dicefinish_info *prev,*next;
    CTransaction betTx;
    uint256 fundingtxid,bettxid,entropyused,txid;
    uint64_t sbits;
    int64_t winamount;
    int32_t iswin,entropyvout,orphaned;
    uint32_t bettxid_ready,revealed;
    std::string rawtx;
    uint8_t funcid;
} *DICEFINISH_LIST;

struct dicehash_entry
{
    UT_hash_handle hh;
    uint256 bettxid;
} *DICEHASH_TABLE;

struct dice_entropy
{
    UT_hash_handle hh;
    uint256 entropyused,bettxid;
    CTransaction betTx;
    int32_t entropyvout;
} *DICE_ENTROPY;

struct dicehash_entry *_dicehash_find(uint256 bettxid)
{
    struct dicehash_entry *ptr;
    HASH_FIND(hh,DICEHASH_TABLE,&bettxid,sizeof(bettxid),ptr);
    return(ptr);
}

int32_t _dicehash_clear(uint256 bettxid)
{
    struct dicehash_entry *ptr;
    HASH_FIND(hh,DICEHASH_TABLE,&bettxid,sizeof(bettxid),ptr);
    if ( ptr != 0 )
    {
        fprintf(stderr,"delete %s\n",bettxid.GetHex().c_str());
        HASH_DELETE(hh,DICEHASH_TABLE,ptr);
        return(0);
    } else fprintf(stderr,"hashdelete couldnt find %s\n",bettxid.GetHex().c_str());
    return(-1);
}

struct dicehash_entry *_dicehash_add(uint256 bettxid)
{
    struct dicehash_entry *ptr;
    ptr = (struct dicehash_entry *)calloc(1,sizeof(*ptr));
    ptr->bettxid = bettxid;
    HASH_ADD(hh,DICEHASH_TABLE,bettxid,sizeof(bettxid),ptr);
    return(ptr);
}

int32_t _dicerevealed_find(uint256 &oldbettxid,CTransaction &oldbetTx,int32_t &oldentropyvout,uint256 entropyused,uint256 bettxid,int32_t entropyvout)
{
    struct dice_entropy *ptr;
    HASH_FIND(hh,DICE_ENTROPY,&entropyused,sizeof(entropyused),ptr);
    if ( ptr != 0 )
    {
        if ( entropyvout == ptr->entropyvout )
        {
            if ( bettxid == ptr->bettxid )
            {
                //fprintf(stderr,"identical %s E.%s v.%d\n",bettxid.GetHex().c_str(),entropyused.GetHex().c_str(),entropyvout);
                return(entropyvout+1);
            }
            else
            {
                fprintf(stderr,"found identical entropy used.%s %s vs %s v.%d vs %d\n",entropyused.GetHex().c_str(),bettxid.GetHex().c_str(),ptr->bettxid.GetHex().c_str(),entropyvout,ptr->entropyvout);
                oldbettxid = ptr->bettxid;
                oldbetTx = ptr->betTx;
                oldentropyvout = ptr->entropyvout;
                return(-1);
            }
        } else fprintf(stderr,"shared entropy.%s vouts %d vs %d\n",entropyused.GetHex().c_str(),entropyvout,ptr->entropyvout);
    }
    return(0);
}

struct dice_entropy *_dicerevealed_add(uint256 entropyused,uint256 bettxid,CTransaction betTx,int32_t entropyvout)
{
    struct dice_entropy *ptr;
    ptr = (struct dice_entropy *)calloc(1,sizeof(*ptr));
    ptr->entropyused = entropyused;
    ptr->bettxid = bettxid;
    ptr->betTx = betTx;
    ptr->entropyvout = entropyvout;
    HASH_ADD(hh,DICE_ENTROPY,entropyused,sizeof(entropyused),ptr);
    return(ptr);
}

int32_t DiceEntropyUsed(CTransaction &oldbetTx,uint256 &oldbettxid,int32_t &oldentropyvout,uint256 entropyused,uint256 bettxid,CTransaction betTx,int32_t entropyvout)
{
    int32_t retval;
    oldbettxid = zeroid;
    if ( entropyused == zeroid || bettxid == zeroid )
    {
        fprintf(stderr,"null entropyused or bettxid\n");
        return(1);
    }
    pthread_mutex_lock(&DICEREVEALED_MUTEX);
    retval = _dicerevealed_find(oldbettxid,oldbetTx,oldentropyvout,entropyused,bettxid,entropyvout);
    pthread_mutex_unlock(&DICEREVEALED_MUTEX);
    return(retval);
}

bool mySenddicetransaction(std::string res,uint256 entropyused,int32_t entropyvout,uint256 bettxid,CTransaction betTx,uint8_t funcid,struct dicefinish_info *ptr)
{
    CTransaction tx; int32_t i=0,retval=-1,oldentropyvout; uint256 oldbettxid; CTransaction oldbetTx;
    if ( res.empty() == 0 && res.size() > 64 && is_hexstr((char *)res.c_str(),0) > 64 )
    {
        if ( DecodeHexTx(tx,res) != 0 )
        {
            if ( ptr != 0 )
                ptr->txid = tx.GetHash();
            //fprintf(stderr,"%s\n%s\n",res.c_str(),uint256_str(str,tx.GetHash()));
            if ( funcid == 'R' || (retval= DiceEntropyUsed(oldbetTx,oldbettxid,oldentropyvout,entropyused,bettxid,betTx,entropyvout)) >= 0 )
            {
                //LOCK(cs_main);
                if ( myAddtomempool(tx) != 0 )
                {
                    RelayTransaction(tx);
                    if ( retval == 0 )
                    {
                        if ( ptr != 0 )
                            ptr->revealed = (uint32_t)time(NULL);
                        pthread_mutex_lock(&DICEREVEALED_MUTEX);
                        _dicerevealed_add(entropyused,bettxid,betTx,entropyvout);
                        pthread_mutex_unlock(&DICEREVEALED_MUTEX);
                        fprintf(stderr,"added.%c to mempool.[%d] and broadcast entropyused.%s bettxid.%s -> %s\n",funcid,i,entropyused.GetHex().c_str(),bettxid.GetHex().c_str(),tx.GetHash().GetHex().c_str());
                    } else fprintf(stderr,"rebroadcast.%c to mempool.[%d] and broadcast entropyused.%s bettxid.%s -> %s\n",funcid,i,entropyused.GetHex().c_str(),bettxid.GetHex().c_str(),tx.GetHash().GetHex().c_str());
                    return(true);
                }
                else
                {
                    RelayTransaction(tx);
                    fprintf(stderr,"rebroadcast.%c and clear [%d] and broadcast entropyused.%s bettxid.%s -> %s\n",funcid,i,entropyused.GetHex().c_str(),bettxid.GetHex().c_str(),tx.GetHash().GetHex().c_str());
                    if ( ptr->rawtx.empty() == 0 )
                        ptr->rawtx.clear();
                    ptr->txid = zeroid;
                    //fprintf(stderr,"error adding funcid.%c E.%s bet.%s -> %s to mempool, probably Disable replacement feature size.%d\n",funcid,entropyused.GetHex().c_str(),bettxid.GetHex().c_str(),tx.GetHash().GetHex().c_str(),(int32_t)ptr->rawtx.size());
                }
            } else fprintf(stderr,"error duplicate entropyused different bettxid\n");
        } else fprintf(stderr,"error decoding hex\n");
    }
    return(false);
}

int32_t dicefinish_utxosget(int32_t &total,struct dicefinish_utxo *utxos,int32_t max,char *coinaddr)
{
    int32_t n = 0; int64_t threshold = 2 * 10000;
    total = 0;
    std::vector<std::pair<CAddressUnspentKey, CAddressUnspentValue> > unspentOutputs;
    SetCCunspents(unspentOutputs,coinaddr);
    {
        LOCK(mempool.cs);
        for (std::vector<std::pair<CAddressUnspentKey, CAddressUnspentValue> >::const_iterator it=unspentOutputs.begin(); it!=unspentOutputs.end(); it++)
        {
            if ( myIsutxo_spentinmempool(it->first.txhash,(int32_t)it->first.index) == 0 )
            {
                if ( it->second.satoshis < threshold || it->second.satoshis > 10*threshold )
                    continue;
                total++;
                if ( n < max )
                {
                    if ( utxos != 0 )
                    {
                        utxos[n].txid = it->first.txhash;
                        utxos[n].vout = (int32_t)it->first.index;
                    }
                    n++;
                }
            }
        }
    }
    total -= n;
    return(n);
}

int32_t dice_betspent(char *debugstr,uint256 bettxid)
{
    CSpentIndexValue value,value2;
    CSpentIndexKey key(bettxid,0);
    CSpentIndexKey key2(bettxid,1);
    if ( GetSpentIndex(key,value) != 0 || GetSpentIndex(key2,value2) != 0 )
    {
        //fprintf(stderr,"%s txid.%s already spent\n",debugstr,bettxid.GetHex().c_str());
        return(1);
    }
    {
        //LOCK(mempool.cs);
        if ( myIsutxo_spentinmempool(bettxid,0) != 0 || myIsutxo_spentinmempool(bettxid,1) != 0 )
        {
            fprintf(stderr,"%s bettxid.%s already spent in mempool\n",debugstr,bettxid.GetHex().c_str());
            return(-1);
        }
    }
    return(0);
}

void dicefinish_delete(struct dicefinish_info *ptr)
{
    pthread_mutex_lock(&DICE_MUTEX);
    _dicehash_clear(ptr->bettxid);
    pthread_mutex_unlock(&DICE_MUTEX);
    DL_DELETE(DICEFINISH_LIST,ptr);
    free(ptr);
}

void *dicefinish(void *_ptr)
{
    std::vector<uint8_t> mypk; struct CCcontract_info *cp,C; char name[32],coinaddr[64],CCaddr[64]; std::string res; int32_t newht,newblock,entropyvout,numblocks,lastheight=0,vin0_needed,i,n,m,num,iter,result; struct dicefinish_info *ptr,*tmp; uint32_t now; struct dicefinish_utxo *utxos; uint256 hashBlock,entropyused; CTransaction betTx,finishTx;
    mypk = Mypubkey();
    pubkey2addr(coinaddr,mypk.data());
    cp = CCinit(&C,EVAL_DICE);
    GetCCaddress(cp,CCaddr,GetUnspendable(cp,0));
    fprintf(stderr,"start dicefinish thread %s CCaddr.%s\n",coinaddr,CCaddr);
    if ( (newht= KOMODO_INSYNC) == 0 )
        sleep(7);
    sleep(3);
    while ( 1 )
    {
        if ( newht != 0 && lastheight != newht )
        {
            lastheight = newht;
            newblock = 1;
            fprintf(stderr,"dicefinish process lastheight.%d <- newht.%d\n",lastheight,newht);
        } else newblock = 0;
        now = (uint32_t)time(NULL);
        for (iter=-1; iter<=1; iter+=2)
        {
            vin0_needed = 0;
            DL_FOREACH_SAFE(DICEFINISH_LIST,ptr,tmp)
            {
                if ( ptr->iswin != iter )
                    continue;
                if ( ptr->revealed != 0 && now > ptr->revealed+3600 )
                {
                    fprintf(stderr,"purge %s\n",ptr->bettxid.GetHex().c_str());
                    dicefinish_delete(ptr);
                    continue;
                }
                if ( ptr->bettxid_ready == 0 )
                {
                    if ( myGetTransaction(ptr->bettxid,betTx,hashBlock) != 0 && hashBlock != zeroid )
                        ptr->bettxid_ready = (uint32_t)time(NULL);
                    else if ( mytxid_inmempool(ptr->bettxid) != 0 )
                        ptr->bettxid_ready = (uint32_t)time(NULL);
                }
                else if ( newblock != 0 && (myGetTransaction(ptr->bettxid,betTx,hashBlock) == 0 || now > ptr->bettxid_ready+600) )
                {
                    fprintf(stderr,"ORPHANED bettxid.%s\n",ptr->bettxid.GetHex().c_str());
                    dicefinish_delete(ptr);
                    continue;
                }
                else if ( newblock != 0 && ptr->txid != zeroid )
                {
                    if ( myGetTransaction(ptr->txid,finishTx,hashBlock) == 0 )
                    {
                        ptr->orphaned++;
                        fprintf(stderr,"ORPHANED.%d finish txid.%s\n",ptr->orphaned,ptr->txid.GetHex().c_str());
                        if ( ptr->orphaned < 4 )
                            continue;
                        if ( ptr->rawtx.empty() == 0 )
                            ptr->rawtx.clear();
                        ptr->txid = zeroid;
                        unstringbits(name,ptr->sbits);
                        result = 0;
                        ptr->orphaned = 0;
                        res = DiceBetFinish(ptr->funcid,entropyused,entropyvout,&result,0,name,ptr->fundingtxid,ptr->bettxid,ptr->iswin,zeroid,-2);
                        if ( ptr->entropyused == zeroid )
                        {
                            ptr->entropyused = entropyused;
                            ptr->entropyvout = entropyvout;
                        }
                        if ( entropyused != ptr->entropyused || entropyvout != ptr->entropyvout )
                        {
                            fprintf(stderr,"WARNING entropy %s != %s || %d != %d\n",entropyused.GetHex().c_str(),ptr->entropyused.GetHex().c_str(),entropyvout,ptr->entropyvout);
                        }
                        if ( result > 0 )
                        {
                            ptr->rawtx = res;
                            fprintf(stderr,"send refund!\n");
                            mySenddicetransaction(ptr->rawtx,ptr->entropyused,ptr->entropyvout,ptr->bettxid,ptr->betTx,ptr->funcid,ptr);
                        }
                        continue;
                    }
                }
                if ( ptr->bettxid_ready != 0 )
                {
                    if ( newblock != 0 && ptr->txid != zeroid )
                    {
                        CCduration(numblocks,ptr->txid);
                        //fprintf(stderr,"duration finish txid.%s\n",ptr->txid.GetHex().c_str());
                        if ( numblocks == 0 )
                            mySenddicetransaction(ptr->rawtx,ptr->entropyused,ptr->entropyvout,ptr->bettxid,ptr->betTx,ptr->funcid,ptr);
                        else continue;
                    }
                    if ( ptr->txid == zeroid )
                        vin0_needed++;
                }
            }
            if ( vin0_needed > 0 )
            {
                num = 0;
                //fprintf(stderr,"iter.%d vin0_needed.%d\n",iter,vin0_needed);
                utxos = (struct dicefinish_utxo *)calloc(vin0_needed,sizeof(*utxos));
                if ( (n= dicefinish_utxosget(num,utxos,vin0_needed,coinaddr)) > 0 )
                {
                    //fprintf(stderr,"iter.%d vin0_needed.%d got %d\n",iter,vin0_needed,n);
                    m = 0;
                    DL_FOREACH_SAFE(DICEFINISH_LIST,ptr,tmp)
                    {
                        if ( ptr->iswin != iter )
                            continue;
                        if ( ptr->revealed != 0 && time(NULL) > ptr->revealed+3600 )
                        {
                            fprintf(stderr,"purge2 %s\n",ptr->bettxid.GetHex().c_str());
                            dicefinish_delete(ptr);
                            continue;
                        }
                        if ( ptr->txid != zeroid )
                        {
                            CCduration(numblocks,ptr->txid);
                            //fprintf(stderr,"numblocks %s %d\n",ptr->txid.GetHex().c_str(),numblocks);
                            if ( numblocks > 0 )
                                continue;
                        }
                        if ( ptr->bettxid_ready != 0 && ptr->rawtx.size() == 0 && dice_betspent((char *)"dicefinish",ptr->bettxid) <= 0 && ptr->txid == zeroid )
                        {
                            unstringbits(name,ptr->sbits);
                            result = 0;
                            res = DiceBetFinish(ptr->funcid,entropyused,entropyvout,&result,0,name,ptr->fundingtxid,ptr->bettxid,ptr->iswin,utxos[m].txid,utxos[m].vout);
                            if ( ptr->entropyused == zeroid )
                            {
                                ptr->entropyused = entropyused;
                                ptr->entropyvout = entropyvout;
                            }
                            if ( entropyused != ptr->entropyused || entropyvout != ptr->entropyvout )
                            {
                                fprintf(stderr,"WARNING entropy %s != %s || %d != %d\n",entropyused.GetHex().c_str(),ptr->entropyused.GetHex().c_str(),entropyvout,ptr->entropyvout);
                            }
                            if ( result > 0 )
                            {
                                ptr->rawtx = res;
                                mySenddicetransaction(ptr->rawtx,ptr->entropyused,ptr->entropyvout,ptr->bettxid,ptr->betTx,ptr->funcid,ptr);
                            }
                            else if ( result != -2 )
                            {
                                fprintf(stderr,"error doing the dicefinish %d of %d process %s %s using %s/v%d need %.8f\n",m,n,iter<0?"loss":"win",ptr->bettxid.GetHex().c_str(),utxos[m].txid.GetHex().c_str(),utxos[m].vout,(double)(iter<0 ? 0 : ptr->winamount)/COIN);
                                if ( ptr->rawtx.empty() == 0 )
                                    ptr->rawtx.clear();
                                ptr->txid = zeroid;
                            }
                            if ( ++m >= n )
                                break;
                        }
                        else
                        {
                            //fprintf(stderr,"error ready.%d dicefinish %d of %d process %s %s using need %.8f finish.%s size.%d betspent.%d\n",ptr->bettxid_ready,m,n,iter<0?"loss":"win",ptr->bettxid.GetHex().c_str(),(double)(iter<0 ? 0 : ptr->winamount)/COIN,ptr->txid.GetHex().c_str(),(int32_t)ptr->rawtx.size(),dice_betspent((char *)"dicefinish",ptr->bettxid));
                        }
                    }
                }
                else if ( newblock != 0 )
                    dicefinish_utxosget(num,0,0,coinaddr);
                free(utxos);
                if ( newblock != 0 && num < DICE_MINUTXOS )
                {
                    char *cmd = (char *)malloc(100 * 128);
                    sprintf(cmd,"./komodo-cli -ac_name=%s sendmany \"\"  \"{\\\"%s\\\":0.0002,\\\"%s\\\":0.0002,\\\"%s\\\":0.0002,\\\"%s\\\":0.0002,\\\"%s\\\":0.0002,\\\"%s\\\":0.0002,\\\"%s\\\":0.0002,\\\"%s\\\":0.0002,\\\"%s\\\":0.0002,\\\"%s\\\":0.0002,\\\"%s\\\":0.0002,\\\"%s\\\":0.0002,\\\"%s\\\":0.0002,\\\"%s\\\":0.0002,\\\"%s\\\":0.0002,\\\"%s\\\":0.0002,\\\"%s\\\":0.0002,\\\"%s\\\":0.0002,\\\"%s\\\":0.0002,\\\"%s\\\":0.0002,\\\"%s\\\":0.0002,\\\"%s\\\":0.0002,\\\"%s\\\":0.0002,\\\"%s\\\":0.0002,\\\"%s\\\":0.0002,\\\"%s\\\":0.0002,\\\"%s\\\":0.0002,\\\"%s\\\":0.0002,\\\"%s\\\":0.0002,\\\"%s\\\":0.0002,\\\"%s\\\":0.0002,\\\"%s\\\":0.0002,\\\"%s\\\":0.0002,\\\"%s\\\":0.0002,\\\"%s\\\":0.0002,\\\"%s\\\":0.0002,\\\"%s\\\":0.0002,\\\"%s\\\":0.0002,\\\"%s\\\":0.0002,\\\"%s\\\":0.0002,\\\"%s\\\":0.0002,\\\"%s\\\":0.0002,\\\"%s\\\":0.0002,\\\"%s\\\":0.0002,\\\"%s\\\":0.0002,\\\"%s\\\":0.0002,\\\"%s\\\":0.0002,\\\"%s\\\":0.0002,\\\"%s\\\":0.0002,\\\"%s\\\":0.0002,\\\"%s\\\":0.0002,\\\"%s\\\":0.0002,\\\"%s\\\":0.0002,\\\"%s\\\":0.0002,\\\"%s\\\":0.0002,\\\"%s\\\":0.0002,\\\"%s\\\":0.0002,\\\"%s\\\":0.0002,\\\"%s\\\":0.0002,\\\"%s\\\":0.0002,\\\"%s\\\":0.0002,\\\"%s\\\":0.0002,\\\"%s\\\":0.0002,\\\"%s\\\":0.0002,\\\"%s\\\":0.0002,\\\"%s\\\":0.0002,\\\"%s\\\":0.0002,\\\"%s\\\":0.0002,\\\"%s\\\":0.0002,\\\"%s\\\":0.0002,\\\"%s\\\":0.0002,\\\"%s\\\":0.0002,\\\"%s\\\":0.0002,\\\"%s\\\":0.0002,\\\"%s\\\":0.0002,\\\"%s\\\":0.0002,\\\"%s\\\":0.0002,\\\"%s\\\":0.0002,\\\"%s\\\":0.0002,\\\"%s\\\":0.0002,\\\"%s\\\":0.0002,\\\"%s\\\":0.0002,\\\"%s\\\":0.0002,\\\"%s\\\":0.0002,\\\"%s\\\":0.0002,\\\"%s\\\":0.0002,\\\"%s\\\":0.0002,\\\"%s\\\":0.0002,\\\"%s\\\":0.0002,\\\"%s\\\":0.0002,\\\"%s\\\":0.0002,\\\"%s\\\":0.0002,\\\"%s\\\":0.0002,\\\"%s\\\":0.0002,\\\"%s\\\":0.0002,\\\"%s\\\":0.0002,\\\"%s\\\":0.0002,\\\"%s\\\":0.0002,\\\"%s\\\":0.0002,\\\"%s\\\":0.0002}\"",ASSETCHAINS_SYMBOL,coinaddr,coinaddr,coinaddr,coinaddr,coinaddr,coinaddr,coinaddr,coinaddr,coinaddr,coinaddr,coinaddr,coinaddr,coinaddr,coinaddr,coinaddr,coinaddr,coinaddr,coinaddr,coinaddr,coinaddr,coinaddr,coinaddr,coinaddr,coinaddr,coinaddr,coinaddr,coinaddr,coinaddr,coinaddr,coinaddr,coinaddr,coinaddr,coinaddr,coinaddr,coinaddr,coinaddr,coinaddr,coinaddr,coinaddr,coinaddr,coinaddr,coinaddr,coinaddr,coinaddr,coinaddr,coinaddr,coinaddr,coinaddr,coinaddr,coinaddr,coinaddr,coinaddr,coinaddr,coinaddr,coinaddr,coinaddr,coinaddr,coinaddr,coinaddr,coinaddr,coinaddr,coinaddr,coinaddr,coinaddr,coinaddr,coinaddr,coinaddr,coinaddr,coinaddr,coinaddr,coinaddr,coinaddr,coinaddr,coinaddr,coinaddr,coinaddr,coinaddr,coinaddr,coinaddr,coinaddr,coinaddr,coinaddr,coinaddr,coinaddr,coinaddr,coinaddr,coinaddr,coinaddr,coinaddr,coinaddr,coinaddr,coinaddr,coinaddr,coinaddr,coinaddr,coinaddr,coinaddr,coinaddr,coinaddr,coinaddr);
                    n = sqrt((DICE_MINUTXOS - num) / 100)*2 + 1;
                    fprintf(stderr,"num normal 0.0002 utxos.%d < %d -> n.%d\n",num,DICE_MINUTXOS,n);
                    for (i=0; i<n; i++)
                    {
                        if ( system(cmd) != 0 )
                            fprintf(stderr,"system error issuing.(%s)\n",cmd);
                    }
                    free(cmd);
                    if ( (rand() % 100) == 0 )
                    {
                        fprintf(stderr,"make 0.023 utxos\n");
                        if ( system("cc/dapps/sendmany") != 0 )
                            fprintf(stderr,"system error issuing.(cc/dapps/sendmany)\n");
                    }
                }
            }
        }
        if ( (newht= KOMODO_INSYNC) == 0 || newht == lastheight )
            sleep(3);
        else usleep(500000);
    }
    return(0);
}

void DiceQueue(int32_t iswin,uint64_t sbits,uint256 fundingtxid,uint256 bettxid,CTransaction betTx,int32_t entropyvout)
{
    static int32_t didinit;
    struct dicefinish_info *ptr; int32_t i,duplicate=0; uint64_t txfee = 10000;
    if ( didinit == 0 )
    {
        if ( pthread_create((pthread_t *)malloc(sizeof(pthread_t)),NULL,dicefinish,0) == 0 )
        {
            pthread_mutex_init(&DICE_MUTEX,NULL);
            pthread_mutex_init(&DICEREVEALED_MUTEX,NULL);
            didinit = 1;
        }
        else
        {
            fprintf(stderr,"error launching dicefinish thread\n");
            return;
        }
    }
    //if ( dice_betspent((char *)"DiceQueue",bettxid) != 0 )
    //    return;
    pthread_mutex_lock(&DICE_MUTEX);
    if ( _dicehash_find(bettxid) == 0 )
    {
        _dicehash_add(bettxid);
        ptr = (struct dicefinish_info *)calloc(1,sizeof(*ptr));
        ptr->fundingtxid = fundingtxid;
        ptr->bettxid = bettxid;
        ptr->betTx = betTx;
        ptr->sbits = sbits;
        ptr->iswin = iswin;
        ptr->winamount = betTx.vout[1].nValue * ((betTx.vout[2].nValue - txfee)+1);
        ptr->entropyvout = entropyvout;
        DL_APPEND(DICEFINISH_LIST,ptr);
        fprintf(stderr,"queued %dx iswin.%d %.8f -> %.8f %s\n",(int32_t)(betTx.vout[2].nValue - txfee),iswin,(double)betTx.vout[1].nValue/COIN,(double)ptr->winamount/COIN,bettxid.GetHex().c_str());
    }
    else
    {
        //fprintf(stderr,"DiceQueue status bettxid.%s already in list\n",bettxid.GetHex().c_str());
        //_dicehash_clear(bettxid);
    }
    pthread_mutex_unlock(&DICE_MUTEX);
}

CPubKey DiceFundingPk(CScript scriptPubKey)
{
    CPubKey pk; uint8_t *ptr,*dest; int32_t i;
    if ( scriptPubKey.size() == 35 )
    {
        dest = (uint8_t *)pk.begin();
        for (i=0; i<33; i++)
            dest[i] = scriptPubKey[i+1];
    } else fprintf(stderr,"DiceFundingPk invalid size.%d\n",(int32_t)scriptPubKey.size());
    return(pk);
}

uint256 DiceHashEntropy(uint256 &entropy,uint256 _txidpriv,int32_t vout,int32_t usevout)
{
    int32_t i; uint8_t _entropy[32],_hentropy[32]; bits256 tmp256,txidpub,txidpriv,mypriv,mypub,ssecret,ssecret2; uint256 hentropy;
    memset(&hentropy,0,32);
    endiancpy(txidpriv.bytes,(uint8_t *)&_txidpriv,32);
    if ( usevout != 0 )
    {
        txidpriv.bytes[1] ^= (vout & 0xff);
        txidpriv.bytes[2] ^= ((vout>>8) & 0xff);
    }
    txidpriv.bytes[0] &= 0xf8, txidpriv.bytes[31] &= 0x7f, txidpriv.bytes[31] |= 0x40;
    txidpub = curve25519(txidpriv,curve25519_basepoint9());

    Myprivkey(tmp256.bytes);
    vcalc_sha256(0,mypriv.bytes,tmp256.bytes,32);
    mypriv.bytes[0] &= 0xf8, mypriv.bytes[31] &= 0x7f, mypriv.bytes[31] |= 0x40;
    mypub = curve25519(mypriv,curve25519_basepoint9());

    ssecret = curve25519(mypriv,txidpub);
    ssecret2 = curve25519(txidpriv,mypub);
    if ( memcmp(ssecret.bytes,ssecret2.bytes,32) == 0 )
    {
        vcalc_sha256(0,(uint8_t *)&_entropy,ssecret.bytes,32);
        vcalc_sha256(0,(uint8_t *)&_hentropy,_entropy,32);
        endiancpy((uint8_t *)&entropy,_entropy,32);
        endiancpy((uint8_t *)&hentropy,_hentropy,32);
    }
    else
    {
        for (i=0; i<32; i++)
            fprintf(stderr,"%02x",ssecret.bytes[i]);
        fprintf(stderr," ssecret\n");
        for (i=0; i<32; i++)
            fprintf(stderr,"%02x",ssecret2.bytes[i]);
        fprintf(stderr," ssecret2 dont match\n");
    }
    //char str[65],str2[65];
    //fprintf(stderr,"generated house hentropy.%s <- entropy.%s\n",uint256_str(str,hentropy),uint256_str(str2,entropy));
    return(hentropy);
}

int32_t dice_5nibbles(uint8_t *fivevals)
{
    return(((int32_t)fivevals[0]<<16) + ((int32_t)fivevals[1]<<12) + ((int32_t)fivevals[2]<<8) + ((int32_t)fivevals[3]<<4) + ((int32_t)fivevals[4]));
}

uint64_t DiceCalc(int64_t bet,int64_t vout2,int64_t minbet,int64_t maxbet,int64_t maxodds,int64_t timeoutblocks,uint256 houseentropy,uint256 bettorentropy)
{
    uint8_t buf[64],_house[32],_bettor[32],_hash[32],hash[32],hash16[64]; uint64_t odds,winnings; arith_uint256 house,bettor; char str[65],str2[65]; int32_t i,modval;
    if ( vout2 <= 10000 )
    {
        fprintf(stderr,"unexpected vout2.%llu\n",(long long)vout2);
        return(0);
    }
    else odds = (vout2 - 10000);
    if ( bet < minbet || bet > maxbet )
    {
        CCerror = strprintf("bet size violation %.8f",(double)bet/COIN);
        fprintf(stderr,"%s\n", CCerror.c_str() );
        return(0);
    }
    if ( odds > maxodds )
    {
        CCerror = strprintf("invalid odds %d, must be <= %d",odds, maxodds);
        fprintf(stderr,"%s\n", CCerror.c_str() );
        return(0);
    }

    endiancpy(buf,(uint8_t *)&houseentropy,32);
    endiancpy(&buf[32],(uint8_t *)&bettorentropy,32);
    vcalc_sha256(0,(uint8_t *)&_house,buf,64);
    endiancpy((uint8_t *)&house,_house,32);

    endiancpy(buf,(uint8_t *)&bettorentropy,32);
    endiancpy(&buf[32],(uint8_t *)&houseentropy,32);
    vcalc_sha256(0,(uint8_t *)&_bettor,buf,64);
    endiancpy((uint8_t *)&bettor,_bettor,32);
    winnings = 0;
    //fprintf(stderr,"calc house entropy %s vs bettor %s\n",uint256_str(str,*(uint256 *)&house),uint256_str(str2,*(uint256 *)&bettor));
    if ( odds > 1 )
    {
        if ( 0 )
        { // old way
            bettor = (bettor / arith_uint256(odds));
            if ( bettor >= house )
                winnings = bet * (odds+1);
            return(winnings);
        }
        if ( odds > 9999 ) // shouldnt happen
            return(0);
        endiancpy(buf,(uint8_t *)&house,32);
        endiancpy(&buf[32],(uint8_t *)&bettor,32);
        vcalc_sha256(0,(uint8_t *)&_hash,buf,64);
        endiancpy(hash,_hash,32);
        for (i=0; i<32; i++)
        {
            hash16[i<<1] = ((hash[i] >> 4) & 0x0f);
            hash16[(i<<1) + 1] = (hash[i] & 0x0f);
        }
        modval = 0;
        for (i=0; i<12; i++)
        {
            modval = dice_5nibbles(&hash16[i*5]);
            if ( modval < 1000000 )
            {
                modval %= 10000;
                break;
            }
        }
        //fprintf(stderr,"modval %d vs %d\n",modval,(int32_t)(10000/(odds+1)));
        if ( modval < 10000/(odds+1) )
            winnings = bet * (odds+1);
    }
    else if ( bettor >= house )
        winnings = bet * (odds+1);
    return(winnings);
}

CScript EncodeDiceFundingOpRet(uint8_t funcid,uint64_t sbits,int64_t minbet,int64_t maxbet,int64_t maxodds,int64_t timeoutblocks)
{
    CScript opret; uint8_t evalcode = EVAL_DICE;
    opret << OP_RETURN << E_MARSHAL(ss << evalcode << 'F' << sbits << minbet << maxbet << maxodds << timeoutblocks);
    return(opret);
}

uint8_t DecodeDiceFundingOpRet(const CScript &scriptPubKey,uint64_t &sbits,int64_t &minbet,int64_t &maxbet,int64_t &maxodds,int64_t &timeoutblocks)
{
    std::vector<uint8_t> vopret; uint8_t *script,e,f;
    GetOpReturnData(scriptPubKey, vopret);
    script = (uint8_t *)vopret.data();
    if ( vopret.size() > 2 && E_UNMARSHAL(vopret,ss >> e; ss >> f; ss >> sbits; ss >> minbet; ss >> maxbet; ss >> maxodds; ss >> timeoutblocks) != 0 )
    {
        if ( e == EVAL_DICE && f == 'F' )
            return(f);
    }
    return(0);
}

CScript EncodeDiceOpRet(uint8_t funcid,uint64_t sbits,uint256 fundingtxid,uint256 hash,uint256 proof)
{
    CScript opret; uint8_t evalcode = EVAL_DICE;
    opret << OP_RETURN << E_MARSHAL(ss << evalcode << funcid << sbits << fundingtxid << hash << proof);
    return(opret);
}

uint8_t DecodeDiceOpRet(uint256 txid,const CScript &scriptPubKey,uint64_t &sbits,uint256 &fundingtxid,uint256 &hash,uint256 &proof)
{
    std::vector<uint8_t> vopret; uint8_t *script,e,f,funcid; int64_t minbet,maxbet,maxodds,timeoutblocks;
    //script = (uint8_t *)scriptPubKey.data();
    //fprintf(stderr,"decode %02x %02x %02x\n",script[0],script[1],script[2]);
    GetOpReturnData(scriptPubKey,vopret);
    if ( vopret.size() > 2 )//&& script[0] == 0x6a )
    {
        script = (uint8_t *)vopret.data();
        if ( script[0] == EVAL_DICE )
        {
            if ( script[1] == 'F' )
            {
                if ( E_UNMARSHAL(vopret,ss >> e; ss >> f; ss >> sbits; ss >> minbet; ss >> maxbet; ss >> maxodds; ss >> timeoutblocks) != 0 )
                {
                    memset(&hash,0,32);
                    fundingtxid = txid;
                    return('F');
                } else fprintf(stderr,"unmarshal error for F\n");
            }
            else if ( E_UNMARSHAL(vopret,ss >> e; ss >> f; ss >> sbits; ss >> fundingtxid; ss >> hash; ss >> proof) != 0 )
            {
                if ( e == EVAL_DICE && (f == 'R' || f == 'B' || f == 'W' || f == 'L' || f == 'T' || f == 'E') )
                    return(f);
                else fprintf(stderr,"mismatched e.%02x f.(%c)\n",e,f);
            }
        } else fprintf(stderr,"script[0] %02x != EVAL_DICE\n",script[0]);
    } else fprintf(stderr,"not enough opret.[%d]\n",(int32_t)vopret.size());
    return(0);
}

uint256 DiceGetEntropy(CTransaction tx,uint8_t reffuncid)
{
    uint256 hash,fundingtxid,proof; uint64_t sbits; int32_t numvouts;
    if ( (numvouts= tx.vout.size()) > 0 && DecodeDiceOpRet(tx.GetHash(),tx.vout[numvouts-1].scriptPubKey,sbits,fundingtxid,hash,proof) == reffuncid )
        return(hash);
    else return(zeroid);
}

uint64_t IsDicevout(struct CCcontract_info *cp,const CTransaction& tx,int32_t v,uint64_t refsbits,uint256 reffundingtxid)
{
    char destaddr[64]; uint8_t funcid; int32_t numvouts; uint64_t sbits; uint256 fundingtxid,hash,proof;
    if ( tx.vout[v].scriptPubKey.IsPayToCryptoCondition() != 0 )
    {
        if ( Getscriptaddress(destaddr,tx.vout[v].scriptPubKey) > 0 && strcmp(destaddr,cp->unspendableCCaddr) == 0 && (numvouts= tx.vout.size()) > 0 )
        {
            if ( (funcid= DecodeDiceOpRet(tx.GetHash(),tx.vout[numvouts-1].scriptPubKey,sbits,fundingtxid,hash,proof)) != 0 && sbits == refsbits && ((funcid == 'F' && tx.GetHash() == reffundingtxid) || fundingtxid == reffundingtxid) )
                return(tx.vout[v].nValue);
        }
    }
    return(0);
}

int64_t DiceAmounts(uint64_t &inputs,uint64_t &outputs,struct CCcontract_info *cp,Eval *eval,const CTransaction &tx,uint64_t refsbits,uint256 reffundingtxid)
{
    CTransaction vinTx; uint256 hashBlock; int32_t i,numvins,numvouts; uint64_t assetoshis;
    numvins = tx.vin.size();
    numvouts = tx.vout.size();
    inputs = outputs = 0;
    for (i=0; i<numvins; i++)
    {
        if ( (*cp->ismyvin)(tx.vin[i].scriptSig) != 0 )
        {
            if ( eval->GetTxUnconfirmed(tx.vin[i].prevout.hash,vinTx,hashBlock) == 0 )
                return eval->Invalid("always should find vin, but didnt");
            else
            {
                if ( (assetoshis= IsDicevout(cp,vinTx,(int32_t)tx.vin[i].prevout.n,refsbits,reffundingtxid)) != 0 )
                    inputs += assetoshis;
            }
        }
    }
    for (i=0; i<numvouts; i++)
    {
        //fprintf(stderr,"i.%d of numvouts.%d\n",i,numvouts);
        if ( (assetoshis= IsDicevout(cp,tx,i,refsbits,reffundingtxid)) != 0 )
            outputs += assetoshis;
    }
    return(inputs - outputs);
}

bool DiceIsmine(const CScript scriptPubKey)
{
    char destaddr[64],myaddr[64];
    Getscriptaddress(destaddr,scriptPubKey);
    Getscriptaddress(myaddr,CScript() << Mypubkey() << OP_CHECKSIG);
    return(strcmp(destaddr,myaddr) == 0);
}

int32_t DiceIsWinner(uint256 &entropy,int32_t &entropyvout,uint256 txid,CTransaction tx,CTransaction vinTx,uint256 bettorentropy,uint64_t sbits,int64_t minbet,int64_t maxbet,int64_t maxodds,int64_t timeoutblocks,uint256 fundingtxid)
{
    uint64_t vinsbits,winnings; uint256 vinproof,vinfundingtxid,hentropy,hentropy2; uint8_t funcid;
    //char str[65],str2[65];
    if ( vinTx.vout.size() > 1 && DiceIsmine(vinTx.vout[1].scriptPubKey) != 0 && vinTx.vout[0].scriptPubKey.IsPayToCryptoCondition() != 0 )
    {
        if ( ((funcid= DecodeDiceOpRet(txid,vinTx.vout[vinTx.vout.size()-1].scriptPubKey,vinsbits,vinfundingtxid,hentropy,vinproof)) == 'E' || funcid == 'W' || funcid == 'L') && sbits == vinsbits && fundingtxid == vinfundingtxid )
        {
            hentropy2 = DiceHashEntropy(entropy,vinTx.vin[0].prevout.hash,vinTx.vin[0].prevout.n,0);
            entropyvout = vinTx.vin[0].prevout.n;
            //fprintf(stderr,"bettxid %s -> vin0 %s/v%d -> %s\n",txid.GetHex().c_str(),vinTx.vin[0].prevout.hash.GetHex().c_str(),entropyvout,entropy.GetHex().c_str());
            if ( hentropy != hentropy2 )
            {
                hentropy2 = DiceHashEntropy(entropy,vinTx.vin[0].prevout.hash,vinTx.vin[0].prevout.n,1);
                //fprintf(stderr,"alt bettxid %s -> vin0 %s/v%d -> %s\n",txid.GetHex().c_str(),vinTx.vin[0].prevout.hash.GetHex().c_str(),entropyvout,entropy.GetHex().c_str());
            }
            if ( hentropy == hentropy2 )
            {
                winnings = DiceCalc(tx.vout[1].nValue,tx.vout[2].nValue,minbet,maxbet,maxodds,timeoutblocks,entropy,bettorentropy);
                //char str[65]; fprintf(stderr,"%s winnings %.8f bet %.8f at odds %d:1\n",uint256_str(str,tx.GetHash()),(double)winnings/COIN,(double)tx.vout[1].nValue/COIN,(int32_t)(tx.vout[2].nValue-10000));
                //fprintf(stderr,"I am house entropy %.8f entropy.(%s) vs %s -> winnings %.8f\n",(double)vinTx.vout[0].nValue/COIN,uint256_str(str,entropy),uint256_str(str2,hash),(double)winnings/COIN);
                if ( winnings == 0 )
                {
                    // queue 'L' losing tx
                    return(-1);
                }
                else
                {
                    // queue 'W' winning tx
                    return(1);
                }
            }
            else
            {
                fprintf(stderr,"both hentropy != hentropy2\n");
            }
        } else fprintf(stderr,"funcid.%c sbits %llx vs %llx cmp.%d\n",funcid,(long long)sbits,(long long)vinsbits,fundingtxid == vinfundingtxid);
    } //else fprintf(stderr,"notmine.%d or not CC.%d\n",DiceIsmine(vinTx.vout[1].scriptPubKey) != 0,vinTx.vout[0].scriptPubKey.IsPayToCryptoCondition() != 0);
    return(0);
}

bool DiceVerifyTimeout(CTransaction &betTx,int32_t timeoutblocks)
{
    int32_t numblocks;
    if ( CCduration(numblocks,betTx.GetHash()) <= 0 )
        return(false);
    return(numblocks >= timeoutblocks);
}

bool DiceValidate(struct CCcontract_info *cp,Eval *eval,const CTransaction &tx, uint32_t nIn)
{
    uint256 txid,fundingtxid,vinfundingtxid,vinhentropy,vinproof,hashBlock,hash,proof,entropy; int64_t minbet,maxbet,maxodds,timeoutblocks,odds,winnings; uint64_t vinsbits,refsbits=0,sbits,amount,inputs,outputs,txfee=10000; int32_t numvins,entropyvout,numvouts,preventCCvins,preventCCvouts,i,iswin; uint8_t funcid; CScript fundingPubKey; CTransaction fundingTx,vinTx,vinofvinTx; char CCaddr[64];
    numvins = tx.vin.size();
    numvouts = tx.vout.size();
    preventCCvins = preventCCvouts = -1;
    if ( numvouts < 1 )
        return eval->Invalid("no vouts");
    else
    {
        txid = tx.GetHash();
        if ( (funcid=  DecodeDiceOpRet(txid,tx.vout[numvouts-1].scriptPubKey,refsbits,fundingtxid,hash,proof)) != 0 )
        {
            if ( eval->GetTxUnconfirmed(fundingtxid,fundingTx,hashBlock) == 0 )
                return eval->Invalid("cant find fundingtxid");
            else if ( fundingTx.vout.size() > 0 && DecodeDiceFundingOpRet(fundingTx.vout[fundingTx.vout.size()-1].scriptPubKey,sbits,minbet,maxbet,maxodds,timeoutblocks) != 'F' )
                return eval->Invalid("fundingTx not valid");
            if ( maxodds > 9999 )
                return eval->Invalid("maxodds too big");
            fundingPubKey = fundingTx.vout[1].scriptPubKey;
            if ( sbits != refsbits )
            {
                fprintf(stderr,"VALIDATION ERROR: sbits %llx != refsbits %llx\n",(long long)sbits,(long long)refsbits);
                //return eval->Invalid("mismatched diceplan");
            }
            switch ( funcid )
            {
                case 'F':
                    //vins.*: normal inputs
                    //vout.0: CC vout for funding
                    //vout.1: normal marker vout for easy searching
                    //vout.2: normal change
                    //vout.n-1: opreturn 'F' sbits minbet maxbet maxodds timeoutblocks
                    return eval->Invalid("unexpected DiceValidate for createfunding");
                    break;
                case 'E': // check sig of vin to match fundingtxid in the 'B' tx
                    //vins.*: normal inputs
                    //vout.0: CC vout for locked entropy funds
                    //vout.1: tag to owner address for entropy funds
                    //vout.2: normal change
                    //vout.n-1: opreturn 'E' sbits fundingtxid hentropy
                    return eval->Invalid("unexpected DiceValidate for addfunding entropy");
                    break;
                case 'B':
                    //vin.0: entropy txid from house
                    //vins.1+: normal inputs
                    //vout.0: CC vout for locked entropy
                    //vout.1: CC vout for locked bet
                    //vout.2: tag for bettor's address (txfee + odds)
                    //vout.3: change
                    //vout.n-1: opreturn 'B' sbits fundingtxid entropy
                    preventCCvouts = 2;
                    preventCCvins = 1;
                    if ( IsCCInput(tx.vin[0].scriptSig) == 0 )
                        return eval->Invalid("vin.0 is normal for bet");
                    else if ( tx.vout[0].scriptPubKey.IsPayToCryptoCondition() == 0 )
                        return eval->Invalid("vout.0 is normal for bet");
                    else if ( tx.vout[1].scriptPubKey.IsPayToCryptoCondition() == 0 )
                        return eval->Invalid("vout.1 is normal for bet");
                    else if ( eval->GetTxUnconfirmed(tx.vin[0].prevout.hash,vinTx,hashBlock) == 0 )
                        return eval->Invalid("always should find vin.0, but didnt for bet");
                    else if ( vinTx.vout[1].scriptPubKey != fundingPubKey )
                        return eval->Invalid("entropy tx not fundingPubKey for bet");
                    else if ( ConstrainVout(tx.vout[0],1,cp->unspendableCCaddr,(int64_t)vinTx.vout[tx.vin[0].prevout.n].nValue) == 0 )
                    {
                        fprintf(stderr,"%s prevout.%d %.8f\n",tx.vin[0].prevout.hash.GetHex().c_str(),(int32_t)tx.vin[0].prevout.n,(double)vinTx.vout[tx.vin[0].prevout.n].nValue/COIN);
                        return eval->Invalid("vout[0] != entropy nValue for bet");
                    }
                    else if ( ConstrainVout(tx.vout[1],1,cp->unspendableCCaddr,0) == 0 )
                        return eval->Invalid("vout[1] constrain violation for bet");
                    else if ( tx.vout[2].nValue > txfee+maxodds || tx.vout[2].nValue <= txfee )
                        return eval->Invalid("vout[2] nValue violation for bet");
                    else if ( eval->GetTxUnconfirmed(vinTx.vin[0].prevout.hash,vinofvinTx,hashBlock) == 0 || vinofvinTx.vout.size() < 1 )
                        return eval->Invalid("always should find vinofvin.0, but didnt for bet");
                    else if ( vinTx.vin[0].prevout.hash != fundingtxid )
                    {
                        if ( (int32_t)vinTx.vin[0].prevout.n < 0 || vinofvinTx.vout[vinTx.vin[0].prevout.n].scriptPubKey != fundingPubKey )
                        {
<<<<<<< HEAD
                            uint8_t *ptr0,*ptr1; int32_t i; char str[65];
                            fprintf(stderr,"bidTx.%s\n",uint256_str(str,txid));
                            fprintf(stderr,"entropyTx.%s v%d\n",uint256_str(str,tx.vin[0].prevout.hash),(int32_t)tx.vin[0].prevout.n);
                            fprintf(stderr,"entropyTx vin0 %s v%d\n",uint256_str(str,vinTx.vin[0].prevout.hash),(int32_t)vinTx.vin[0].prevout.n);
                            const CScript &s0 = vinofvinTx.vout[vinTx.vin[0].prevout.n].scriptPubKey;
                            for (i=0; i<vinofvinTx.vout[vinTx.vin[0].prevout.n].scriptPubKey.size(); i++)
                                fprintf(stderr,"%02x",s0[i]);
                            fprintf(stderr," script vs ");
                            for (i=0; i<fundingPubKey.size(); i++)
                                fprintf(stderr,"%02x",fundingPubKey[i]);
                            fprintf(stderr," (%c) entropy vin.%d fundingPubKey mismatch %s\n",funcid,vinTx.vin[0].prevout.n,uint256_str(str,vinTx.vin[0].prevout.hash));
                            return eval->Invalid("vin1 of entropy tx not fundingPubKey for bet");
=======
                            uint8_t *ptr0,*ptr1; int32_t i; char str[65],addr0[64],addr1[64];
                            Getscriptaddress(addr0,vinofvinTx.vout[vinTx.vin[0].prevout.n].scriptPubKey);
                            Getscriptaddress(addr1,fundingPubKey);
                            if ( strcmp(addr0,addr1) != 0 )
                            {
                                fprintf(stderr,"%s != %s betTx.%s\n",addr0,addr1,uint256_str(str,txid));
                                fprintf(stderr,"entropyTx.%s v%d\n",uint256_str(str,tx.vin[0].prevout.hash),(int32_t)tx.vin[0].prevout.n);
                                fprintf(stderr,"entropyTx vin0 %s v%d\n",uint256_str(str,vinTx.vin[0].prevout.hash),(int32_t)vinTx.vin[0].prevout.n);
                                ptr0 = (uint8_t *)vinofvinTx.vout[vinTx.vin[0].prevout.n].scriptPubKey.data();
                                ptr1 = (uint8_t *)fundingPubKey.data();
                                for (i=0; i<vinofvinTx.vout[vinTx.vin[0].prevout.n].scriptPubKey.size(); i++)
                                    fprintf(stderr,"%02x",ptr0[i]);
                                fprintf(stderr," script vs ");
                                for (i=0; i<fundingPubKey.size(); i++)
                                    fprintf(stderr,"%02x",ptr1[i]);
                                fprintf(stderr," (%c) entropy vin.%d fundingPubKey mismatch %s\n",funcid,vinTx.vin[0].prevout.n,uint256_str(str,vinTx.vin[0].prevout.hash));
                                return eval->Invalid("vin1 of entropy tx not fundingPubKey for bet");
                            }
>>>>>>> 0dcc818a
                        }
                    }
                    if ( (iswin= DiceIsWinner(entropy,entropyvout,txid,tx,vinTx,hash,sbits,minbet,maxbet,maxodds,timeoutblocks,fundingtxid)) != 0 )
                    {
                        // will only happen for fundingPubKey
                        if ( KOMODO_INSYNC != 0 )
                            DiceQueue(iswin,sbits,fundingtxid,txid,tx,entropyvout);
                    }
                    else
                    {
                        //fprintf(stderr,"why does node1 get VALIDATION ERROR: invalid dicebet bettxid %s\n",txid.GetHex().c_str());
                        //return eval->Invalid("invalid dicebet bettxid");
                    }
                    break;
                    // make sure all funding txid are from matching sbits and fundingtxid!!
                case 'L':
                case 'W':
                case 'T':
                    //vin.0: normal input
                    //vin.1: betTx CC vout.0 entropy from bet
                    //vin.2: betTx CC vout.1 bet amount from bet
                    //vin.3+: funding CC vout.0 from 'F', 'E', 'W', 'L' or 'T'
                    //vout.1: tag to owner address for entropy funds
                    preventCCvouts = 1;
                    DiceAmounts(inputs,outputs,cp,eval,tx,sbits,fundingtxid);
                    if ( IsCCInput(tx.vin[1].scriptSig) == 0 || IsCCInput(tx.vin[2].scriptSig) == 0 )
                        return eval->Invalid("vin0 or vin1 normal vin for bet");
                    else if ( tx.vin[1].prevout.hash != tx.vin[2].prevout.hash )
                        return eval->Invalid("vin0 != vin1 prevout.hash for bet");
                    else if ( eval->GetTxUnconfirmed(tx.vin[1].prevout.hash,vinTx,hashBlock) == 0 )
                        return eval->Invalid("always should find vin.0, but didnt for wlt");
                    else if ( vinTx.vout.size() < 3 || DecodeDiceOpRet(tx.vin[1].prevout.hash,vinTx.vout[vinTx.vout.size()-1].scriptPubKey,vinsbits,vinfundingtxid,vinhentropy,vinproof) != 'B' )
                        return eval->Invalid("not betTx for vin0/1 for wlt");
                    else if ( sbits != vinsbits || fundingtxid != vinfundingtxid )
                        return eval->Invalid("sbits or fundingtxid mismatch for wlt");
                    else if ( fundingPubKey != tx.vout[1].scriptPubKey )
                        return eval->Invalid("tx.vout[1] != fundingPubKey for wlt");
                    if ( funcid == 'L' )
                    {
                        //vout.0: funding CC to entropy owner
                        //vout.n-1: opreturn 'L' sbits fundingtxid hentropy proof
                        if ( ConstrainVout(tx.vout[0],1,cp->unspendableCCaddr,inputs) == 0 )
                            return eval->Invalid("vout[0] != inputs-txfee for loss");
                        else if ( tx.vout[2].scriptPubKey != fundingPubKey )
                        {
                            if ( tx.vout[2].scriptPubKey.size() == 0 || tx.vout[2].scriptPubKey[0] != 0x6a )
                                return eval->Invalid("vout[2] not send to fundingPubKey for loss");
                        }
                        iswin = -1;
                    }
                    else
                    {
                        //vout.0: funding CC change to entropy owner
                        //vout.2: normal output to bettor's address
                        //vout.n-1: opreturn 'W' sbits fundingtxid hentropy proof
                        odds = vinTx.vout[2].nValue - txfee;
                        if ( ConstrainVout(tx.vout[0],1,cp->unspendableCCaddr,0) == 0 )
                            return eval->Invalid("vout[0] != inputs-txfee for win/timeout");
                        else if ( tx.vout[2].scriptPubKey != vinTx.vout[2].scriptPubKey )
                            return eval->Invalid("vout[2] scriptPubKey mismatch for win/timeout");
                        else if ( tx.vout[2].nValue != (odds+1)*vinTx.vout[1].nValue )
                            return eval->Invalid("vout[2] payut mismatch for win/timeout");
                        else if ( inputs != (outputs + tx.vout[2].nValue) && inputs != (outputs + tx.vout[2].nValue+txfee) )
                        {
                            fprintf(stderr,"inputs %.8f != outputs %.8f (%.8f %.8f %.8f %.8f)\n",(double)inputs/COIN,(double)outputs/COIN,(double)tx.vout[0].nValue/COIN,(double)tx.vout[1].nValue/COIN,(double)tx.vout[2].nValue/COIN,(double)tx.vout[3].nValue/COIN);
                            return eval->Invalid("CC funds mismatch for win/timeout");
                        }
                        else if ( tx.vout[3].scriptPubKey != fundingPubKey )
                        {
                            if ( tx.vout[3].scriptPubKey.size() == 0 || tx.vout[3].scriptPubKey[0] != 0x6a )
                                return eval->Invalid("vout[3] not send to fundingPubKey for win/timeout");
                        }
                        iswin = (funcid == 'W');
                    }
                    if ( iswin != 0 )
                    {
                        //char str[65],str2[65];
                        entropy = DiceGetEntropy(vinTx,'B');
                        vcalc_sha256(0,(uint8_t *)&hash,(uint8_t *)&proof,32);
                        //fprintf(stderr,"calculated house hentropy.%s\n",uint256_str(str,hash));
                        //fprintf(stderr,"verify house entropy %s vs bettor %s\n",uint256_str(str,proof),uint256_str(str2,entropy));
                        winnings = DiceCalc(vinTx.vout[1].nValue,vinTx.vout[2].nValue,minbet,maxbet,maxodds,timeoutblocks,proof,entropy);
                        if ( (winnings == 0 && iswin > 0) || (winnings > 0 && iswin < 0) )
                            return eval->Invalid("DiceCalc mismatch for win/loss");
                    }
                    else if ( DiceVerifyTimeout(vinTx,timeoutblocks) == 0 )
                        return eval->Invalid("invalid timeout claim for timeout");
                    break;
                case 'R':
                    if ( eval->GetTxUnconfirmed(tx.vin[0].prevout.hash,vinTx,hashBlock) == 0 )
                        return eval->Invalid("always should find vin.0, but didnt for refund");
                    else if ( vinTx.vout[tx.vin[0].prevout.n].scriptPubKey != fundingPubKey )
                    {
                        char fundingaddr[64],cmpaddr[64];
                        Getscriptaddress(fundingaddr,fundingPubKey);
                        Getscriptaddress(cmpaddr,vinTx.vout[tx.vin[0].prevout.n].scriptPubKey);
                        if ( strcmp(cmpaddr,fundingaddr) != 0 )
                        {
                            fprintf(stderr,"cmpaddr.%s != fundingaddr.%s\n",cmpaddr,fundingaddr);
                            return eval->Invalid("vin.0 not from fundingPubKey for refund");
                        }
                    }
                    if ( (rand() % 1000) == 0 )
                        fprintf(stderr,"add more validation for refunds\n");
                    break;
                default:
                    fprintf(stderr,"illegal dice funcid.(%c)\n",funcid);
                    return eval->Invalid("unexpected dice funcid");
                    break;
            }
        } else return eval->Invalid("unexpected dice missing funcid");
        return(PreventCC(eval,tx,preventCCvins,numvins,preventCCvouts,numvouts));
    }
    return(true);
}

uint64_t AddDiceInputs(struct CCcontract_info *cp,CMutableTransaction &mtx,CPubKey pk,uint64_t total,int32_t maxinputs,uint64_t refsbits,uint256 reffundingtxid)
{
    char coinaddr[64],str[65]; uint64_t threshold,sbits,nValue,totalinputs = 0; uint256 txid,hash,proof,hashBlock,fundingtxid; CTransaction tx; int32_t j,vout,n = 0; uint8_t funcid;
    std::vector<std::pair<CAddressUnspentKey, CAddressUnspentValue> > unspentOutputs;
    GetCCaddress(cp,coinaddr,pk);
    SetCCunspents(unspentOutputs,coinaddr);
    if ( maxinputs > 0 )
        threshold = total / maxinputs;
    else threshold = total / 64;
    for (std::vector<std::pair<CAddressUnspentKey, CAddressUnspentValue> >::const_iterator it=unspentOutputs.begin(); it!=unspentOutputs.end(); it++)
    {
        txid = it->first.txhash;
        vout = (int32_t)it->first.index;
        if ( vout != 0 || it->second.satoshis < threshold )
            continue;
        //fprintf(stderr,"(%s) %s/v%d %.8f\n",coinaddr,uint256_str(str,txid),vout,(double)it->second.satoshis/COIN);
        for (j=0; j<mtx.vin.size(); j++)
            if ( txid == mtx.vin[j].prevout.hash && vout == mtx.vin[j].prevout.n )
                break;
        if ( j != mtx.vin.size() )
            continue;
        if ( myGetTransaction(txid,tx,hashBlock) != 0 && tx.vout.size() > 0 && tx.vout[vout].scriptPubKey.IsPayToCryptoCondition() != 0 && myIsutxo_spentinmempool(txid,vout) == 0 )
        {
            if ( (funcid= DecodeDiceOpRet(txid,tx.vout[tx.vout.size()-1].scriptPubKey,sbits,fundingtxid,hash,proof)) != 0 )
            {
                char str[65],sstr[16];
                unstringbits(sstr,sbits);
                if ( sbits == refsbits && (funcid == 'F' && reffundingtxid == txid) || reffundingtxid == fundingtxid )
                {
                    if ( funcid == 'F' || funcid == 'E' || funcid == 'W' || funcid == 'L' || funcid == 'T' )
                    {
                        if ( total != 0 && maxinputs != 0 )
                        {
                            fprintf(stderr,"use (%c) %.8f %s %s/v%d\n",funcid,(double)tx.vout[0].nValue/COIN,sstr,uint256_str(str,txid),vout);
                            mtx.vin.push_back(CTxIn(txid,vout,CScript()));
                        }
                        totalinputs += it->second.satoshis;
                        n++;
                        if ( (total > 0 && totalinputs >= total) || (maxinputs > 0 && n >= maxinputs) )
                            break;
                    }
                }
            } else fprintf(stderr,"null funcid\n");
        }
    }
    return(totalinputs);
}

int64_t DicePlanFunds(uint64_t &entropyval,uint256 &entropytxid,uint64_t refsbits,struct CCcontract_info *cp,CPubKey dicepk,uint256 reffundingtxid, int32_t &entropytxs,bool random)
{
    char coinaddr[64],str[65]; uint64_t sbits; int64_t nValue,sum,totalinputs = 0; uint256 hash,txid,proof,hashBlock,fundingtxid; CScript fundingPubKey; CTransaction tx,vinTx; int32_t vout,first=0,n=0,i=0,pendingbets=0; uint8_t funcid;
    std::vector<std::pair<CAddressUnspentKey, CAddressUnspentValue> > unspentOutputs;
    entropyval = 0;
    entropytxid = zeroid;
    if ( myGetTransaction(reffundingtxid,tx,hashBlock) != 0 && tx.vout.size() > 1 && ConstrainVout(tx.vout[0],1,cp->unspendableCCaddr,0) != 0 )
    {
        fundingPubKey = tx.vout[1].scriptPubKey;
    } else return(0);
    GetCCaddress(cp,coinaddr,dicepk);
    SetCCunspents(unspentOutputs,coinaddr);
    entropyval = 0;
    int loops = 0;
    int numtxs = unspentOutputs.size()/2;
    int startfrom = rand() % (numtxs+1);
    for (std::vector<std::pair<CAddressUnspentKey, CAddressUnspentValue> >::const_iterator it=unspentOutputs.begin(); it!=unspentOutputs.end(); it++)
    {
        txid = it->first.txhash;
        vout = (int32_t)it->first.index;
        if ( vout != 0 )
            continue;
        sum += it->second.satoshis;
        loops++;
        if (random) {
            if ( loops < startfrom )
                continue;
            if ( (rand() % 100) < 90 )
                continue;
        }
        if ( myGetTransaction(txid,tx,hashBlock) != 0 && tx.vout[vout].scriptPubKey.IsPayToCryptoCondition() != 0 )
        {
            if ( (funcid= DecodeDiceOpRet(txid,tx.vout[tx.vout.size()-1].scriptPubKey,sbits,fundingtxid,hash,proof)) != 0 && sbits == refsbits )
            {
                if ( funcid == 'B' )
                {
                    pendingbets++;
                    fprintf(stderr,"%d: %s/v%d (%c %.8f) %.8f %.8f\n",n,uint256_str(str,txid),vout,funcid,(double)it->second.satoshis/COIN,(double)totalinputs/COIN,(double)sum/COIN);
                }
                if ( (funcid == 'F' && reffundingtxid == txid) || reffundingtxid == fundingtxid )
                {
                    //fprintf(stderr,"%d: %s/v%d (%c %.8f) %.8f %.8f\n",n,uint256_str(str,txid),vout,funcid,(double)it->second.satoshis/COIN,(double)totalinputs/COIN,(double)sum/COIN);
                    if ( (nValue= IsDicevout(cp,tx,vout,refsbits,reffundingtxid)) >= 10000 && (funcid == 'F' || funcid == 'E' || funcid == 'W' || funcid == 'L' || funcid == 'T')  )
                    {
                        if ( funcid == 'L' || funcid == 'W' || funcid == 'E' )
                            n++;
                        totalinputs += nValue;
                        if ( first == 0 && (funcid == 'E' || funcid == 'W' || funcid == 'L') )
                        {
                            //fprintf(stderr,"check first\n");
                            if ( tx.vout.size() > 1 && fundingPubKey == tx.vout[1].scriptPubKey )
                            {
                                if ( myGetTransaction(tx.vin[0].prevout.hash,vinTx,hashBlock) == 0 || (int32_t)tx.vin[0].prevout.n < 0 )
                                {
                                    fprintf(stderr,"cant find entropy vin0 %s or vin0prev %d vouts[%d], iscoinbase.%d\n",uint256_str(str,tx.vin[0].prevout.hash),(int32_t)tx.vin[0].prevout.n,(int32_t)vinTx.vout.size(),(int32_t)vinTx.vin.size());
                                    continue;
                                }
                                if ( (int32_t)vinTx.vin[0].prevout.n < 0 || vinTx.vout.size() < 2 )
                                {
                                    fprintf(stderr,"skip coinbase or strange entropy tx\n");
                                    continue;
                                }
                                //if ( fundingtxid != tx.vin[0].prevout.hash && vinTx.vout[tx.vin[0].prevout.n].scriptPubKey != fundingPubKey )
                                if ( fundingtxid != tx.vin[0].prevout.hash && vinTx.vout[1].scriptPubKey != fundingPubKey )
                                {
                                    uint8_t *ptr0,*ptr1; int32_t i; char str[65],addr0[64],addr1[64];
                                    Getscriptaddress(addr0,vinTx.vout[1].scriptPubKey);
                                    Getscriptaddress(addr1,fundingPubKey);
                                    if ( strcmp(addr0,addr1) != 0 )
                                    {
<<<<<<< HEAD
                                        uint8_t *ptr0,*ptr1; int32_t i; char str[65];
                                        const CScript &s0 = vinTx.vout[tx.vin[0].prevout.n].scriptPubKey;
                                        for (i=0; i<vinTx.vout[tx.vin[0].prevout.n].scriptPubKey.size(); i++)
                                            fprintf(stderr,"%02x",s0[i]);
                                        fprintf(stderr," script vs ");
                                        for (i=0; i<fundingPubKey.size(); i++)
                                            fprintf(stderr,"%02x",fundingPubKey[i]);
                                        fprintf(stderr," (%c) entropy vin.%d fundingPubKey mismatch %s\n",funcid,tx.vin[0].prevout.n,uint256_str(str,tx.vin[0].prevout.hash));
=======
                                        ptr0 = (uint8_t *)vinTx.vout[1].scriptPubKey.data();
                                        ptr1 = (uint8_t *)fundingPubKey.data();
                                        for (i=0; i<vinTx.vout[1].scriptPubKey.size(); i++)
                                            fprintf(stderr,"%02x",ptr0[i]);
                                        fprintf(stderr," script vs ");
                                        for (i=0; i<fundingPubKey.size(); i++)
                                            fprintf(stderr,"%02x",ptr1[i]);
                                        fprintf(stderr," (%c) entropy vin.%d fundingPubKey mismatch %s %s vs %s\n",funcid,1,uint256_str(str,tx.vin[0].prevout.hash),addr0,addr1);
>>>>>>> 0dcc818a
                                        continue;
                                    }
                                }
                                if ( myIsutxo_spentinmempool(txid,vout) == 0 )
                                {
                                    entropytxid = txid;
                                    entropyval = tx.vout[0].nValue;
                                    //fprintf(stderr,"funcid.%c first.%d entropytxid.%s val %.8f\n",funcid,first,txid.GetHex().c_str(),(double)entropyval/COIN);
                                    first = 1;
                                    if (random) {
                                        fprintf(stderr, "chosen entropy on loop: %d\n",loops);
                                    }
                                }
                            }
                            else
                            {
                                uint8_t *ptr0,*ptr1; int32_t i; char str[65];
                                const CScript &s0 = tx.vout[1].scriptPubKey;
                                for (i=0; i<tx.vout[1].scriptPubKey.size(); i++)
                                    fprintf(stderr,"%02x",s0[i]);
                                fprintf(stderr," script vs ");
                                for (i=0; i<fundingPubKey.size(); i++)
                                    fprintf(stderr,"%02x",fundingPubKey[i]);
                                fprintf(stderr," (%c) tx vin.%d fundingPubKey mismatch %s\n",funcid,tx.vin[0].prevout.n,uint256_str(str,tx.vin[0].prevout.hash));
                            }
                        }
                    }
                    else if ( funcid != 'B' )
                        fprintf(stderr,"%s %c refsbits.%llx sbits.%llx nValue %.8f\n",uint256_str(str,txid),funcid,(long long)refsbits,(long long)sbits,(double)nValue/COIN);
                } //else fprintf(stderr,"else case funcid (%c) %d %s vs %s\n",funcid,funcid,uint256_str(str,reffundingtxid),uint256_str(str2,fundingtxid));
            } //else fprintf(stderr,"funcid.%d %c skipped %.8f\n",funcid,funcid,(double)tx.vout[vout].nValue/COIN);
        } i = i + 1;
    }
    if (!random) {
        fprintf(stderr,"pendingbets.%d numentropy tx %d: %.8f\n",pendingbets,n,(double)totalinputs/COIN);
        entropytxs = n;
        return(totalinputs);
    } else {
        return(0);
    }
}

bool DicePlanExists(CScript &fundingPubKey,uint256 &fundingtxid,struct CCcontract_info *cp,uint64_t refsbits,CPubKey dicepk,int64_t &minbet,int64_t &maxbet,int64_t &maxodds,int64_t &timeoutblocks)
{
    char CCaddr[64]; uint64_t sbits=0; uint256 txid,hashBlock; CTransaction tx;
    std::vector<std::pair<CAddressIndexKey, CAmount> > txids;
    GetCCaddress(cp,CCaddr,dicepk);
    SetCCtxids(txids,cp->normaladdr);
    if ( fundingtxid != zeroid ) // avoid scan unless creating new funding plan
    {
        //fprintf(stderr,"check fundingtxid\n");
        if ( myGetTransaction(fundingtxid,tx,hashBlock) != 0 && tx.vout.size() > 1 && ConstrainVout(tx.vout[0],1,CCaddr,0) != 0 )
        {
            if ( DecodeDiceFundingOpRet(tx.vout[tx.vout.size()-1].scriptPubKey,sbits,minbet,maxbet,maxodds,timeoutblocks) == 'F' && sbits == refsbits )
            {
                fundingPubKey = tx.vout[1].scriptPubKey;
                return(true);
            } else fprintf(stderr,"error decoding opret or sbits mismatch %llx vs %llx\n",(long long)sbits,(long long)refsbits);
        } else fprintf(stderr,"couldnt get funding tx\n");
        return(false);
    }
    for (std::vector<std::pair<CAddressIndexKey, CAmount> >::const_iterator it=txids.begin(); it!=txids.end(); it++)
    {
        //int height = it->first.blockHeight;
        txid = it->first.txhash;
        if ( fundingtxid != zeroid && txid != fundingtxid )
            continue;
        if ( myGetTransaction(txid,tx,hashBlock) != 0 && tx.vout.size() > 0 && ConstrainVout(tx.vout[0],1,CCaddr,0) != 0 )
        {
            if ( DecodeDiceFundingOpRet(tx.vout[tx.vout.size()-1].scriptPubKey,sbits,minbet,maxbet,maxodds,timeoutblocks) == 'F' )
            {
                if ( sbits == refsbits )
                {
                    fundingPubKey = tx.vout[1].scriptPubKey;
                    fundingtxid = txid;
                    return(true);
                }
            }
        }
    }
    return(false);
}

struct CCcontract_info *Diceinit(CScript &fundingPubKey,uint256 reffundingtxid,struct CCcontract_info *C,char *planstr,uint64_t &txfee,CPubKey &mypk,CPubKey &dicepk,uint64_t &sbits,int64_t &minbet,int64_t &maxbet,int64_t &maxodds,int64_t &timeoutblocks)
{
    struct CCcontract_info *cp; int32_t cmpflag;
    cp = CCinit(C,EVAL_DICE);
    if ( txfee == 0 )
        txfee = 10000;
    mypk = pubkey2pk(Mypubkey());
    dicepk = GetUnspendable(cp,0);
    sbits = stringbits(planstr);
    if ( reffundingtxid == zeroid )
        cmpflag = 0;
    else cmpflag = 1;
    if ( DicePlanExists(fundingPubKey,reffundingtxid,cp,sbits,dicepk,minbet,maxbet,maxodds,timeoutblocks) != cmpflag )
    {
        fprintf(stderr,"Dice plan (%s) exists.%d vs cmpflag.%d\n",planstr,!cmpflag,cmpflag);
        return(0);
    }
    return(cp);
}

UniValue DiceInfo(uint256 diceid)
{
    UniValue result(UniValue::VOBJ); CPubKey dicepk; uint256 hashBlock,entropytxid; CTransaction vintx; int64_t minbet,maxbet,maxodds,timeoutblocks; uint64_t sbits,funding,entropyval; char str[67],numstr[65]; struct CCcontract_info *cp,C;
    if ( myGetTransaction(diceid,vintx,hashBlock) == 0 )
    {
        fprintf(stderr,"cant find fundingtxid\n");
        ERR_RESULT("cant find fundingtxid");
        return(result);
    }
    if ( vintx.vout.size() > 0 && DecodeDiceFundingOpRet(vintx.vout[vintx.vout.size()-1].scriptPubKey,sbits,minbet,maxbet,maxodds,timeoutblocks) == 0 )
    {
        fprintf(stderr,"fundingtxid isnt dice creation txid\n");
        ERR_RESULT("fundingtxid isnt dice creation txid");
        return(result);
    }
    result.push_back(Pair("result","success"));
    result.push_back(Pair("fundingtxid",uint256_str(str,diceid)));
    unstringbits(str,sbits);
    result.push_back(Pair("name",str));
    result.push_back(Pair("sbits",sbits));
    sprintf(numstr,"%.8f",(double)minbet/COIN);
    result.push_back(Pair("minbet",numstr));
    sprintf(numstr,"%.8f",(double)maxbet/COIN);
    result.push_back(Pair("maxbet",numstr));
    result.push_back(Pair("maxodds",maxodds));
    result.push_back(Pair("timeoutblocks",timeoutblocks));
    cp = CCinit(&C,EVAL_DICE);
    dicepk = GetUnspendable(cp,0);
    int32_t entropytxs;
    funding = DicePlanFunds(entropyval,entropytxid,sbits,cp,dicepk,diceid,entropytxs,false);
    sprintf(numstr,"%.8f",(double)funding/COIN);
    result.push_back(Pair("funding",numstr));
    result.push_back(Pair("entropytxs",entropytxs));
    return(result);
}

UniValue DiceList()
{
    UniValue result(UniValue::VARR); std::vector<std::pair<CAddressIndexKey, CAmount> > addressIndex; struct CCcontract_info *cp,C; uint256 txid,hashBlock; CTransaction vintx; uint64_t sbits; int64_t minbet,maxbet,maxodds,timeoutblocks; char str[65];
    cp = CCinit(&C,EVAL_DICE);
    SetCCtxids(addressIndex,cp->normaladdr);
    for (std::vector<std::pair<CAddressIndexKey, CAmount> >::const_iterator it=addressIndex.begin(); it!=addressIndex.end(); it++)
    {
        txid = it->first.txhash;
        if ( myGetTransaction(txid,vintx,hashBlock) != 0 )
        {
            if ( vintx.vout.size() > 0 && DecodeDiceFundingOpRet(vintx.vout[vintx.vout.size()-1].scriptPubKey,sbits,minbet,maxbet,maxodds,timeoutblocks) != 0 )
            {
                result.push_back(uint256_str(str,txid));
            }
        }
    }
    return(result);
}

std::string DiceCreateFunding(uint64_t txfee,char *planstr,int64_t funds,int64_t minbet,int64_t maxbet,int64_t maxodds,int64_t timeoutblocks)
{
    CMutableTransaction mtx; uint256 zero; CScript fundingPubKey; CPubKey mypk,dicepk; int64_t a,b,c,d; uint64_t sbits; struct CCcontract_info *cp,C;
    if ( funds < 0 || minbet < 0 || maxbet < 0 || maxodds < 1 || maxodds > 9999 || timeoutblocks < 0 || timeoutblocks > 1440 )
    {
        CCerror = "invalid parameter error";
        fprintf(stderr,"%s\n", CCerror.c_str() );
        return("");
    }
    if ( funds < 100*COIN )
    {
        CCerror = "dice plan needs at least 100 coins";
        fprintf(stderr,"%s\n", CCerror.c_str() );
        return("");
    }
    memset(&zero,0,sizeof(zero));
    if ( (cp= Diceinit(fundingPubKey,zero,&C,planstr,txfee,mypk,dicepk,sbits,a,b,c,d)) == 0 )
    {
        CCerror = "Diceinit error in create funding, is your transaction confirmed?";
        fprintf(stderr,"%s\n", CCerror.c_str() );
        return("");
    }
    if ( AddNormalinputs(mtx,mypk,funds+3*txfee,60) > 0 )
    {
        mtx.vout.push_back(MakeCC1vout(cp->evalcode,funds,dicepk));
        mtx.vout.push_back(CTxOut(txfee,CScript() << ParseHex(HexStr(mypk)) << OP_CHECKSIG));
        mtx.vout.push_back(CTxOut(txfee,CScript() << ParseHex(HexStr(dicepk)) << OP_CHECKSIG));
        return(FinalizeCCTx(0,cp,mtx,mypk,txfee,EncodeDiceFundingOpRet('F',sbits,minbet,maxbet,maxodds,timeoutblocks)));
    }
    CCerror = "cant find enough inputs";
    fprintf(stderr,"%s\n", CCerror.c_str() );
    return("");
}

std::string DiceAddfunding(uint64_t txfee,char *planstr,uint256 fundingtxid,int64_t amount)
{
    CMutableTransaction mtx; CScript fundingPubKey,scriptPubKey; uint256 entropy,hentropy; CPubKey mypk,dicepk; uint64_t sbits; struct CCcontract_info *cp,C; int64_t minbet,maxbet,maxodds,timeoutblocks;
    if ( amount < 0 )
    {
        CCerror = "amount must be positive";
        fprintf(stderr,"%s\n", CCerror.c_str() );
        return("");
    }
    if ( (cp= Diceinit(fundingPubKey,fundingtxid,&C,planstr,txfee,mypk,dicepk,sbits,minbet,maxbet,maxodds,timeoutblocks)) == 0 ) {
        CCerror = "Diceinit error in add funding, is your transaction confirmed?";
        return("");
    }
    scriptPubKey = CScript() << ParseHex(HexStr(mypk)) << OP_CHECKSIG;
    if ( 0 )
    {
        uint8_t *ptr0,*ptr1; int32_t i;
        for (i=0; i<35; i++)
            fprintf(stderr,"%02x",scriptPubKey[i]);
        fprintf(stderr," script vs ");
        for (i=0; i<35; i++)
            fprintf(stderr,"%02x",fundingPubKey[i]);
        fprintf(stderr," funding\n");
    }
    if ( scriptPubKey == fundingPubKey )
    {
        if ( AddNormalinputs(mtx,mypk,amount+2*txfee,1) > 0 )
        {
            hentropy = DiceHashEntropy(entropy,mtx.vin[0].prevout.hash,mtx.vin[0].prevout.n,1);
            mtx.vout.push_back(MakeCC1vout(cp->evalcode,amount,dicepk));
            mtx.vout.push_back(CTxOut(txfee,fundingPubKey));
            return(FinalizeCCTx(0,cp,mtx,mypk,txfee,EncodeDiceOpRet('E',sbits,fundingtxid,hentropy,zeroid)));
        } else {
            CCerror = "cant find enough inputs";
            fprintf(stderr,"%s\n", CCerror.c_str() );
        }
    } else {
        CCerror = "only fund creator can add more funds (entropy)";
        fprintf(stderr,"%s\n", CCerror.c_str() );
    }
    return("");
}

std::string DiceBet(uint64_t txfee,char *planstr,uint256 fundingtxid,int64_t bet,int32_t odds)
{
    CMutableTransaction mtx; CScript fundingPubKey; CPubKey mypk,dicepk; uint64_t sbits,entropyval,entropyval2; int64_t funding,minbet,maxbet,maxodds,timeoutblocks; uint256 entropytxid,entropytxid2,entropy,hentropy; struct CCcontract_info *cp,C;
    if ( bet < 0 )
    {
        CCerror = "bet must be positive";
        return("");
    }
    if ( odds < 2 || odds > 9999 )
    {
        CCerror = "odds must be between 2 and 9999";
        return("");
    }
    if ( (cp= Diceinit(fundingPubKey,fundingtxid,&C,planstr,txfee,mypk,dicepk,sbits,minbet,maxbet,maxodds,timeoutblocks)) == 0 ) {
        CCerror = "Diceinit error in bet, is your transaction confirmed?";
        return("");
    }
    if ( bet < minbet || bet > maxbet || odds > maxodds )
    {
        CCerror = strprintf("Dice plan %s illegal bet %.8f: minbet %.8f maxbet %.8f or odds %d vs max.%d\n",planstr,(double)bet/COIN,(double)minbet/COIN,(double)maxbet/COIN,(int32_t)odds,(int32_t)maxodds);
        return("");
    }
    int32_t entropytxs=0,emptyvar=0;
    funding = DicePlanFunds(entropyval,entropytxid,sbits,cp,dicepk,fundingtxid,entropytxs,false);
    DicePlanFunds(entropyval2,entropytxid2,sbits,cp,dicepk,fundingtxid,emptyvar,true);
    if ( entropyval2 != 0 && entropytxid2 != zeroid )
    {
        entropyval = entropyval2;
        entropytxid = entropytxid2;
    }
    if ( ( funding >= 2*bet*odds+txfee && entropyval != 0 ) )
    {
        if ( entropytxs < 100 ) {
            CCerror = "Your dealer is broke, find a new casino.";
            return("");
        }
        if ( myIsutxo_spentinmempool(entropytxid,0) != 0 )
        {
            CCerror = "entropy txid is spent";
            return("");
        }
        mtx.vin.push_back(CTxIn(entropytxid,0,CScript()));
        if ( AddNormalinputs(mtx,mypk,bet+2*txfee+odds,60) > 0 )
        {
            hentropy = DiceHashEntropy(entropy,mtx.vin[0].prevout.hash,mtx.vin[0].prevout.n,1);
            mtx.vout.push_back(MakeCC1vout(cp->evalcode,entropyval,dicepk));
            mtx.vout.push_back(MakeCC1vout(cp->evalcode,bet,dicepk));
            mtx.vout.push_back(CTxOut(txfee+odds,CScript() << ParseHex(HexStr(mypk)) << OP_CHECKSIG));
            return(FinalizeCCTx(0,cp,mtx,mypk,txfee,EncodeDiceOpRet('B',sbits,fundingtxid,entropy,zeroid)));
        } else CCerror = "cant find enough normal inputs for %.8f, plan funding %.8f\n";
    }
    if ( entropyval == 0 && funding != 0 )
        CCerror = "cant find dice entropy inputs";
    else
        CCerror = "cant find dice input";
    return("");
}

std::string DiceBetFinish(uint8_t &funcid,uint256 &entropyused,int32_t &entropyvout,int32_t *resultp,uint64_t txfee,char *planstr,uint256 fundingtxid,uint256 bettxid,int32_t winlosetimeout,uint256 vin0txid,int32_t vin0vout)
{
    CMutableTransaction mtx; CScript scriptPubKey,fundingPubKey; CTransaction oldbetTx,betTx,entropyTx; uint256 hentropyproof,entropytxid,hashBlock,bettorentropy,entropy,hentropy,oldbettxid; CPubKey mypk,dicepk,fundingpk; struct CCcontract_info *cp,C; int64_t inputs=0,CCchange=0,odds,fundsneeded,minbet,maxbet,maxodds,timeoutblocks; int32_t oldentropyvout,retval=0,iswin=0; uint64_t entropyval,sbits;
    entropyused = zeroid;
    *resultp = 0;
    funcid = 0;
    //char str[65]; fprintf(stderr,"DiceBetFinish.%s %s\n",planstr,uint256_str(str,bettxid));
    if ( (cp= Diceinit(fundingPubKey,fundingtxid,&C,planstr,txfee,mypk,dicepk,sbits,minbet,maxbet,maxodds,timeoutblocks)) == 0 )
    {
        CCerror = "Diceinit error in finish, is your transaction confirmed?";
        fprintf(stderr,"%s\n", CCerror.c_str() );
        return("");
    }
    fundingpk = DiceFundingPk(fundingPubKey);
    if ( winlosetimeout != 0 ) // must be dealernode
    {
        scriptPubKey = CScript() << ParseHex(HexStr(mypk)) << OP_CHECKSIG;
        if ( scriptPubKey != fundingPubKey )
        {
            //fprintf(stderr,"only dice fund creator can submit winner or loser\n");
            winlosetimeout = 0;
        }
    }
    if ( myGetTransaction(bettxid,betTx,hashBlock) != 0 && myGetTransaction(betTx.vin[0].prevout.hash,entropyTx,hashBlock) != 0 )
    {
        entropytxid = betTx.vin[0].prevout.hash;
        /*if ( dice_betspent((char *)"DiceBetFinish",bettxid) != 0 )
        {
            CCerror = "bettxid already spent";
            fprintf(stderr,"%s\n", CCerror.c_str() );
            return("");
        }*/
        bettorentropy = DiceGetEntropy(betTx,'B');
        if ( winlosetimeout == 0 || (iswin= DiceIsWinner(hentropyproof,entropyvout,bettxid,betTx,entropyTx,bettorentropy,sbits,minbet,maxbet,maxodds,timeoutblocks,fundingtxid)) != 0 )
        {
            if ( vin0txid == zeroid || vin0vout < 0 )
            {
                if ( AddNormalinputs(mtx,mypk,2*txfee,1) == 0 ) // must be a single vin!!
                {
                    CCerror = "no txfee inputs for win/lose";
                    fprintf(stderr,"%s\n", CCerror.c_str() );
                    return("");
                }
            }
            else
            {
                //fprintf(stderr,"use vin0 %s/%d\n",vin0txid.GetHex().c_str(),vin0vout);
                mtx.vin.push_back(CTxIn(vin0txid,vin0vout,CScript()));
            }
            if ( winlosetimeout != 0 ) // dealernode
            {
                entropyused = hentropyproof;
                if ( vin0vout == -2 )
                    retval = -1;
                /*if ( iswin == 0 )
                {
                    retval = -1;
                    fprintf(stderr,"invalid dicebet %s\n",bettxid.GetHex().c_str());
                } else retval = 0;*/
                if ( retval < 0 || (retval= DiceEntropyUsed(oldbetTx,oldbettxid,oldentropyvout,entropyused,bettxid,betTx,entropyvout)) != 0 )
                {
                    if ( retval < 0 )
                    {
                        fprintf(stderr,"orphan that reveals entropy, generate refund tx with proofs\n");
                        // make sure we dont refund wrong amounts
                        mtx.vin.push_back(CTxIn(bettxid,0,CScript()));
                        mtx.vin.push_back(CTxIn(bettxid,1,CScript()));
                        funcid = 'R';
                        mtx.vout.push_back(CTxOut(betTx.vout[0].nValue,fundingPubKey));
                        mtx.vout.push_back(CTxOut(txfee,fundingPubKey));
                        mtx.vout.push_back(CTxOut(betTx.vout[1].nValue,betTx.vout[2].scriptPubKey));
                        *resultp = 1;
                        return(FinalizeCCTx(0,cp,mtx,fundingpk,txfee,EncodeDiceOpRet(funcid,sbits,fundingtxid,entropyused,oldbettxid))); // need to change opreturn to include oldbetTx to allow validation
                    }
                    else
                    {
                        CCerror = "DiceBetFinish: duplicate betTx";
                        *resultp = -2; // demote error to warning
                    }
                    //fprintf(stderr,"%s\n", CCerror.c_str() );
                    return("");
                }
                //fprintf(stderr,"set winlosetimeout %d <- %d\n",winlosetimeout,iswin);
                if ( (winlosetimeout= iswin) > 0 )
                    funcid = 'W';
                else funcid = 'L';
            }
            if ( iswin == winlosetimeout ) // dealernode and normal node paths should always get here
            {
                //fprintf(stderr,"iswin.%d matches\n",iswin);
                mtx.vin.push_back(CTxIn(bettxid,0,CScript()));
                mtx.vin.push_back(CTxIn(bettxid,1,CScript()));
                if ( iswin == 0 && funcid != 'L' && funcid != 'W' ) // normal node path
                {
                    if ( DiceVerifyTimeout(betTx,timeoutblocks) == 0 ) // hasnt timed out yet
                    {
                        return("");
                    }
                    else
                    {
                        funcid = 'T';
                        hentropy = hentropyproof = zeroid;
                        iswin = 1;
                        fprintf(stderr,"set timeout win T\n");
                    }
                }
                if ( iswin > 0 && funcid != 0 ) // dealernode 'W' or normal node 'T' path
                {
                    odds = (betTx.vout[2].nValue - txfee);
                    if ( odds < 1 || odds > maxodds )
                    {
                        CCerror = strprintf("illegal odds.%d vs maxodds.%d\n",(int32_t)odds,(int32_t)maxodds);
                        fprintf(stderr,"%s\n", CCerror.c_str() );
                        return("");
                    }
                    CCchange = betTx.vout[0].nValue + betTx.vout[1].nValue;
                    fundsneeded = txfee + (odds+1)*betTx.vout[1].nValue;
                    if ( CCchange >= fundsneeded )
                        CCchange -= fundsneeded;
                    else if ( (inputs= AddDiceInputs(cp,mtx,dicepk,fundsneeded,1,sbits,fundingtxid)) >= fundsneeded )
                    {
                        if ( inputs > fundsneeded )
                            CCchange += (inputs - fundsneeded);
                    }
                    else
                    {
                        if ( (inputs= AddDiceInputs(cp,mtx,dicepk,fundsneeded,60,sbits,fundingtxid)) > 0 )
                        {
                            if ( inputs > fundsneeded )
                                CCchange += (inputs - fundsneeded);
                        }
                        else
                        {
                            CCerror = strprintf("not enough inputs for %.8f\n",(double)fundsneeded/COIN);
                            fprintf(stderr,"%s\n", CCerror.c_str() );
                            return("");
                        }
                    }
                    mtx.vout.push_back(MakeCC1vout(cp->evalcode,CCchange,dicepk));
                    mtx.vout.push_back(CTxOut(txfee,fundingPubKey));
                    mtx.vout.push_back(CTxOut((odds+1) * betTx.vout[1].nValue,betTx.vout[2].scriptPubKey));
                }
                else // dealernode 'L' path
                {
                    funcid = 'L';
                    mtx.vout.push_back(MakeCC1vout(cp->evalcode,betTx.vout[0].nValue + betTx.vout[1].nValue,dicepk));
                    mtx.vout.push_back(CTxOut(txfee,fundingPubKey));
                }
                //fprintf(stderr,"make tx.%c\n",funcid);
                if ( funcid == 'L' || funcid == 'W' ) // dealernode only
                    hentropy = DiceHashEntropy(entropy,mtx.vin[0].prevout.hash,mtx.vin[0].prevout.n,1);
                *resultp = 1;
                //char str[65],str2[65];
                //fprintf(stderr,"iswin.%d house entropy %s vs bettor %s\n",iswin,uint256_str(str,hentropyproof),uint256_str(str2,bettorentropy));
                return(FinalizeCCTx(0,cp,mtx,fundingpk,txfee,EncodeDiceOpRet(funcid,sbits,fundingtxid,hentropy,hentropyproof)));
            } else fprintf(stderr,"iswin.%d does not match.%d\n",iswin,winlosetimeout);
        }
        else
        {
            *resultp = -1;
            fprintf(stderr,"iswin.%d winlosetimeout.%d\n",iswin,winlosetimeout);
            return("");
        }
    }
    *resultp = -1;
    return("couldnt find bettx or entropytx");
}

double DiceStatus(uint64_t txfee,char *planstr,uint256 fundingtxid,uint256 bettxid)
{
    CScript fundingPubKey,scriptPubKey; CTransaction spenttx,betTx,entropyTx; uint256 hentropyproof,entropyused,hash,proof,txid,hashBlock,spenttxid,bettorentropy; CPubKey mypk,dicepk,fundingpk; struct CCcontract_info *cp,C; int32_t i,entropyvout,flag,win,loss,duplicate=0,result,iswin,vout,n=0; int64_t minbet,maxbet,maxodds,timeoutblocks,sum=0; uint64_t sbits,refsbits; char coinaddr[64]; std::string res; uint8_t funcid;
    if ( (cp= Diceinit(fundingPubKey,fundingtxid,&C,planstr,txfee,mypk,dicepk,refsbits,minbet,maxbet,maxodds,timeoutblocks)) == 0 )
    {
        CCerror = "Diceinit error in status, is your transaction confirmed?";
        fprintf(stderr,"%s\n", CCerror.c_str() );
        return(0.);
    }
    win = loss = 0;
    fundingpk = DiceFundingPk(fundingPubKey);
    scriptPubKey = CScript() << ParseHex(HexStr(mypk)) << OP_CHECKSIG;
    GetCCaddress(cp,coinaddr,dicepk);
    if ( bettxid == zeroid ) // scan
    {
        std::vector<std::pair<CAddressUnspentKey, CAddressUnspentValue> > unspentOutputs;
        SetCCunspents(unspentOutputs,coinaddr);
        for (std::vector<std::pair<CAddressUnspentKey, CAddressUnspentValue> >::const_iterator it=unspentOutputs.begin(); it!=unspentOutputs.end(); it++)
        {
            txid = it->first.txhash;
            vout = (int32_t)it->first.index;
            if ( vout != 0 )
                continue;
            sum += it->second.satoshis;
            if ( myGetTransaction(txid,betTx,hashBlock) != 0 && betTx.vout.size() >= 4 && betTx.vout[vout].scriptPubKey.IsPayToCryptoCondition() != 0 )
            {
                if ( DecodeDiceOpRet(txid,betTx.vout[betTx.vout.size()-1].scriptPubKey,sbits,fundingtxid,hash,proof) == 'B' && sbits == refsbits )
                {
                    if ( myGetTransaction(betTx.vin[0].prevout.hash,entropyTx,hashBlock) != 0 )
                    {
                        flag = 0;
                        if ( scriptPubKey == fundingPubKey )
                        {
                            bettorentropy = DiceGetEntropy(betTx,'B');
                            if ( (iswin= DiceIsWinner(hentropyproof,entropyvout,txid,betTx,entropyTx,bettorentropy,sbits,minbet,maxbet,maxodds,timeoutblocks,fundingtxid)) != 0 )
                            {
                                if ( iswin > 0 )
                                    win++;
                                else if ( iswin < 0 )
                                    loss++;
                                n++;
                                DiceQueue(iswin,sbits,fundingtxid,txid,betTx,entropyvout);
                            } //else flag = 1;
                        }
                        if ( flag != 0 || scriptPubKey != fundingPubKey )
                        {
                            if ( flag != 0 )
                                fprintf(stderr,"illegal bettxid %d: iswin.%d W.%d L.%d %s/v%d (%c %.8f) %.8f\n",n,iswin,win,loss,txid.GetHex().c_str(),vout,funcid,(double)it->second.satoshis/COIN,(double)sum/COIN);
                            res = DiceBetFinish(funcid,entropyused,entropyvout,&result,txfee,planstr,fundingtxid,txid,scriptPubKey == fundingPubKey,zeroid,-1);
                            if ( result > 0 )
                            {
                                mySenddicetransaction(res,entropyused,entropyvout,txid,betTx,funcid,0);
                                n++;
                            }
                        }
                    } else fprintf(stderr,"bettxid.%s cant find entropyTx.%s\n",txid.GetHex().c_str(),betTx.vin[0].prevout.hash.GetHex().c_str());
                }
            }
        }
        if ( scriptPubKey == fundingPubKey )
        {
            CTransaction tx; uint64_t entropyval; uint256 entropytxid; int32_t entropytxs;
            DicePlanFunds(entropyval,entropytxid,refsbits,cp,dicepk,fundingtxid,entropytxs,false);
            if ( entropytxs < DICE_MINUTXOS )
            {
                n = 10;//sqrt(DICE_MINUTXOS - entropytxs) + 10;
                for (i=0; i<DICE_MINUTXOS - entropytxs && i<n; i++)
                {
                    res = DiceAddfunding(txfee,planstr,fundingtxid,COIN/100);
                    if ( res.empty() == 0 && res.size() > 64 && is_hexstr((char *)res.c_str(),0) > 64 )
                    {
                        if ( DecodeHexTx(tx,res) != 0 )
                        {
                            //LOCK(cs_main);
                            if ( myAddtomempool(tx) != 0 )
                            {
                                fprintf(stderr,"ENTROPY %s: %d of %d, %d\n",tx.GetHash().GetHex().c_str(),i,n,DICE_MINUTXOS - entropytxs);
                                RelayTransaction(tx);
                            } else break;
                        } else break;
                    } else break;
                }
            }
        }
        return(n);
    }
    else
    {
        char str[65];
        if ( (vout= myIsutxo_spent(spenttxid,bettxid,1)) >= 0 )
        {
            //fprintf(stderr,"bettx is spent\n");
            if ( myGetTransaction(bettxid,betTx,hashBlock) != 0 && myGetTransaction(spenttxid,spenttx,hashBlock) != 0 && spenttx.vout.size() > 2 )
            {
                //fprintf(stderr,"found spenttxid %s\n",uint256_str(str,spenttxid));
                if ( betTx.vout[1].scriptPubKey.IsPayToCryptoCondition() == 0 || betTx.vout[2].scriptPubKey.IsPayToCryptoCondition() != 0 || spenttx.vout[2].scriptPubKey != betTx.vout[2].scriptPubKey )
                    return(0.);
                else return((double)spenttx.vout[2].nValue/COIN);
            }
            CCerror = "couldnt find bettx or spenttx %s\n",uint256_str(str,spenttxid);
            return(-1.);
        }
        else if ( scriptPubKey == fundingPubKey )
            res = DiceBetFinish(funcid,entropyused,entropyvout,&result,txfee,planstr,fundingtxid,bettxid,1,zeroid,-1);
        else res = DiceBetFinish(funcid,entropyused,entropyvout,&result,txfee,planstr,fundingtxid,bettxid,0,zeroid,-1);
        if ( result > 0 )
        {
            mySenddicetransaction(res,entropyused,entropyvout,bettxid,betTx,funcid,0);
            sleep(1);
            if ( (vout= myIsutxo_spent(spenttxid,bettxid,1)) >= 0 )
            {
                if ( myGetTransaction(txid,betTx,hashBlock) != 0 && myGetTransaction(spenttxid,spenttx,hashBlock) != 0 && spenttx.vout.size() >= 2 )
                {
                    if ( funcid == 'L' )//betTx.vout[1].scriptPubKey.IsPayToCryptoCondition() == 0 || betTx.vout[2].scriptPubKey.IsPayToCryptoCondition() != 0 || spenttx.vout[2].scriptPubKey != betTx.vout[2].scriptPubKey )
                    //if ( spenttx.vout[2].scriptPubKey == fundingPubKey || ((uint8_t *)spenttx.vout[2].scriptPubKey.data())[0] == 0x6a )
                        return(0.);
                    else return((double)spenttx.vout[2].nValue/COIN);
                } else return(0.);
            }
            CCerror = "didnt find dicefinish tx";
        } else CCerror = res;
        return(-1.);
    }
    return(0.);
}<|MERGE_RESOLUTION|>--- conflicted
+++ resolved
@@ -918,20 +918,6 @@
                     {
                         if ( (int32_t)vinTx.vin[0].prevout.n < 0 || vinofvinTx.vout[vinTx.vin[0].prevout.n].scriptPubKey != fundingPubKey )
                         {
-<<<<<<< HEAD
-                            uint8_t *ptr0,*ptr1; int32_t i; char str[65];
-                            fprintf(stderr,"bidTx.%s\n",uint256_str(str,txid));
-                            fprintf(stderr,"entropyTx.%s v%d\n",uint256_str(str,tx.vin[0].prevout.hash),(int32_t)tx.vin[0].prevout.n);
-                            fprintf(stderr,"entropyTx vin0 %s v%d\n",uint256_str(str,vinTx.vin[0].prevout.hash),(int32_t)vinTx.vin[0].prevout.n);
-                            const CScript &s0 = vinofvinTx.vout[vinTx.vin[0].prevout.n].scriptPubKey;
-                            for (i=0; i<vinofvinTx.vout[vinTx.vin[0].prevout.n].scriptPubKey.size(); i++)
-                                fprintf(stderr,"%02x",s0[i]);
-                            fprintf(stderr," script vs ");
-                            for (i=0; i<fundingPubKey.size(); i++)
-                                fprintf(stderr,"%02x",fundingPubKey[i]);
-                            fprintf(stderr," (%c) entropy vin.%d fundingPubKey mismatch %s\n",funcid,vinTx.vin[0].prevout.n,uint256_str(str,vinTx.vin[0].prevout.hash));
-                            return eval->Invalid("vin1 of entropy tx not fundingPubKey for bet");
-=======
                             uint8_t *ptr0,*ptr1; int32_t i; char str[65],addr0[64],addr1[64];
                             Getscriptaddress(addr0,vinofvinTx.vout[vinTx.vin[0].prevout.n].scriptPubKey);
                             Getscriptaddress(addr1,fundingPubKey);
@@ -940,8 +926,8 @@
                                 fprintf(stderr,"%s != %s betTx.%s\n",addr0,addr1,uint256_str(str,txid));
                                 fprintf(stderr,"entropyTx.%s v%d\n",uint256_str(str,tx.vin[0].prevout.hash),(int32_t)tx.vin[0].prevout.n);
                                 fprintf(stderr,"entropyTx vin0 %s v%d\n",uint256_str(str,vinTx.vin[0].prevout.hash),(int32_t)vinTx.vin[0].prevout.n);
-                                ptr0 = (uint8_t *)vinofvinTx.vout[vinTx.vin[0].prevout.n].scriptPubKey.data();
-                                ptr1 = (uint8_t *)fundingPubKey.data();
+                                ptr0 = (uint8_t *)&vinofvinTx.vout[vinTx.vin[0].prevout.n].scriptPubKey[0];
+                                ptr1 = (uint8_t *)&fundingPubKey[0];
                                 for (i=0; i<vinofvinTx.vout[vinTx.vin[0].prevout.n].scriptPubKey.size(); i++)
                                     fprintf(stderr,"%02x",ptr0[i]);
                                 fprintf(stderr," script vs ");
@@ -950,7 +936,6 @@
                                 fprintf(stderr," (%c) entropy vin.%d fundingPubKey mismatch %s\n",funcid,vinTx.vin[0].prevout.n,uint256_str(str,vinTx.vin[0].prevout.hash));
                                 return eval->Invalid("vin1 of entropy tx not fundingPubKey for bet");
                             }
->>>>>>> 0dcc818a
                         }
                     }
                     if ( (iswin= DiceIsWinner(entropy,entropyvout,txid,tx,vinTx,hash,sbits,minbet,maxbet,maxodds,timeoutblocks,fundingtxid)) != 0 )
@@ -1185,25 +1170,14 @@
                                     Getscriptaddress(addr1,fundingPubKey);
                                     if ( strcmp(addr0,addr1) != 0 )
                                     {
-<<<<<<< HEAD
-                                        uint8_t *ptr0,*ptr1; int32_t i; char str[65];
-                                        const CScript &s0 = vinTx.vout[tx.vin[0].prevout.n].scriptPubKey;
-                                        for (i=0; i<vinTx.vout[tx.vin[0].prevout.n].scriptPubKey.size(); i++)
-                                            fprintf(stderr,"%02x",s0[i]);
-                                        fprintf(stderr," script vs ");
-                                        for (i=0; i<fundingPubKey.size(); i++)
-                                            fprintf(stderr,"%02x",fundingPubKey[i]);
-                                        fprintf(stderr," (%c) entropy vin.%d fundingPubKey mismatch %s\n",funcid,tx.vin[0].prevout.n,uint256_str(str,tx.vin[0].prevout.hash));
-=======
-                                        ptr0 = (uint8_t *)vinTx.vout[1].scriptPubKey.data();
-                                        ptr1 = (uint8_t *)fundingPubKey.data();
+                                        ptr0 = (uint8_t *)&vinTx.vout[1].scriptPubKey[0];
+                                        ptr1 = (uint8_t *)&fundingPubKey[0];
                                         for (i=0; i<vinTx.vout[1].scriptPubKey.size(); i++)
                                             fprintf(stderr,"%02x",ptr0[i]);
                                         fprintf(stderr," script vs ");
                                         for (i=0; i<fundingPubKey.size(); i++)
                                             fprintf(stderr,"%02x",ptr1[i]);
                                         fprintf(stderr," (%c) entropy vin.%d fundingPubKey mismatch %s %s vs %s\n",funcid,1,uint256_str(str,tx.vin[0].prevout.hash),addr0,addr1);
->>>>>>> 0dcc818a
                                         continue;
                                     }
                                 }
