--- conflicted
+++ resolved
@@ -1,10 +1,5 @@
-<<<<<<< HEAD
+
 You will need Apple's Xcode (at least version 7, preferably 8.x) and the Xcode Command Line Tools:
-=======
-## Install for Mac OS X
-
-First off you need Apple's Xcode (at least version 7, preferably 8.x or later) and the Xcode Command Line Tools:
->>>>>>> 6debab30
 
 https://itunes.apple.com/us/app/xcode/id497799835?mt=12
 
